lockfileVersion: 5.4

overrides:
  '@types/node': ^18.17.1
  qs: ^6.11.0
  socket.io-parser: ^4.2.4
  sharp: ^0.33.2

importers:

  .:
    specifiers:
      '@fluid-tools/build-cli': ^0.37.0
      '@fluidframework/build-common': ^2.0.3
      '@fluidframework/build-tools': ^0.37.0
      '@fluidframework/eslint-config-fluid': ^5.1.0
      '@types/compression': 0.0.36
      '@types/cors': ^2.8.4
      '@types/debug': ^4.1.5
      '@types/lodash': ^4.14.119
      '@types/nconf': 0.0.37
      '@types/redis': ^2.8.10
      '@types/supertest': ^2.0.7
      async: ^3.2.2
      eslint: ~8.55.0
      eslint-config-prettier: ~9.0.0
      prettier: ~3.0.3
      rimraf: ^5.0.0
      run-script-os: ^1.1.5
      supertest: ^3.3.0
      tslint: ^5.12.0
      typescript: ~4.5.5
    devDependencies:
      '@fluid-tools/build-cli': 0.37.0
      '@fluidframework/build-common': 2.0.3
      '@fluidframework/build-tools': 0.37.0
      '@fluidframework/eslint-config-fluid': 5.2.0_yzjfgl2l2fa2siv5ppqhbzvdbi
      '@types/compression': 0.0.36
      '@types/cors': 2.8.13
      '@types/debug': 4.1.7
      '@types/lodash': 4.14.194
      '@types/nconf': 0.0.37
      '@types/redis': 2.8.32
      '@types/supertest': 2.0.12
      async: 3.2.4
      eslint: 8.55.0
      eslint-config-prettier: 9.0.0_eslint@8.55.0
      prettier: 3.0.3
      rimraf: 5.0.5
      run-script-os: 1.1.6
      supertest: 3.4.2
      tslint: 5.20.1_typescript@4.5.5
      typescript: 4.5.5

  packages/historian:
    specifiers:
      '@fluidframework/eslint-config-fluid': ^5.1.0
      '@fluidframework/historian-base': ^0.0.1
      '@fluidframework/server-services-shared': 5.0.0-256582
      '@fluidframework/server-services-utils': 5.0.0-256582
      '@types/compression': 0.0.36
      '@types/cors': ^2.8.4
      '@types/debug': ^4.1.5
      '@types/lodash': ^4.14.119
      '@types/nconf': 0.0.37
      '@types/node': ^18.17.1
      '@types/supertest': ^2.0.7
      '@types/uuid': ^3.4.4
      async: ^3.2.2
      body-parser: ^1.17.2
      compression: ^1.7.3
      concurrently: ^8.2.1
      cors: ^2.8.5
      debug: ^4.3.4
      eslint: ~8.55.0
      eslint-config-prettier: ~9.0.0
      express: ^4.19.2
      ioredis: ^5.2.3
      lodash: ^4.17.19
      nconf: ^0.11.4
      prettier: ~3.0.3
      rimraf: ^5.0.0
      supertest: ^3.3.0
      tslint: ^5.12.0
      typescript: ~4.5.5
      uuid: ^3.3.2
      winston: ^3.6.0
    dependencies:
      '@fluidframework/historian-base': link:../historian-base
      '@fluidframework/server-services-shared': 5.0.0-256582
      '@fluidframework/server-services-utils': 5.0.0-256582
      body-parser: 1.20.2
      compression: 1.7.4
      cors: 2.8.5
      debug: 4.3.4
      express: 4.19.2
      ioredis: 5.2.3
      lodash: 4.17.21
      nconf: 0.11.4
      uuid: 3.4.0
      winston: 3.8.2
    devDependencies:
      '@fluidframework/eslint-config-fluid': 5.2.0_yzjfgl2l2fa2siv5ppqhbzvdbi
      '@types/compression': 0.0.36
      '@types/cors': 2.8.13
      '@types/debug': 4.1.7
      '@types/lodash': 4.14.194
      '@types/nconf': 0.0.37
      '@types/node': 18.17.6
      '@types/supertest': 2.0.12
      '@types/uuid': 3.4.10
      async: 3.2.4
      concurrently: 8.2.1
      eslint: 8.55.0
      eslint-config-prettier: 9.0.0_eslint@8.55.0
      prettier: 3.0.3
      rimraf: 5.0.5
      supertest: 3.4.2
      tslint: 5.20.1_typescript@4.5.5
      typescript: 4.5.5

  packages/historian-base:
    specifiers:
      '@fluidframework/build-common': ^2.0.3
      '@fluidframework/common-utils': ^1.1.1
      '@fluidframework/eslint-config-fluid': ^5.1.0
      '@fluidframework/gitresources': 5.0.0-250395
      '@fluidframework/protocol-definitions': ^3.2.0
      '@fluidframework/server-services': 5.0.0-256582
      '@fluidframework/server-services-client': 5.0.0-256582
      '@fluidframework/server-services-core': 5.0.0-256582
      '@fluidframework/server-services-shared': 5.0.0-256582
      '@fluidframework/server-services-telemetry': 5.0.0-256582
      '@fluidframework/server-services-utils': 5.0.0-256582
      '@fluidframework/server-test-utils': 5.0.0-256582
      '@types/compression': 0.0.36
      '@types/cors': ^2.8.4
      '@types/debug': ^4.1.5
      '@types/express': ^4.17.3
      '@types/express-serve-static-core': ^4.17.32
      '@types/ioredis-mock': ^8.2.5
      '@types/mocha': ^10.0.0
      '@types/nconf': 0.0.37
      '@types/node': ^18.17.1
      '@types/supertest': ^2.0.7
      '@types/uuid': ^3.4.4
      async: ^3.2.2
      axios: ^1.6.2
      axios-mock-adapter: ^1.19.0
      body-parser: ^1.17.2
      c8: ^8.0.1
      compression: ^1.7.3
      concurrently: ^8.2.1
      cors: ^2.8.5
      debug: ^4.3.4
      eslint: ~8.55.0
      eslint-config-prettier: ~9.0.0
      express: ^4.19.2
      ioredis: ^5.2.3
      ioredis-mock: ^8.9.0
      json-stringify-safe: 5.0.1
      jsonwebtoken: ^9.0.0
      mocha: ^10.1.0
      nconf: ^0.11.4
      prettier: ~3.0.3
      rimraf: ^5.0.0
      sinon: ^9.2.3
      supertest: ^3.3.0
      typescript: ~4.5.5
      uuid: ^3.3.2
      winston: ^3.6.0
    dependencies:
      '@fluidframework/common-utils': 1.1.1
      '@fluidframework/gitresources': 5.0.0-250395
      '@fluidframework/protocol-definitions': 3.2.0
      '@fluidframework/server-services': 5.0.0-256582
      '@fluidframework/server-services-client': 5.0.0-256582
      '@fluidframework/server-services-core': 5.0.0-256582
      '@fluidframework/server-services-shared': 5.0.0-256582
      '@fluidframework/server-services-telemetry': 5.0.0-256582
      '@fluidframework/server-services-utils': 5.0.0-256582
      '@types/ioredis-mock': 8.2.5
      axios: 1.6.2_debug@4.3.4
      body-parser: 1.20.2
      compression: 1.7.4
      cors: 2.8.5
      debug: 4.3.4
      express: 4.19.2
      ioredis: 5.2.3
      ioredis-mock: 8.9.0_whigv4nyskcwa5yfbkgfhxb5me
      json-stringify-safe: 5.0.1
      jsonwebtoken: 9.0.0
      nconf: 0.11.4
      uuid: 3.4.0
      winston: 3.8.2
    devDependencies:
      '@fluidframework/build-common': 2.0.3
<<<<<<< HEAD
      '@fluidframework/eslint-config-fluid': 5.2.0_yzjfgl2l2fa2siv5ppqhbzvdbi
      '@fluidframework/server-test-utils': 5.0.0-250395
=======
      '@fluidframework/eslint-config-fluid': 4.0.0_yzjfgl2l2fa2siv5ppqhbzvdbi
      '@fluidframework/server-test-utils': 5.0.0-256582
>>>>>>> 6344358f
      '@types/compression': 0.0.36
      '@types/cors': 2.8.13
      '@types/debug': 4.1.7
      '@types/express': 4.17.17
      '@types/express-serve-static-core': 4.17.34
      '@types/mocha': 10.0.1
      '@types/nconf': 0.0.37
      '@types/node': 18.17.6
      '@types/supertest': 2.0.12
      '@types/uuid': 3.4.10
      async: 3.2.4
      axios-mock-adapter: 1.21.4_axios@1.6.2
      c8: 8.0.1
      concurrently: 8.2.1
      eslint: 8.55.0
      eslint-config-prettier: 9.0.0_eslint@8.55.0
      mocha: 10.2.0
      prettier: 3.0.3
      rimraf: 5.0.5
      sinon: 9.2.4
      supertest: 3.4.2
      typescript: 4.5.5

packages:

  /@aashutoshrathi/word-wrap/1.2.6:
    resolution: {integrity: sha512-1Yjs2SvM8TflER/OD3cOjhWWOZb58A2t7wpE2S9XfBYTiIl+XFhQG2bjy4Pu1I+EAlCNUzRDYDdFwFYUKvXcIA==}
    engines: {node: '>=0.10.0'}
    dev: true

  /@acuminous/bitsyntax/0.1.2:
    resolution: {integrity: sha512-29lUK80d1muEQqiUsSo+3A0yP6CdspgC95EnKBMi22Xlwt79i/En4Vr67+cXhU+cZjbti3TgGGC5wy1stIywVQ==}
    engines: {node: '>=0.8'}
    dependencies:
      buffer-more-ints: 1.0.0
      debug: 4.3.4
      safe-buffer: 5.1.2
    transitivePeerDependencies:
      - supports-color
    dev: false

  /@aws-crypto/crc32/3.0.0:
    resolution: {integrity: sha512-IzSgsrxUcsrejQbPVilIKy16kAT52EwB6zSaI+M3xxIhKh5+aldEyvI+z6erM7TCLB2BJsFrtHjp6/4/sr+3dA==}
    dependencies:
      '@aws-crypto/util': 3.0.0
      '@aws-sdk/types': 3.535.0
      tslib: 1.14.1

  /@aws-crypto/crc32c/3.0.0:
    resolution: {integrity: sha512-ENNPPManmnVJ4BTXlOjAgD7URidbAznURqD0KvfREyc4o20DPYdEldU1f5cQ7Jbj0CJJSPaMIk/9ZshdB3210w==}
    dependencies:
      '@aws-crypto/util': 3.0.0
      '@aws-sdk/types': 3.535.0
      tslib: 1.14.1
    dev: true

  /@aws-crypto/ie11-detection/3.0.0:
    resolution: {integrity: sha512-341lBBkiY1DfDNKai/wXM3aujNBkXR7tq1URPQDL9wi3AUbI80NR74uF1TXHMm7po1AcnFk8iu2S2IeU/+/A+Q==}
    dependencies:
      tslib: 1.14.1

  /@aws-crypto/sha1-browser/3.0.0:
    resolution: {integrity: sha512-NJth5c997GLHs6nOYTzFKTbYdMNA6/1XlKVgnZoaZcQ7z7UJlOgj2JdbHE8tiYLS3fzXNCguct77SPGat2raSw==}
    dependencies:
      '@aws-crypto/ie11-detection': 3.0.0
      '@aws-crypto/supports-web-crypto': 3.0.0
      '@aws-crypto/util': 3.0.0
      '@aws-sdk/types': 3.535.0
      '@aws-sdk/util-locate-window': 3.465.0
      '@aws-sdk/util-utf8-browser': 3.259.0
      tslib: 1.14.1
    dev: true

  /@aws-crypto/sha256-browser/3.0.0:
    resolution: {integrity: sha512-8VLmW2B+gjFbU5uMeqtQM6Nj0/F1bro80xQXCW6CQBWgosFWXTx77aeOF5CAIAmbOK64SdMBJdNr6J41yP5mvQ==}
    dependencies:
      '@aws-crypto/ie11-detection': 3.0.0
      '@aws-crypto/sha256-js': 3.0.0
      '@aws-crypto/supports-web-crypto': 3.0.0
      '@aws-crypto/util': 3.0.0
      '@aws-sdk/types': 3.535.0
      '@aws-sdk/util-locate-window': 3.465.0
      '@aws-sdk/util-utf8-browser': 3.259.0
      tslib: 1.14.1

  /@aws-crypto/sha256-js/3.0.0:
    resolution: {integrity: sha512-PnNN7os0+yd1XvXAy23CFOmTbMaDxgxXtTKHybrJ39Y8kGzBATgBFibWJKH6BhytLI/Zyszs87xCOBNyBig6vQ==}
    dependencies:
      '@aws-crypto/util': 3.0.0
      '@aws-sdk/types': 3.535.0
      tslib: 1.14.1

  /@aws-crypto/supports-web-crypto/3.0.0:
    resolution: {integrity: sha512-06hBdMwUAb2WFTuGG73LSC0wfPu93xWwo5vL2et9eymgmu3Id5vFAHBbajVWiGhPO37qcsdCap/FqXvJGJWPIg==}
    dependencies:
      tslib: 1.14.1

  /@aws-crypto/util/3.0.0:
    resolution: {integrity: sha512-2OJlpeJpCR48CC8r+uKVChzs9Iungj9wkZrl8Z041DWEWvyIHILYKCPNzJghKsivj+S3mLo6BVc7mBNzdxA46w==}
    dependencies:
      '@aws-sdk/types': 3.535.0
      '@aws-sdk/util-utf8-browser': 3.259.0
      tslib: 1.14.1

  /@aws-sdk/client-cloudfront/3.554.0:
    resolution: {integrity: sha512-cFKqFew8xuQWVFH1ZAI2a/Gs66bI8+OlHj/5ED1ZKoBGiBQRC+EUT/0bhbzAYJLB9jeSRPGRL/jOgcL6Sw4Hcg==}
    engines: {node: '>=14.0.0'}
    dependencies:
      '@aws-crypto/sha256-browser': 3.0.0
      '@aws-crypto/sha256-js': 3.0.0
      '@aws-sdk/client-sts': 3.554.0_mb5mqsc5nn3q57plck7y6drc5i
      '@aws-sdk/core': 3.554.0
      '@aws-sdk/credential-provider-node': 3.554.0
      '@aws-sdk/middleware-host-header': 3.535.0
      '@aws-sdk/middleware-logger': 3.535.0
      '@aws-sdk/middleware-recursion-detection': 3.535.0
      '@aws-sdk/middleware-user-agent': 3.540.0
      '@aws-sdk/region-config-resolver': 3.535.0
      '@aws-sdk/types': 3.535.0
      '@aws-sdk/util-endpoints': 3.540.0
      '@aws-sdk/util-user-agent-browser': 3.535.0
      '@aws-sdk/util-user-agent-node': 3.535.0
      '@aws-sdk/xml-builder': 3.535.0
      '@smithy/config-resolver': 2.2.0
      '@smithy/core': 1.4.2
      '@smithy/fetch-http-handler': 2.5.0
      '@smithy/hash-node': 2.2.0
      '@smithy/invalid-dependency': 2.2.0
      '@smithy/middleware-content-length': 2.2.0
      '@smithy/middleware-endpoint': 2.5.1
      '@smithy/middleware-retry': 2.3.1
      '@smithy/middleware-serde': 2.3.0
      '@smithy/middleware-stack': 2.2.0
      '@smithy/node-config-provider': 2.3.0
      '@smithy/node-http-handler': 2.5.0
      '@smithy/protocol-http': 3.3.0
      '@smithy/smithy-client': 2.5.1
      '@smithy/types': 2.12.0
      '@smithy/url-parser': 2.2.0
      '@smithy/util-base64': 2.3.0
      '@smithy/util-body-length-browser': 2.2.0
      '@smithy/util-body-length-node': 2.3.0
      '@smithy/util-defaults-mode-browser': 2.2.1
      '@smithy/util-defaults-mode-node': 2.3.1
      '@smithy/util-endpoints': 1.2.0
      '@smithy/util-middleware': 2.2.0
      '@smithy/util-retry': 2.2.0
      '@smithy/util-stream': 2.2.0
      '@smithy/util-utf8': 2.3.0
      '@smithy/util-waiter': 2.2.0
      tslib: 2.6.2
    transitivePeerDependencies:
      - aws-crt
    dev: true

  /@aws-sdk/client-cognito-identity/3.470.0:
    resolution: {integrity: sha512-oE665xfl/KwvbcNtvUxMCKwh+X3wOV5UgPrPSptK+DzUJbtL4FAP7h6QIVzUB5CkzqhQVRAmYvdf+XhfXz3T3g==}
    engines: {node: '>=14.0.0'}
    dependencies:
      '@aws-crypto/sha256-browser': 3.0.0
      '@aws-crypto/sha256-js': 3.0.0
      '@aws-sdk/client-sts': 3.470.0
      '@aws-sdk/core': 3.468.0
      '@aws-sdk/credential-provider-node': 3.470.0
      '@aws-sdk/middleware-host-header': 3.468.0
      '@aws-sdk/middleware-logger': 3.468.0
      '@aws-sdk/middleware-recursion-detection': 3.468.0
      '@aws-sdk/middleware-signing': 3.468.0
      '@aws-sdk/middleware-user-agent': 3.470.0
      '@aws-sdk/region-config-resolver': 3.470.0
      '@aws-sdk/types': 3.468.0
      '@aws-sdk/util-endpoints': 3.470.0
      '@aws-sdk/util-user-agent-browser': 3.468.0
      '@aws-sdk/util-user-agent-node': 3.470.0
      '@smithy/config-resolver': 2.0.21
      '@smithy/fetch-http-handler': 2.3.1
      '@smithy/hash-node': 2.0.17
      '@smithy/invalid-dependency': 2.0.15
      '@smithy/middleware-content-length': 2.0.17
      '@smithy/middleware-endpoint': 2.2.3
      '@smithy/middleware-retry': 2.0.24
      '@smithy/middleware-serde': 2.0.15
      '@smithy/middleware-stack': 2.0.9
      '@smithy/node-config-provider': 2.1.8
      '@smithy/node-http-handler': 2.2.1
      '@smithy/protocol-http': 3.0.11
      '@smithy/smithy-client': 2.1.18
      '@smithy/types': 2.7.0
      '@smithy/url-parser': 2.0.15
      '@smithy/util-base64': 2.0.1
      '@smithy/util-body-length-browser': 2.0.1
      '@smithy/util-body-length-node': 2.1.0
      '@smithy/util-defaults-mode-browser': 2.0.22
      '@smithy/util-defaults-mode-node': 2.0.29
      '@smithy/util-endpoints': 1.0.7
      '@smithy/util-retry': 2.0.8
      '@smithy/util-utf8': 2.0.2
      tslib: 2.6.2
    transitivePeerDependencies:
      - aws-crt
    dev: false
    optional: true

  /@aws-sdk/client-s3/3.554.0:
    resolution: {integrity: sha512-d5TKKtGWhN0vl9QovUFrf3UsM7jgFQkowDPx1O+E/yeQUj1FBDOoRfDCcQOKW/9ghloI6k7f0bBpNxdd+x0oKA==}
    engines: {node: '>=14.0.0'}
    dependencies:
      '@aws-crypto/sha1-browser': 3.0.0
      '@aws-crypto/sha256-browser': 3.0.0
      '@aws-crypto/sha256-js': 3.0.0
      '@aws-sdk/client-sts': 3.554.0_mb5mqsc5nn3q57plck7y6drc5i
      '@aws-sdk/core': 3.554.0
      '@aws-sdk/credential-provider-node': 3.554.0
      '@aws-sdk/middleware-bucket-endpoint': 3.535.0
      '@aws-sdk/middleware-expect-continue': 3.535.0
      '@aws-sdk/middleware-flexible-checksums': 3.535.0
      '@aws-sdk/middleware-host-header': 3.535.0
      '@aws-sdk/middleware-location-constraint': 3.535.0
      '@aws-sdk/middleware-logger': 3.535.0
      '@aws-sdk/middleware-recursion-detection': 3.535.0
      '@aws-sdk/middleware-sdk-s3': 3.552.0
      '@aws-sdk/middleware-signing': 3.552.0
      '@aws-sdk/middleware-ssec': 3.537.0
      '@aws-sdk/middleware-user-agent': 3.540.0
      '@aws-sdk/region-config-resolver': 3.535.0
      '@aws-sdk/signature-v4-multi-region': 3.552.0
      '@aws-sdk/types': 3.535.0
      '@aws-sdk/util-endpoints': 3.540.0
      '@aws-sdk/util-user-agent-browser': 3.535.0
      '@aws-sdk/util-user-agent-node': 3.535.0
      '@aws-sdk/xml-builder': 3.535.0
      '@smithy/config-resolver': 2.2.0
      '@smithy/core': 1.4.2
      '@smithy/eventstream-serde-browser': 2.2.0
      '@smithy/eventstream-serde-config-resolver': 2.2.0
      '@smithy/eventstream-serde-node': 2.2.0
      '@smithy/fetch-http-handler': 2.5.0
      '@smithy/hash-blob-browser': 2.2.0
      '@smithy/hash-node': 2.2.0
      '@smithy/hash-stream-node': 2.2.0
      '@smithy/invalid-dependency': 2.2.0
      '@smithy/md5-js': 2.2.0
      '@smithy/middleware-content-length': 2.2.0
      '@smithy/middleware-endpoint': 2.5.1
      '@smithy/middleware-retry': 2.3.1
      '@smithy/middleware-serde': 2.3.0
      '@smithy/middleware-stack': 2.2.0
      '@smithy/node-config-provider': 2.3.0
      '@smithy/node-http-handler': 2.5.0
      '@smithy/protocol-http': 3.3.0
      '@smithy/smithy-client': 2.5.1
      '@smithy/types': 2.12.0
      '@smithy/url-parser': 2.2.0
      '@smithy/util-base64': 2.3.0
      '@smithy/util-body-length-browser': 2.2.0
      '@smithy/util-body-length-node': 2.3.0
      '@smithy/util-defaults-mode-browser': 2.2.1
      '@smithy/util-defaults-mode-node': 2.3.1
      '@smithy/util-endpoints': 1.2.0
      '@smithy/util-retry': 2.2.0
      '@smithy/util-stream': 2.2.0
      '@smithy/util-utf8': 2.3.0
      '@smithy/util-waiter': 2.2.0
      tslib: 2.6.2
    transitivePeerDependencies:
      - aws-crt
    dev: true

  /@aws-sdk/client-sso-oidc/3.554.0_mb5mqsc5nn3q57plck7y6drc5i:
    resolution: {integrity: sha512-M86rkiRqbZBF5VyfTQ/vttry9VSoQkZ1oCqYF+SAGlXmD0Of8587yRSj2M4rYe0Uj7nRQIfSnhDYp1UzsZeRfQ==}
    engines: {node: '>=14.0.0'}
    peerDependencies:
      '@aws-sdk/credential-provider-node': ^3.554.0
    dependencies:
      '@aws-crypto/sha256-browser': 3.0.0
      '@aws-crypto/sha256-js': 3.0.0
      '@aws-sdk/client-sts': 3.554.0_mb5mqsc5nn3q57plck7y6drc5i
      '@aws-sdk/core': 3.554.0
      '@aws-sdk/credential-provider-node': 3.554.0
      '@aws-sdk/middleware-host-header': 3.535.0
      '@aws-sdk/middleware-logger': 3.535.0
      '@aws-sdk/middleware-recursion-detection': 3.535.0
      '@aws-sdk/middleware-user-agent': 3.540.0
      '@aws-sdk/region-config-resolver': 3.535.0
      '@aws-sdk/types': 3.535.0
      '@aws-sdk/util-endpoints': 3.540.0
      '@aws-sdk/util-user-agent-browser': 3.535.0
      '@aws-sdk/util-user-agent-node': 3.535.0
      '@smithy/config-resolver': 2.2.0
      '@smithy/core': 1.4.2
      '@smithy/fetch-http-handler': 2.5.0
      '@smithy/hash-node': 2.2.0
      '@smithy/invalid-dependency': 2.2.0
      '@smithy/middleware-content-length': 2.2.0
      '@smithy/middleware-endpoint': 2.5.1
      '@smithy/middleware-retry': 2.3.1
      '@smithy/middleware-serde': 2.3.0
      '@smithy/middleware-stack': 2.2.0
      '@smithy/node-config-provider': 2.3.0
      '@smithy/node-http-handler': 2.5.0
      '@smithy/protocol-http': 3.3.0
      '@smithy/smithy-client': 2.5.1
      '@smithy/types': 2.12.0
      '@smithy/url-parser': 2.2.0
      '@smithy/util-base64': 2.3.0
      '@smithy/util-body-length-browser': 2.2.0
      '@smithy/util-body-length-node': 2.3.0
      '@smithy/util-defaults-mode-browser': 2.2.1
      '@smithy/util-defaults-mode-node': 2.3.1
      '@smithy/util-endpoints': 1.2.0
      '@smithy/util-middleware': 2.2.0
      '@smithy/util-retry': 2.2.0
      '@smithy/util-utf8': 2.3.0
      tslib: 2.6.2
    transitivePeerDependencies:
      - aws-crt
    dev: true

  /@aws-sdk/client-sso/3.470.0:
    resolution: {integrity: sha512-iMXqdXuypE3OK0rggbvSz7vBGlLDG418dNidHhdaeLluMTG/GfHbh1fLOlavhYxRwrsPrtYvFiVkxXFGzXva4w==}
    engines: {node: '>=14.0.0'}
    dependencies:
      '@aws-crypto/sha256-browser': 3.0.0
      '@aws-crypto/sha256-js': 3.0.0
      '@aws-sdk/core': 3.468.0
      '@aws-sdk/middleware-host-header': 3.468.0
      '@aws-sdk/middleware-logger': 3.468.0
      '@aws-sdk/middleware-recursion-detection': 3.468.0
      '@aws-sdk/middleware-user-agent': 3.470.0
      '@aws-sdk/region-config-resolver': 3.470.0
      '@aws-sdk/types': 3.468.0
      '@aws-sdk/util-endpoints': 3.470.0
      '@aws-sdk/util-user-agent-browser': 3.468.0
      '@aws-sdk/util-user-agent-node': 3.470.0
      '@smithy/config-resolver': 2.0.21
      '@smithy/fetch-http-handler': 2.3.1
      '@smithy/hash-node': 2.0.17
      '@smithy/invalid-dependency': 2.0.15
      '@smithy/middleware-content-length': 2.0.17
      '@smithy/middleware-endpoint': 2.2.3
      '@smithy/middleware-retry': 2.0.24
      '@smithy/middleware-serde': 2.0.15
      '@smithy/middleware-stack': 2.0.9
      '@smithy/node-config-provider': 2.1.8
      '@smithy/node-http-handler': 2.2.1
      '@smithy/protocol-http': 3.0.11
      '@smithy/smithy-client': 2.1.18
      '@smithy/types': 2.7.0
      '@smithy/url-parser': 2.0.15
      '@smithy/util-base64': 2.0.1
      '@smithy/util-body-length-browser': 2.0.1
      '@smithy/util-body-length-node': 2.1.0
      '@smithy/util-defaults-mode-browser': 2.0.22
      '@smithy/util-defaults-mode-node': 2.0.29
      '@smithy/util-endpoints': 1.0.7
      '@smithy/util-retry': 2.0.8
      '@smithy/util-utf8': 2.0.2
      tslib: 2.6.2
    transitivePeerDependencies:
      - aws-crt
    dev: false
    optional: true

  /@aws-sdk/client-sso/3.554.0:
    resolution: {integrity: sha512-yj6CgIxCT3UwMumEO481KH4QvwArkAPzD7Xvwe1QKgJATc9bKNEo/FxV8LfnWIJ7nOtMDxbNxYLMXH/Fs1qGaQ==}
    engines: {node: '>=14.0.0'}
    dependencies:
      '@aws-crypto/sha256-browser': 3.0.0
      '@aws-crypto/sha256-js': 3.0.0
      '@aws-sdk/core': 3.554.0
      '@aws-sdk/middleware-host-header': 3.535.0
      '@aws-sdk/middleware-logger': 3.535.0
      '@aws-sdk/middleware-recursion-detection': 3.535.0
      '@aws-sdk/middleware-user-agent': 3.540.0
      '@aws-sdk/region-config-resolver': 3.535.0
      '@aws-sdk/types': 3.535.0
      '@aws-sdk/util-endpoints': 3.540.0
      '@aws-sdk/util-user-agent-browser': 3.535.0
      '@aws-sdk/util-user-agent-node': 3.535.0
      '@smithy/config-resolver': 2.2.0
      '@smithy/core': 1.4.2
      '@smithy/fetch-http-handler': 2.5.0
      '@smithy/hash-node': 2.2.0
      '@smithy/invalid-dependency': 2.2.0
      '@smithy/middleware-content-length': 2.2.0
      '@smithy/middleware-endpoint': 2.5.1
      '@smithy/middleware-retry': 2.3.1
      '@smithy/middleware-serde': 2.3.0
      '@smithy/middleware-stack': 2.2.0
      '@smithy/node-config-provider': 2.3.0
      '@smithy/node-http-handler': 2.5.0
      '@smithy/protocol-http': 3.3.0
      '@smithy/smithy-client': 2.5.1
      '@smithy/types': 2.12.0
      '@smithy/url-parser': 2.2.0
      '@smithy/util-base64': 2.3.0
      '@smithy/util-body-length-browser': 2.2.0
      '@smithy/util-body-length-node': 2.3.0
      '@smithy/util-defaults-mode-browser': 2.2.1
      '@smithy/util-defaults-mode-node': 2.3.1
      '@smithy/util-endpoints': 1.2.0
      '@smithy/util-middleware': 2.2.0
      '@smithy/util-retry': 2.2.0
      '@smithy/util-utf8': 2.3.0
      tslib: 2.6.2
    transitivePeerDependencies:
      - aws-crt
    dev: true

  /@aws-sdk/client-sts/3.470.0:
    resolution: {integrity: sha512-TP3A4t8FoFEQinm6axxduTUnlMMLpmLi4Sf00JTI2CszxLUFh/JyUhYQ5gSOoXgPFmfwVXUNKCtmR3jdP0ZGPw==}
    engines: {node: '>=14.0.0'}
    dependencies:
      '@aws-crypto/sha256-browser': 3.0.0
      '@aws-crypto/sha256-js': 3.0.0
      '@aws-sdk/core': 3.468.0
      '@aws-sdk/credential-provider-node': 3.470.0
      '@aws-sdk/middleware-host-header': 3.468.0
      '@aws-sdk/middleware-logger': 3.468.0
      '@aws-sdk/middleware-recursion-detection': 3.468.0
      '@aws-sdk/middleware-sdk-sts': 3.468.0
      '@aws-sdk/middleware-signing': 3.468.0
      '@aws-sdk/middleware-user-agent': 3.470.0
      '@aws-sdk/region-config-resolver': 3.470.0
      '@aws-sdk/types': 3.468.0
      '@aws-sdk/util-endpoints': 3.470.0
      '@aws-sdk/util-user-agent-browser': 3.468.0
      '@aws-sdk/util-user-agent-node': 3.470.0
      '@smithy/config-resolver': 2.0.21
      '@smithy/fetch-http-handler': 2.3.1
      '@smithy/hash-node': 2.0.17
      '@smithy/invalid-dependency': 2.0.15
      '@smithy/middleware-content-length': 2.0.17
      '@smithy/middleware-endpoint': 2.2.3
      '@smithy/middleware-retry': 2.0.24
      '@smithy/middleware-serde': 2.0.15
      '@smithy/middleware-stack': 2.0.9
      '@smithy/node-config-provider': 2.1.8
      '@smithy/node-http-handler': 2.2.1
      '@smithy/protocol-http': 3.0.11
      '@smithy/smithy-client': 2.1.18
      '@smithy/types': 2.7.0
      '@smithy/url-parser': 2.0.15
      '@smithy/util-base64': 2.0.1
      '@smithy/util-body-length-browser': 2.0.1
      '@smithy/util-body-length-node': 2.1.0
      '@smithy/util-defaults-mode-browser': 2.0.22
      '@smithy/util-defaults-mode-node': 2.0.29
      '@smithy/util-endpoints': 1.0.7
      '@smithy/util-retry': 2.0.8
      '@smithy/util-utf8': 2.0.2
      fast-xml-parser: 4.2.5
      tslib: 2.6.2
    transitivePeerDependencies:
      - aws-crt
    dev: false
    optional: true

  /@aws-sdk/client-sts/3.554.0_mb5mqsc5nn3q57plck7y6drc5i:
    resolution: {integrity: sha512-EhaA6T0M0DNg5M8TCF1a7XJI5D/ZxAF3dgVIchyF98iNzjYgl/7U8K6hJay2A11aFvVu70g46xYMpz3Meky4wQ==}
    engines: {node: '>=14.0.0'}
    peerDependencies:
      '@aws-sdk/credential-provider-node': ^3.554.0
    dependencies:
      '@aws-crypto/sha256-browser': 3.0.0
      '@aws-crypto/sha256-js': 3.0.0
      '@aws-sdk/core': 3.554.0
      '@aws-sdk/credential-provider-node': 3.554.0
      '@aws-sdk/middleware-host-header': 3.535.0
      '@aws-sdk/middleware-logger': 3.535.0
      '@aws-sdk/middleware-recursion-detection': 3.535.0
      '@aws-sdk/middleware-user-agent': 3.540.0
      '@aws-sdk/region-config-resolver': 3.535.0
      '@aws-sdk/types': 3.535.0
      '@aws-sdk/util-endpoints': 3.540.0
      '@aws-sdk/util-user-agent-browser': 3.535.0
      '@aws-sdk/util-user-agent-node': 3.535.0
      '@smithy/config-resolver': 2.2.0
      '@smithy/core': 1.4.2
      '@smithy/fetch-http-handler': 2.5.0
      '@smithy/hash-node': 2.2.0
      '@smithy/invalid-dependency': 2.2.0
      '@smithy/middleware-content-length': 2.2.0
      '@smithy/middleware-endpoint': 2.5.1
      '@smithy/middleware-retry': 2.3.1
      '@smithy/middleware-serde': 2.3.0
      '@smithy/middleware-stack': 2.2.0
      '@smithy/node-config-provider': 2.3.0
      '@smithy/node-http-handler': 2.5.0
      '@smithy/protocol-http': 3.3.0
      '@smithy/smithy-client': 2.5.1
      '@smithy/types': 2.12.0
      '@smithy/url-parser': 2.2.0
      '@smithy/util-base64': 2.3.0
      '@smithy/util-body-length-browser': 2.2.0
      '@smithy/util-body-length-node': 2.3.0
      '@smithy/util-defaults-mode-browser': 2.2.1
      '@smithy/util-defaults-mode-node': 2.3.1
      '@smithy/util-endpoints': 1.2.0
      '@smithy/util-middleware': 2.2.0
      '@smithy/util-retry': 2.2.0
      '@smithy/util-utf8': 2.3.0
      tslib: 2.6.2
    transitivePeerDependencies:
      - aws-crt
    dev: true

  /@aws-sdk/core/3.468.0:
    resolution: {integrity: sha512-ezUJR9VvknKoXzNZ4wvzGi1jdkmm+/1dUYQ9Sw4r8bzlJDTsUnWbyvaDlBQh81RuhLtVkaUfTnQKoec0cwlZKQ==}
    engines: {node: '>=14.0.0'}
    dependencies:
      '@smithy/smithy-client': 2.1.18
      tslib: 2.6.2
    dev: false
    optional: true

  /@aws-sdk/core/3.554.0:
    resolution: {integrity: sha512-JrG7ToTLeNf+/S3IiCUPVw9jEDB0DXl5ho8n/HwOa946mv+QyCepCuV2U/8f/1KAX0mD8Ufm/E4/cbCbFHgbSg==}
    engines: {node: '>=14.0.0'}
    dependencies:
      '@smithy/core': 1.4.2
      '@smithy/protocol-http': 3.3.0
      '@smithy/signature-v4': 2.3.0
      '@smithy/smithy-client': 2.5.1
      '@smithy/types': 2.12.0
      fast-xml-parser: 4.2.5
      tslib: 2.6.2
    dev: true

  /@aws-sdk/credential-provider-cognito-identity/3.470.0:
    resolution: {integrity: sha512-c0YtiBbg4z/4iLnn3gtUtGKBZMQLRk79LjzCN6x98MpIsRTeEBL+4BHYNwFb8C+S4wVDYh2OWqjw1Su6Ues3Wg==}
    engines: {node: '>=14.0.0'}
    dependencies:
      '@aws-sdk/client-cognito-identity': 3.470.0
      '@aws-sdk/types': 3.468.0
      '@smithy/property-provider': 2.0.16
      '@smithy/types': 2.7.0
      tslib: 2.6.2
    transitivePeerDependencies:
      - aws-crt
    dev: false
    optional: true

  /@aws-sdk/credential-provider-env/3.468.0:
    resolution: {integrity: sha512-k/1WHd3KZn0EQYjadooj53FC0z24/e4dUZhbSKTULgmxyO62pwh9v3Brvw4WRa/8o2wTffU/jo54tf4vGuP/ZA==}
    engines: {node: '>=14.0.0'}
    dependencies:
      '@aws-sdk/types': 3.468.0
      '@smithy/property-provider': 2.0.16
      '@smithy/types': 2.7.0
      tslib: 2.6.2
    dev: false
    optional: true

  /@aws-sdk/credential-provider-env/3.535.0:
    resolution: {integrity: sha512-XppwO8c0GCGSAvdzyJOhbtktSEaShg14VJKg8mpMa1XcgqzmcqqHQjtDWbx5rZheY1VdpXZhpEzJkB6LpQejpA==}
    engines: {node: '>=14.0.0'}
    dependencies:
      '@aws-sdk/types': 3.535.0
      '@smithy/property-provider': 2.2.0
      '@smithy/types': 2.12.0
      tslib: 2.6.2
    dev: true

  /@aws-sdk/credential-provider-http/3.468.0:
    resolution: {integrity: sha512-pUF+gmeCr4F1De69qEsWgnNeF7xzlLcjiGcbpO6u9k6NQdRR7Xr3wTQnQt1+3MgoIdbgoXpCfQYNZ4LfX6B/sA==}
    engines: {node: '>=14.0.0'}
    dependencies:
      '@aws-sdk/types': 3.468.0
      '@smithy/fetch-http-handler': 2.3.1
      '@smithy/node-http-handler': 2.2.1
      '@smithy/property-provider': 2.0.16
      '@smithy/protocol-http': 3.0.11
      '@smithy/smithy-client': 2.1.18
      '@smithy/types': 2.7.0
      '@smithy/util-stream': 2.0.23
      tslib: 2.6.2
    dev: false
    optional: true

  /@aws-sdk/credential-provider-http/3.552.0:
    resolution: {integrity: sha512-vsmu7Cz1i45pFEqzVb4JcFmAmVnWFNLsGheZc8SCptlqCO5voETrZZILHYIl4cjKkSDk3pblBOf0PhyjqWW6WQ==}
    engines: {node: '>=14.0.0'}
    dependencies:
      '@aws-sdk/types': 3.535.0
      '@smithy/fetch-http-handler': 2.5.0
      '@smithy/node-http-handler': 2.5.0
      '@smithy/property-provider': 2.2.0
      '@smithy/protocol-http': 3.3.0
      '@smithy/smithy-client': 2.5.1
      '@smithy/types': 2.12.0
      '@smithy/util-stream': 2.2.0
      tslib: 2.6.2
    dev: true

  /@aws-sdk/credential-provider-ini/3.470.0:
    resolution: {integrity: sha512-eF22iPO6J2jY+LbuTv5dW0hZBmi6ksRDFFd/zT6TLasrzH2Ex+gAfN3c7rFHF+XAubL0JXFUKFA3UAwoZpO9Zg==}
    engines: {node: '>=14.0.0'}
    dependencies:
      '@aws-sdk/credential-provider-env': 3.468.0
      '@aws-sdk/credential-provider-process': 3.468.0
      '@aws-sdk/credential-provider-sso': 3.470.0
      '@aws-sdk/credential-provider-web-identity': 3.468.0
      '@aws-sdk/types': 3.468.0
      '@smithy/credential-provider-imds': 2.1.4
      '@smithy/property-provider': 2.0.16
      '@smithy/shared-ini-file-loader': 2.2.7
      '@smithy/types': 2.7.0
      tslib: 2.6.2
    transitivePeerDependencies:
      - aws-crt
    dev: false
    optional: true

  /@aws-sdk/credential-provider-ini/3.554.0_mb5mqsc5nn3q57plck7y6drc5i:
    resolution: {integrity: sha512-BQenhg43S6TMJHxrdjDVdVF+HH5tA1op9ZYLyJrvV5nn7CCO4kyAkkOuSAv1NkL+RZsIkW0/vHTXwQOQw3cUsg==}
    engines: {node: '>=14.0.0'}
    dependencies:
      '@aws-sdk/client-sts': 3.554.0_mb5mqsc5nn3q57plck7y6drc5i
      '@aws-sdk/credential-provider-env': 3.535.0
      '@aws-sdk/credential-provider-process': 3.535.0
      '@aws-sdk/credential-provider-sso': 3.554.0_mb5mqsc5nn3q57plck7y6drc5i
      '@aws-sdk/credential-provider-web-identity': 3.554.0_mb5mqsc5nn3q57plck7y6drc5i
      '@aws-sdk/types': 3.535.0
      '@smithy/credential-provider-imds': 2.3.0
      '@smithy/property-provider': 2.2.0
      '@smithy/shared-ini-file-loader': 2.4.0
      '@smithy/types': 2.12.0
      tslib: 2.6.2
    transitivePeerDependencies:
      - '@aws-sdk/credential-provider-node'
      - aws-crt
    dev: true

  /@aws-sdk/credential-provider-node/3.470.0:
    resolution: {integrity: sha512-paySXwzGxBVU+2cVUkRIXafKhYhtO2fJJ3MotR6euvRONK/dta+bhEc5Z4QnTo/gNLoELK/QUC0EGoF+oPfk8g==}
    engines: {node: '>=14.0.0'}
    dependencies:
      '@aws-sdk/credential-provider-env': 3.468.0
      '@aws-sdk/credential-provider-ini': 3.470.0
      '@aws-sdk/credential-provider-process': 3.468.0
      '@aws-sdk/credential-provider-sso': 3.470.0
      '@aws-sdk/credential-provider-web-identity': 3.468.0
      '@aws-sdk/types': 3.468.0
      '@smithy/credential-provider-imds': 2.1.4
      '@smithy/property-provider': 2.0.16
      '@smithy/shared-ini-file-loader': 2.2.7
      '@smithy/types': 2.7.0
      tslib: 2.6.2
    transitivePeerDependencies:
      - aws-crt
    dev: false
    optional: true

  /@aws-sdk/credential-provider-node/3.554.0:
    resolution: {integrity: sha512-poX/+2OE3oxqp4f5MiaJh251p8l+bzcFwgcDBwz0e2rcpvMSYl9jw4AvGnCiG2bmf9yhNJdftBiS1A+KjxV0qA==}
    engines: {node: '>=14.0.0'}
    dependencies:
      '@aws-sdk/credential-provider-env': 3.535.0
      '@aws-sdk/credential-provider-http': 3.552.0
      '@aws-sdk/credential-provider-ini': 3.554.0_mb5mqsc5nn3q57plck7y6drc5i
      '@aws-sdk/credential-provider-process': 3.535.0
      '@aws-sdk/credential-provider-sso': 3.554.0_mb5mqsc5nn3q57plck7y6drc5i
      '@aws-sdk/credential-provider-web-identity': 3.554.0_mb5mqsc5nn3q57plck7y6drc5i
      '@aws-sdk/types': 3.535.0
      '@smithy/credential-provider-imds': 2.3.0
      '@smithy/property-provider': 2.2.0
      '@smithy/shared-ini-file-loader': 2.4.0
      '@smithy/types': 2.12.0
      tslib: 2.6.2
    transitivePeerDependencies:
      - aws-crt
    dev: true

  /@aws-sdk/credential-provider-process/3.468.0:
    resolution: {integrity: sha512-OYSn1A/UsyPJ7Z8Q2cNhTf55O36shPmSsvOfND04nSfu1nPaR+VUvvsP7v+brhGpwC/GAKTIdGAo4blH31BS6A==}
    engines: {node: '>=14.0.0'}
    dependencies:
      '@aws-sdk/types': 3.468.0
      '@smithy/property-provider': 2.0.16
      '@smithy/shared-ini-file-loader': 2.2.7
      '@smithy/types': 2.7.0
      tslib: 2.6.2
    dev: false
    optional: true

  /@aws-sdk/credential-provider-process/3.535.0:
    resolution: {integrity: sha512-9O1OaprGCnlb/kYl8RwmH7Mlg8JREZctB8r9sa1KhSsWFq/SWO0AuJTyowxD7zL5PkeS4eTvzFFHWCa3OO5epA==}
    engines: {node: '>=14.0.0'}
    dependencies:
      '@aws-sdk/types': 3.535.0
      '@smithy/property-provider': 2.2.0
      '@smithy/shared-ini-file-loader': 2.4.0
      '@smithy/types': 2.12.0
      tslib: 2.6.2
    dev: true

  /@aws-sdk/credential-provider-sso/3.470.0:
    resolution: {integrity: sha512-biGDSh9S9KDR9Tl/8cCPn9g5KPNkXg/CIJIOk3X+6valktbJ2UVYBzi0ZX4vZiudt5ry/Hsu6Pgo+KN1AmBWdg==}
    engines: {node: '>=14.0.0'}
    dependencies:
      '@aws-sdk/client-sso': 3.470.0
      '@aws-sdk/token-providers': 3.470.0
      '@aws-sdk/types': 3.468.0
      '@smithy/property-provider': 2.0.16
      '@smithy/shared-ini-file-loader': 2.2.7
      '@smithy/types': 2.7.0
      tslib: 2.6.2
    transitivePeerDependencies:
      - aws-crt
    dev: false
    optional: true

  /@aws-sdk/credential-provider-sso/3.554.0_mb5mqsc5nn3q57plck7y6drc5i:
    resolution: {integrity: sha512-8QPpwBA31i/fZ7lDZJC4FA9EdxLg5SJ8sPB2qLSjp5UTGTYL2HRl0Eznkb7DXyp/wImsR/HFR1NxuFCCVotLCg==}
    engines: {node: '>=14.0.0'}
    dependencies:
      '@aws-sdk/client-sso': 3.554.0
      '@aws-sdk/token-providers': 3.554.0_mb5mqsc5nn3q57plck7y6drc5i
      '@aws-sdk/types': 3.535.0
      '@smithy/property-provider': 2.2.0
      '@smithy/shared-ini-file-loader': 2.4.0
      '@smithy/types': 2.12.0
      tslib: 2.6.2
    transitivePeerDependencies:
      - '@aws-sdk/credential-provider-node'
      - aws-crt
    dev: true

  /@aws-sdk/credential-provider-web-identity/3.468.0:
    resolution: {integrity: sha512-rexymPmXjtkwCPfhnUq3EjO1rSkf39R4Jz9CqiM7OsqK2qlT5Y/V3gnMKn0ZMXsYaQOMfM3cT5xly5R+OKDHlw==}
    engines: {node: '>=14.0.0'}
    dependencies:
      '@aws-sdk/types': 3.468.0
      '@smithy/property-provider': 2.0.16
      '@smithy/types': 2.7.0
      tslib: 2.6.2
    dev: false
    optional: true

  /@aws-sdk/credential-provider-web-identity/3.554.0_mb5mqsc5nn3q57plck7y6drc5i:
    resolution: {integrity: sha512-HN54DzLjepw5ZWSF9ycGevhFTyg6pjLuLKy5Y8t/f1jFDComzYdGEDe0cdV9YO653W3+PQwZZGz09YVygGYBLg==}
    engines: {node: '>=14.0.0'}
    dependencies:
      '@aws-sdk/client-sts': 3.554.0_mb5mqsc5nn3q57plck7y6drc5i
      '@aws-sdk/types': 3.535.0
      '@smithy/property-provider': 2.2.0
      '@smithy/types': 2.12.0
      tslib: 2.6.2
    transitivePeerDependencies:
      - '@aws-sdk/credential-provider-node'
      - aws-crt
    dev: true

  /@aws-sdk/credential-providers/3.470.0:
    resolution: {integrity: sha512-aCI/z6L+LwPSUHTsf27WMs3Z7Dfg1idgEOtf0dCkk+T1SZnJA0D/JS0KjQag9rIuqYQsxewx6RCIHus5WJ3czA==}
    engines: {node: '>=14.0.0'}
    requiresBuild: true
    dependencies:
      '@aws-sdk/client-cognito-identity': 3.470.0
      '@aws-sdk/client-sso': 3.470.0
      '@aws-sdk/client-sts': 3.470.0
      '@aws-sdk/credential-provider-cognito-identity': 3.470.0
      '@aws-sdk/credential-provider-env': 3.468.0
      '@aws-sdk/credential-provider-http': 3.468.0
      '@aws-sdk/credential-provider-ini': 3.470.0
      '@aws-sdk/credential-provider-node': 3.470.0
      '@aws-sdk/credential-provider-process': 3.468.0
      '@aws-sdk/credential-provider-sso': 3.470.0
      '@aws-sdk/credential-provider-web-identity': 3.468.0
      '@aws-sdk/types': 3.468.0
      '@smithy/credential-provider-imds': 2.1.4
      '@smithy/property-provider': 2.0.16
      '@smithy/types': 2.7.0
      tslib: 2.6.2
    transitivePeerDependencies:
      - aws-crt
    dev: false
    optional: true

  /@aws-sdk/middleware-bucket-endpoint/3.535.0:
    resolution: {integrity: sha512-7sijlfQsc4UO9Fsl11mU26Y5f9E7g6UoNg/iJUBpC5pgvvmdBRO5UEhbB/gnqvOEPsBXyhmfzbstebq23Qdz7A==}
    engines: {node: '>=14.0.0'}
    dependencies:
      '@aws-sdk/types': 3.535.0
      '@aws-sdk/util-arn-parser': 3.535.0
      '@smithy/node-config-provider': 2.3.0
      '@smithy/protocol-http': 3.3.0
      '@smithy/types': 2.12.0
      '@smithy/util-config-provider': 2.3.0
      tslib: 2.6.2
    dev: true

  /@aws-sdk/middleware-expect-continue/3.535.0:
    resolution: {integrity: sha512-hFKyqUBky0NWCVku8iZ9+PACehx0p6vuMw5YnZf8FVgHP0fode0b/NwQY6UY7oor/GftvRsAlRUAWGNFEGUpwA==}
    engines: {node: '>=14.0.0'}
    dependencies:
      '@aws-sdk/types': 3.535.0
      '@smithy/protocol-http': 3.3.0
      '@smithy/types': 2.12.0
      tslib: 2.6.2
    dev: true

  /@aws-sdk/middleware-flexible-checksums/3.535.0:
    resolution: {integrity: sha512-rBIzldY9jjRATxICDX7t77aW6ctqmVDgnuAOgbVT5xgHftt4o7PGWKoMvl/45hYqoQgxVFnCBof9bxkqSBebVA==}
    engines: {node: '>=14.0.0'}
    dependencies:
      '@aws-crypto/crc32': 3.0.0
      '@aws-crypto/crc32c': 3.0.0
      '@aws-sdk/types': 3.535.0
      '@smithy/is-array-buffer': 2.2.0
      '@smithy/protocol-http': 3.3.0
      '@smithy/types': 2.12.0
      '@smithy/util-utf8': 2.3.0
      tslib: 2.6.2
    dev: true

  /@aws-sdk/middleware-host-header/3.468.0:
    resolution: {integrity: sha512-gwQ+/QhX+lhof304r6zbZ/V5l5cjhGRxLL3CjH1uJPMcOAbw9wUlMdl+ibr8UwBZ5elfKFGiB1cdW/0uMchw0w==}
    engines: {node: '>=14.0.0'}
    dependencies:
      '@aws-sdk/types': 3.468.0
      '@smithy/protocol-http': 3.0.11
      '@smithy/types': 2.7.0
      tslib: 2.6.2
    dev: false
    optional: true

  /@aws-sdk/middleware-host-header/3.535.0:
    resolution: {integrity: sha512-0h6TWjBWtDaYwHMQJI9ulafeS4lLaw1vIxRjbpH0svFRt6Eve+Sy8NlVhECfTU2hNz/fLubvrUxsXoThaLBIew==}
    engines: {node: '>=14.0.0'}
    dependencies:
      '@aws-sdk/types': 3.535.0
      '@smithy/protocol-http': 3.3.0
      '@smithy/types': 2.12.0
      tslib: 2.6.2
    dev: true

  /@aws-sdk/middleware-location-constraint/3.535.0:
    resolution: {integrity: sha512-SxfS9wfidUZZ+WnlKRTCRn3h+XTsymXRXPJj8VV6hNRNeOwzNweoG3YhQbTowuuNfXf89m9v6meYkBBtkdacKw==}
    engines: {node: '>=14.0.0'}
    dependencies:
      '@aws-sdk/types': 3.535.0
      '@smithy/types': 2.12.0
      tslib: 2.6.2
    dev: true

  /@aws-sdk/middleware-logger/3.468.0:
    resolution: {integrity: sha512-X5XHKV7DHRXI3f29SAhJPe/OxWRFgDWDMMCALfzhmJfCi6Jfh0M14cJKoC+nl+dk9lB+36+jKjhjETZaL2bPlA==}
    engines: {node: '>=14.0.0'}
    dependencies:
      '@aws-sdk/types': 3.468.0
      '@smithy/types': 2.7.0
      tslib: 2.6.2
    dev: false
    optional: true

  /@aws-sdk/middleware-logger/3.535.0:
    resolution: {integrity: sha512-huNHpONOrEDrdRTvSQr1cJiRMNf0S52NDXtaPzdxiubTkP+vni2MohmZANMOai/qT0olmEVX01LhZ0ZAOgmg6A==}
    engines: {node: '>=14.0.0'}
    dependencies:
      '@aws-sdk/types': 3.535.0
      '@smithy/types': 2.12.0
      tslib: 2.6.2
    dev: true

  /@aws-sdk/middleware-recursion-detection/3.468.0:
    resolution: {integrity: sha512-vch9IQib2Ng9ucSyRW2eKNQXHUPb5jUPCLA5otTW/8nGjcOU37LxQG4WrxO7uaJ9Oe8hjHO+hViE3P0KISUhtA==}
    engines: {node: '>=14.0.0'}
    dependencies:
      '@aws-sdk/types': 3.468.0
      '@smithy/protocol-http': 3.0.11
      '@smithy/types': 2.7.0
      tslib: 2.6.2
    dev: false
    optional: true

  /@aws-sdk/middleware-recursion-detection/3.535.0:
    resolution: {integrity: sha512-am2qgGs+gwqmR4wHLWpzlZ8PWhm4ktj5bYSgDrsOfjhdBlWNxvPoID9/pDAz5RWL48+oH7I6SQzMqxXsFDikrw==}
    engines: {node: '>=14.0.0'}
    dependencies:
      '@aws-sdk/types': 3.535.0
      '@smithy/protocol-http': 3.3.0
      '@smithy/types': 2.12.0
      tslib: 2.6.2
    dev: true

  /@aws-sdk/middleware-sdk-s3/3.552.0:
    resolution: {integrity: sha512-9KzOqsbwJJuQcpmrpkkIftjPahB1bsrcWalYzcVqKCgHCylhkSHW2tX+uGHRnvAl9iobQD5D7LUrS+cv0NeQ/Q==}
    engines: {node: '>=14.0.0'}
    dependencies:
      '@aws-sdk/types': 3.535.0
      '@aws-sdk/util-arn-parser': 3.535.0
      '@smithy/node-config-provider': 2.3.0
      '@smithy/protocol-http': 3.3.0
      '@smithy/signature-v4': 2.3.0
      '@smithy/smithy-client': 2.5.1
      '@smithy/types': 2.12.0
      '@smithy/util-config-provider': 2.3.0
      tslib: 2.6.2
    dev: true

  /@aws-sdk/middleware-sdk-sts/3.468.0:
    resolution: {integrity: sha512-xRy8NKfHbmafHwdbotdWgHBvRs0YZgk20GrhFJKp43bkqVbJ5bNlh3nQXf1DeFY9fARR84Bfotya4fwCUHWgZg==}
    engines: {node: '>=14.0.0'}
    dependencies:
      '@aws-sdk/middleware-signing': 3.468.0
      '@aws-sdk/types': 3.468.0
      '@smithy/types': 2.7.0
      tslib: 2.6.2
    dev: false
    optional: true

  /@aws-sdk/middleware-signing/3.468.0:
    resolution: {integrity: sha512-s+7fSB1gdnnTj5O0aCCarX3z5Vppop8kazbNSZADdkfHIDWCN80IH4ZNjY3OWqaAz0HmR4LNNrovdR304ojb4Q==}
    engines: {node: '>=14.0.0'}
    dependencies:
      '@aws-sdk/types': 3.468.0
      '@smithy/property-provider': 2.0.16
      '@smithy/protocol-http': 3.0.11
      '@smithy/signature-v4': 2.0.18
      '@smithy/types': 2.7.0
      '@smithy/util-middleware': 2.0.8
      tslib: 2.6.2
    dev: false
    optional: true

  /@aws-sdk/middleware-signing/3.552.0:
    resolution: {integrity: sha512-ZjOrlEmwjhbmkINa4Zx9LJh+xb/kgEiUrcfud2kq/r8ath1Nv1/4zalI9jHnou1J+R+yS+FQlXLXHSZ7vqyFbA==}
    engines: {node: '>=14.0.0'}
    dependencies:
      '@aws-sdk/types': 3.535.0
      '@smithy/property-provider': 2.2.0
      '@smithy/protocol-http': 3.3.0
      '@smithy/signature-v4': 2.3.0
      '@smithy/types': 2.12.0
      '@smithy/util-middleware': 2.2.0
      tslib: 2.6.2
    dev: true

  /@aws-sdk/middleware-ssec/3.537.0:
    resolution: {integrity: sha512-2QWMrbwd5eBy5KCYn9a15JEWBgrK2qFEKQN2lqb/6z0bhtevIOxIRfC99tzvRuPt6nixFQ+ynKuBjcfT4ZFrdQ==}
    engines: {node: '>=14.0.0'}
    dependencies:
      '@aws-sdk/types': 3.535.0
      '@smithy/types': 2.12.0
      tslib: 2.6.2
    dev: true

  /@aws-sdk/middleware-user-agent/3.470.0:
    resolution: {integrity: sha512-s0YRGgf4fT5KwwTefpoNUQfB5JghzXyvmPfY1QuFEMeVQNxv0OPuydzo3rY2oXPkZjkulKDtpm5jzIHwut75hA==}
    engines: {node: '>=14.0.0'}
    dependencies:
      '@aws-sdk/types': 3.468.0
      '@aws-sdk/util-endpoints': 3.470.0
      '@smithy/protocol-http': 3.0.11
      '@smithy/types': 2.7.0
      tslib: 2.6.2
    dev: false
    optional: true

  /@aws-sdk/middleware-user-agent/3.540.0:
    resolution: {integrity: sha512-8Rd6wPeXDnOYzWj1XCmOKcx/Q87L0K1/EHqOBocGjLVbN3gmRxBvpmR1pRTjf7IsWfnnzN5btqtcAkfDPYQUMQ==}
    engines: {node: '>=14.0.0'}
    dependencies:
      '@aws-sdk/types': 3.535.0
      '@aws-sdk/util-endpoints': 3.540.0
      '@smithy/protocol-http': 3.3.0
      '@smithy/types': 2.12.0
      tslib: 2.6.2
    dev: true

  /@aws-sdk/region-config-resolver/3.470.0:
    resolution: {integrity: sha512-C1o1J06iIw8cyAAOvHqT4Bbqf+PgQ/RDlSyjt2gFfP2OovDpc2o2S90dE8f8iZdSGpg70N5MikT1DBhW9NbhtQ==}
    engines: {node: '>=14.0.0'}
    dependencies:
      '@smithy/node-config-provider': 2.1.8
      '@smithy/types': 2.7.0
      '@smithy/util-config-provider': 2.0.0
      '@smithy/util-middleware': 2.0.8
      tslib: 2.6.2
    dev: false
    optional: true

  /@aws-sdk/region-config-resolver/3.535.0:
    resolution: {integrity: sha512-IXOznDiaItBjsQy4Fil0kzX/J3HxIOknEphqHbOfUf+LpA5ugcsxuQQONrbEQusCBnfJyymrldBvBhFmtlU9Wg==}
    engines: {node: '>=14.0.0'}
    dependencies:
      '@aws-sdk/types': 3.535.0
      '@smithy/node-config-provider': 2.3.0
      '@smithy/types': 2.12.0
      '@smithy/util-config-provider': 2.3.0
      '@smithy/util-middleware': 2.2.0
      tslib: 2.6.2
    dev: true

  /@aws-sdk/signature-v4-multi-region/3.552.0:
    resolution: {integrity: sha512-cC11/5ahp+LaBCq7cR+51AM2ftf6m9diRd2oWkbEpjSiEKQzZRAltUPZAJM6NXGypmDODQDJphLGt45tvS+8kg==}
    engines: {node: '>=14.0.0'}
    dependencies:
      '@aws-sdk/middleware-sdk-s3': 3.552.0
      '@aws-sdk/types': 3.535.0
      '@smithy/protocol-http': 3.3.0
      '@smithy/signature-v4': 2.3.0
      '@smithy/types': 2.12.0
      tslib: 2.6.2
    dev: true

  /@aws-sdk/token-providers/3.470.0:
    resolution: {integrity: sha512-rzxnJxEUJiV69Cxsf0AHXTqJqTACITwcSH/PL4lWP4uvtzdrzSi3KA3u2aWHWpOcdE6+JFvdICscsbBSo3/TOg==}
    engines: {node: '>=14.0.0'}
    dependencies:
      '@aws-crypto/sha256-browser': 3.0.0
      '@aws-crypto/sha256-js': 3.0.0
      '@aws-sdk/middleware-host-header': 3.468.0
      '@aws-sdk/middleware-logger': 3.468.0
      '@aws-sdk/middleware-recursion-detection': 3.468.0
      '@aws-sdk/middleware-user-agent': 3.470.0
      '@aws-sdk/region-config-resolver': 3.470.0
      '@aws-sdk/types': 3.468.0
      '@aws-sdk/util-endpoints': 3.470.0
      '@aws-sdk/util-user-agent-browser': 3.468.0
      '@aws-sdk/util-user-agent-node': 3.470.0
      '@smithy/config-resolver': 2.0.21
      '@smithy/fetch-http-handler': 2.3.1
      '@smithy/hash-node': 2.0.17
      '@smithy/invalid-dependency': 2.0.15
      '@smithy/middleware-content-length': 2.0.17
      '@smithy/middleware-endpoint': 2.2.3
      '@smithy/middleware-retry': 2.0.24
      '@smithy/middleware-serde': 2.0.15
      '@smithy/middleware-stack': 2.0.9
      '@smithy/node-config-provider': 2.1.8
      '@smithy/node-http-handler': 2.2.1
      '@smithy/property-provider': 2.0.16
      '@smithy/protocol-http': 3.0.11
      '@smithy/shared-ini-file-loader': 2.2.7
      '@smithy/smithy-client': 2.1.18
      '@smithy/types': 2.7.0
      '@smithy/url-parser': 2.0.15
      '@smithy/util-base64': 2.0.1
      '@smithy/util-body-length-browser': 2.0.1
      '@smithy/util-body-length-node': 2.1.0
      '@smithy/util-defaults-mode-browser': 2.0.22
      '@smithy/util-defaults-mode-node': 2.0.29
      '@smithy/util-endpoints': 1.0.7
      '@smithy/util-retry': 2.0.8
      '@smithy/util-utf8': 2.0.2
      tslib: 2.6.2
    transitivePeerDependencies:
      - aws-crt
    dev: false
    optional: true

  /@aws-sdk/token-providers/3.554.0_mb5mqsc5nn3q57plck7y6drc5i:
    resolution: {integrity: sha512-KMMQ5Cw0FUPL9H8g69Lp08xtzRo7r/MK+lBV6LznWBbCP/NwtZ8awVHaPy2P31z00cWtu9MYkUTviWPqJTaBvg==}
    engines: {node: '>=14.0.0'}
    dependencies:
      '@aws-sdk/client-sso-oidc': 3.554.0_mb5mqsc5nn3q57plck7y6drc5i
      '@aws-sdk/types': 3.535.0
      '@smithy/property-provider': 2.2.0
      '@smithy/shared-ini-file-loader': 2.4.0
      '@smithy/types': 2.12.0
      tslib: 2.6.2
    transitivePeerDependencies:
      - '@aws-sdk/credential-provider-node'
      - aws-crt
    dev: true

  /@aws-sdk/types/3.468.0:
    resolution: {integrity: sha512-rx/9uHI4inRbp2tw3Y4Ih4PNZkVj32h7WneSg3MVgVjAoVD5Zti9KhS5hkvsBxfgmQmg0AQbE+b1sy5WGAgntA==}
    engines: {node: '>=14.0.0'}
    dependencies:
      '@smithy/types': 2.7.0
      tslib: 2.6.2
    dev: false
    optional: true

  /@aws-sdk/types/3.535.0:
    resolution: {integrity: sha512-aY4MYfduNj+sRR37U7XxYR8wemfbKP6lx00ze2M2uubn7mZotuVrWYAafbMSXrdEMSToE5JDhr28vArSOoLcSg==}
    engines: {node: '>=14.0.0'}
    dependencies:
      '@smithy/types': 2.12.0
      tslib: 2.6.2

  /@aws-sdk/util-arn-parser/3.535.0:
    resolution: {integrity: sha512-smVo29nUPAOprp8Z5Y3GHuhiOtw6c8/EtLCm5AVMtRsTPw4V414ZXL2H66tzmb5kEeSzQlbfBSBEdIFZoxO9kg==}
    engines: {node: '>=14.0.0'}
    dependencies:
      tslib: 2.6.2
    dev: true

  /@aws-sdk/util-endpoints/3.470.0:
    resolution: {integrity: sha512-6N6VvPCmu+89p5Ez/+gLf+X620iQ9JpIs8p8ECZiCodirzFOe8NC1O2S7eov7YiG9IHSuodqn/0qNq+v+oLe0A==}
    engines: {node: '>=14.0.0'}
    dependencies:
      '@aws-sdk/types': 3.468.0
      '@smithy/util-endpoints': 1.0.7
      tslib: 2.6.2
    dev: false
    optional: true

  /@aws-sdk/util-endpoints/3.540.0:
    resolution: {integrity: sha512-1kMyQFAWx6f8alaI6UT65/5YW/7pDWAKAdNwL6vuJLea03KrZRX3PMoONOSJpAS5m3Ot7HlWZvf3wZDNTLELZw==}
    engines: {node: '>=14.0.0'}
    dependencies:
      '@aws-sdk/types': 3.535.0
      '@smithy/types': 2.12.0
      '@smithy/util-endpoints': 1.2.0
      tslib: 2.6.2
    dev: true

  /@aws-sdk/util-locate-window/3.465.0:
    resolution: {integrity: sha512-f+QNcWGswredzC1ExNAB/QzODlxwaTdXkNT5cvke2RLX8SFU5pYk6h4uCtWC0vWPELzOfMfloBrJefBzlarhsw==}
    engines: {node: '>=14.0.0'}
    dependencies:
      tslib: 2.6.2

  /@aws-sdk/util-user-agent-browser/3.468.0:
    resolution: {integrity: sha512-OJyhWWsDEizR3L+dCgMXSUmaCywkiZ7HSbnQytbeKGwokIhD69HTiJcibF/sgcM5gk4k3Mq3puUhGnEZ46GIig==}
    dependencies:
      '@aws-sdk/types': 3.468.0
      '@smithy/types': 2.7.0
      bowser: 2.11.0
      tslib: 2.6.2
    dev: false
    optional: true

  /@aws-sdk/util-user-agent-browser/3.535.0:
    resolution: {integrity: sha512-RWMcF/xV5n+nhaA/Ff5P3yNP3Kur/I+VNZngog4TEs92oB/nwOdAg/2JL8bVAhUbMrjTjpwm7PItziYFQoqyig==}
    dependencies:
      '@aws-sdk/types': 3.535.0
      '@smithy/types': 2.12.0
      bowser: 2.11.0
      tslib: 2.6.2
    dev: true

  /@aws-sdk/util-user-agent-node/3.470.0:
    resolution: {integrity: sha512-QxsZ9iVHcBB/XRdYvwfM5AMvNp58HfqkIrH88mY0cmxuvtlIGDfWjczdDrZMJk9y0vIq+cuoCHsGXHu7PyiEAQ==}
    engines: {node: '>=14.0.0'}
    peerDependencies:
      aws-crt: '>=1.0.0'
    peerDependenciesMeta:
      aws-crt:
        optional: true
    dependencies:
      '@aws-sdk/types': 3.468.0
      '@smithy/node-config-provider': 2.1.8
      '@smithy/types': 2.7.0
      tslib: 2.6.2
    dev: false
    optional: true

  /@aws-sdk/util-user-agent-node/3.535.0:
    resolution: {integrity: sha512-dRek0zUuIT25wOWJlsRm97nTkUlh1NDcLsQZIN2Y8KxhwoXXWtJs5vaDPT+qAg+OpcNj80i1zLR/CirqlFg/TQ==}
    engines: {node: '>=14.0.0'}
    peerDependencies:
      aws-crt: '>=1.0.0'
    peerDependenciesMeta:
      aws-crt:
        optional: true
    dependencies:
      '@aws-sdk/types': 3.535.0
      '@smithy/node-config-provider': 2.3.0
      '@smithy/types': 2.12.0
      tslib: 2.6.2
    dev: true

  /@aws-sdk/util-utf8-browser/3.259.0:
    resolution: {integrity: sha512-UvFa/vR+e19XookZF8RzFZBrw2EUkQWxiBW0yYQAhvk3C+QVGl0H3ouca8LDBlBfQKXwmW3huo/59H8rwb1wJw==}
    dependencies:
      tslib: 2.6.2

  /@aws-sdk/xml-builder/3.535.0:
    resolution: {integrity: sha512-VXAq/Jz8KIrU84+HqsOJhIKZqG0PNTdi6n6PFQ4xJf44ZQHD/5C7ouH4qCFX5XgZXcgbRIcMVVYGC6Jye0dRng==}
    engines: {node: '>=14.0.0'}
    dependencies:
      '@smithy/types': 2.12.0
      tslib: 2.6.2
    dev: true

  /@babel/code-frame/7.21.4:
    resolution: {integrity: sha512-LYvhNKfwWSPpocw8GI7gpK2nq3HSDuEPC/uSYaALSJu9xjsalaaYFOq0Pwt5KmVqwEbZlDu81aLXwBOmD/Fv9g==}
    engines: {node: '>=6.9.0'}
    dependencies:
      '@babel/highlight': 7.18.6
    dev: true

  /@babel/code-frame/7.23.5:
    resolution: {integrity: sha512-CgH3s1a96LipHCmSUmYFPwY7MNx8C3avkq7i4Wl3cfa662ldtUe4VM1TPXX70pfmrlWTb6jLqTYrZyT2ZTJBgA==}
    engines: {node: '>=6.9.0'}
    dependencies:
      '@babel/highlight': 7.23.4
      chalk: 2.4.2
    dev: true

  /@babel/helper-validator-identifier/7.22.20:
    resolution: {integrity: sha512-Y4OZ+ytlatR8AI+8KZfKuL5urKp7qey08ha31L8b3BwewJAoJamTzyvxPR/5D+KkdJCGPq/+8TukHBlY10FX9A==}
    engines: {node: '>=6.9.0'}
    dev: true

  /@babel/highlight/7.18.6:
    resolution: {integrity: sha512-u7stbOuYjaPezCuLj29hNW1v64M2Md2qupEKP1fHc7WdOA3DgLh37suiSrZYY7haUB7iBeQZ9P1uiRF359do3g==}
    engines: {node: '>=6.9.0'}
    dependencies:
      '@babel/helper-validator-identifier': 7.22.20
      chalk: 2.4.2
      js-tokens: 4.0.0
    dev: true

  /@babel/highlight/7.23.4:
    resolution: {integrity: sha512-acGdbYSfp2WheJoJm/EBBBLh/ID8KDc64ISZ9DYtBmC8/Q204PZJLHyzeB5qMzJ5trcOkybd78M4x2KWsUq++A==}
    engines: {node: '>=6.9.0'}
    dependencies:
      '@babel/helper-validator-identifier': 7.22.20
      chalk: 2.4.2
      js-tokens: 4.0.0
    dev: true

  /@babel/runtime/7.23.6:
    resolution: {integrity: sha512-zHd0eUrf5GZoOWVCXp6koAKQTfZV07eit6bGPmJgnZdnSAvvZee6zniW2XMF7Cmc4ISOOnPy3QaSiIJGJkVEDQ==}
    engines: {node: '>=6.9.0'}
    dependencies:
      regenerator-runtime: 0.14.0
    dev: true

  /@bcoe/v8-coverage/0.2.3:
    resolution: {integrity: sha512-0hYQ8SB4Db5zvZB4axdMHGwEaQjkZzFjQiN9LVYvIFB2nSUHW9tYpxWriPrWDASIxiaXax83REcLxuSdnGPZtw==}
    dev: true

  /@colors/colors/1.5.0:
    resolution: {integrity: sha512-ooWCrlZP11i8GImSjTHYHLkvFDP48nS4+204nGb1RiX/WXYHmJA2III9/e2DWVabCESdW7hBAEzHRqUn9OUVvQ==}
    engines: {node: '>=0.1.90'}
    requiresBuild: true

  /@dabh/diagnostics/2.0.3:
    resolution: {integrity: sha512-hrlQOIi7hAfzsMqlGSFyVucrx38O+j6wiGOf//H2ecvIEqYN4ADBSS2iLMh5UFyDunCNniUIPk/q3riFv45xRA==}
    dependencies:
      colorspace: 1.1.4
      enabled: 2.0.0
      kuler: 2.0.0
    dev: false

  /@es-joy/jsdoccomment/0.40.1:
    resolution: {integrity: sha512-YORCdZSusAlBrFpZ77pJjc5r1bQs5caPWtAu+WWmiSo+8XaUzseapVrfAtiRFbQWnrBxxLLEwF6f6ZG/UgCQCg==}
    engines: {node: '>=16'}
    dependencies:
      comment-parser: 1.4.0
      esquery: 1.5.0
      jsdoc-type-pratt-parser: 4.0.0
    dev: true

  /@eslint-community/eslint-utils/4.4.0_eslint@8.55.0:
    resolution: {integrity: sha512-1/sA4dwrzBAyeUoQ6oxahHKmrZvsnLCg4RfxW3ZFGGmQkSNQPFNLV9CUEFQP1x9EYXHTo5p6xdhZM1Ne9p/AfA==}
    engines: {node: ^12.22.0 || ^14.17.0 || >=16.0.0}
    peerDependencies:
      eslint: ^6.0.0 || ^7.0.0 || >=8.0.0
    dependencies:
      eslint: 8.55.0
      eslint-visitor-keys: 3.4.3
    dev: true

  /@eslint-community/regexpp/4.10.0:
    resolution: {integrity: sha512-Cu96Sd2By9mCNTx2iyKOmq10v22jUVQv0lQnlGNy16oE9589yE+QADPbrMGCkA51cKZSg3Pu/aTJVTGfL/qjUA==}
    engines: {node: ^12.0.0 || ^14.0.0 || >=16.0.0}
    dev: true

  /@eslint/eslintrc/2.1.4:
    resolution: {integrity: sha512-269Z39MS6wVJtsoUl10L60WdkhJVdPG24Q4eZTH3nnF6lpvSShEK3wQjDX9JRWAUPvPh7COouPpU9IrqaZFvtQ==}
    engines: {node: ^12.22.0 || ^14.17.0 || >=16.0.0}
    dependencies:
      ajv: 6.12.6
      debug: 4.3.4
      espree: 9.6.1
      globals: 13.20.0
      ignore: 5.3.0
      import-fresh: 3.3.0
      js-yaml: 4.1.0
      minimatch: 3.1.2
      strip-json-comments: 3.1.1
    transitivePeerDependencies:
      - supports-color
    dev: true

  /@eslint/js/8.55.0:
    resolution: {integrity: sha512-qQfo2mxH5yVom1kacMtZZJFVdW+E70mqHMJvVg6WTLo+VBuQJ4TojZlfWBjK0ve5BdEeNAVxOsl/nvNMpJOaJA==}
    engines: {node: ^12.22.0 || ^14.17.0 || >=16.0.0}
    dev: true

  /@fluid-internal/eslint-plugin-fluid/0.1.1_yzjfgl2l2fa2siv5ppqhbzvdbi:
    resolution: {integrity: sha512-7CNeAjn81BPvq/BKc1nQo/6HUZXg4KUAglFuCX6HFCnpGPrDLdm7cdkrGyA1tExB1EGnCAPFzVNbSqSYcwJnag==}
    dependencies:
      '@microsoft/tsdoc': 0.14.2
      '@typescript-eslint/parser': 6.7.5_yzjfgl2l2fa2siv5ppqhbzvdbi
      ts-morph: 20.0.0
    transitivePeerDependencies:
      - eslint
      - supports-color
      - typescript
    dev: true

  /@fluid-tools/build-cli/0.37.0:
    resolution: {integrity: sha512-xg3AfSxCKVm8rN4VS1TfKfJYMu0CyglvADs+rsLqacf6DTCVly98+YNut18zSgRFNWEbNZTVKfvVmFFKTs5C+g==}
    engines: {node: '>=14.17.0'}
    hasBin: true
    dependencies:
      '@fluid-tools/version-tools': 0.37.0
      '@fluidframework/build-tools': 0.37.0
      '@fluidframework/bundle-size-tools': 0.37.0
      '@microsoft/api-extractor': 7.43.1
      '@oclif/core': 3.26.3
      '@oclif/plugin-autocomplete': 3.0.15
      '@oclif/plugin-commands': 3.3.1
      '@oclif/plugin-help': 6.0.21
      '@oclif/plugin-not-found': 3.1.4
      '@oclif/plugin-plugins': 5.0.9
      '@octokit/core': 4.2.4
      '@rushstack/node-core-library': 3.62.0
      async: 3.2.4
      chalk: 2.4.2
      danger: 11.3.1
      date-fns: 2.30.0
      debug: 4.3.4
      execa: 5.1.1
      fs-extra: 9.1.0
      globby: 11.1.0
      gray-matter: 4.0.3
      human-id: 4.0.0
      inquirer: 8.2.5
      json5: 2.2.3
      jssm: 5.89.2
      latest-version: 5.1.0
      minimatch: 7.4.6
      node-fetch: 2.7.0
      npm-check-updates: 16.10.16
      oclif: 4.8.4
      prettier: 3.2.5
      prompts: 2.4.2
      read-pkg-up: 7.0.1
      replace-in-file: 6.3.5
      semver: 7.6.0
      semver-utils: 1.1.4
      simple-git: 3.19.1
      sort-json: 2.0.1
      sort-package-json: 1.57.0
      strip-ansi: 6.0.1
      table: 6.8.1
      ts-morph: 21.0.1
      type-fest: 2.19.0
    transitivePeerDependencies:
      - '@swc/core'
      - '@types/node'
      - aws-crt
      - bluebird
      - encoding
      - esbuild
      - supports-color
      - uglify-js
      - webpack-cli
    dev: true

  /@fluid-tools/version-tools/0.37.0:
    resolution: {integrity: sha512-hPUJUxl8rZQAgWCpnEL5MxXRYZkdXhqusVUyJa3Wbu6f6BuaxKofOLOCB88rVkGiCgyZui8Mo5M2Q4GqLGYWIQ==}
    engines: {node: '>=14.17.0'}
    hasBin: true
    dependencies:
      '@oclif/core': 3.26.3
      '@oclif/plugin-autocomplete': 3.0.15
      '@oclif/plugin-commands': 3.3.1
      '@oclif/plugin-help': 6.0.21
      '@oclif/plugin-not-found': 3.1.4
      '@oclif/plugin-plugins': 5.0.9
      chalk: 2.4.2
      semver: 7.6.0
      table: 6.8.1
    transitivePeerDependencies:
      - supports-color
    dev: true

  /@fluidframework/build-common/2.0.3:
    resolution: {integrity: sha512-1LU/2uyCeMxf63z5rhFOFEBvFyBogZ7ZXwzXLxyBhSgq/fGiq8PLjBW7uX++r0LcVCdaWyopf7w060eJpANYdg==}
    hasBin: true
    dev: true

  /@fluidframework/build-tools/0.37.0:
    resolution: {integrity: sha512-/zbGJq9oE/rvSze34yyPJdMJmnnn4E6BmYDGoO/lGA39W9bBWMbx+3NOLVqCX0ywjsrM1hBhSBoPJ/uc2X8gZw==}
    engines: {node: '>=14.17.0'}
    hasBin: true
    dependencies:
      '@fluid-tools/version-tools': 0.37.0
      '@fluidframework/bundle-size-tools': 0.37.0
      '@manypkg/get-packages': 2.2.0
      '@octokit/core': 4.2.4
      '@rushstack/node-core-library': 3.62.0
      async: 3.2.4
      chalk: 2.4.2
      cosmiconfig: 8.3.6_typescript@5.1.6
      danger: 11.3.1
      date-fns: 2.30.0
      debug: 4.3.4
      detect-indent: 6.1.0
      find-up: 7.0.0
      fs-extra: 9.1.0
      glob: 7.2.3
      ignore: 5.3.0
      json5: 2.2.3
      lodash: 4.17.21
      lodash.isequal: 4.5.0
      picomatch: 2.3.1
      rimraf: 4.4.1
      semver: 7.5.4
      sort-package-json: 1.57.0
      ts-morph: 21.0.1
      type-fest: 2.19.0
      typescript: 5.1.6
      yaml: 2.3.4
    transitivePeerDependencies:
      - '@swc/core'
      - '@types/node'
      - encoding
      - esbuild
      - supports-color
      - uglify-js
      - webpack-cli
    dev: true

  /@fluidframework/bundle-size-tools/0.37.0:
    resolution: {integrity: sha512-3KRNGWPTiaw4P9ExrbtXdF2I2dEFJjG0fJOZcGB2EAUW0QphI50fEAvhRTIctXFjXkMhEnyeyX82+akqOhaH0A==}
    dependencies:
      azure-devops-node-api: 11.2.0
      jszip: 3.10.1
      msgpack-lite: 0.1.26
      pako: 2.1.0
      typescript: 5.1.6
      webpack: 5.89.0
    transitivePeerDependencies:
      - '@swc/core'
      - esbuild
      - uglify-js
      - webpack-cli
    dev: true

  /@fluidframework/common-definitions/0.20.1:
    resolution: {integrity: sha512-KaoQ7w2MDH5OeRKVatL5yVOCFg+9wD6bLSLFh1/TV1EZM46l49iBqO7UVjUtPE6BIm0jvvOzJXULGVSpzokX3g==}
    dev: false

  /@fluidframework/common-definitions/1.1.0:
    resolution: {integrity: sha512-WQYtG9tkx2j7i1JSXPvwLnQsqCOZAghMj0aGciqjZVNppUly/XBpAjb4V6FEUCEjxCScPKhyE+1rhV1ep52NgA==}

  /@fluidframework/common-utils/1.1.1:
    resolution: {integrity: sha512-XCPEFE1JAg+juQZYQQVZjHZJlM5+Wm9NxRbsnsix05M1tSq0p3SLqwgfaSGssXhLLX5QtG+aF1QD5a3LA1qtNQ==}
    dependencies:
      '@fluidframework/common-definitions': 0.20.1
      '@types/events': 3.0.0
      base64-js: 1.5.1
      buffer: 6.0.3
      events: 3.3.0
      lodash: 4.17.21
      sha.js: 2.4.11
    dev: false

  /@fluidframework/common-utils/3.1.0:
    resolution: {integrity: sha512-KpBQqpZKAHCKFMoxtAdrgqL1nIJhT7r2IRGmS3Rm5CMTLsegQ8ifX5lFvd6IbjeWmvLz1qLsY3eS5HBYqy9CVQ==}
    dependencies:
      '@fluidframework/common-definitions': 1.1.0
      '@types/events': 3.0.0
      base64-js: 1.5.1
      buffer: 6.0.3
      events: 3.3.0
      lodash: 4.17.21
      sha.js: 2.4.11

  /@fluidframework/eslint-config-fluid/5.2.0_yzjfgl2l2fa2siv5ppqhbzvdbi:
    resolution: {integrity: sha512-FGAt7QIm//36j+ZiiIAj1+LZ6NYP2UJLwE5NT70ztgjl90jaCEWZUgoGUgPUWB9CpTmVZYo1+dGWOSsMLHidJA==}
    dependencies:
      '@fluid-internal/eslint-plugin-fluid': 0.1.1_yzjfgl2l2fa2siv5ppqhbzvdbi
      '@microsoft/tsdoc': 0.14.2
      '@rushstack/eslint-patch': 1.4.0
      '@rushstack/eslint-plugin': 0.13.1_yzjfgl2l2fa2siv5ppqhbzvdbi
      '@rushstack/eslint-plugin-security': 0.7.1_yzjfgl2l2fa2siv5ppqhbzvdbi
      '@typescript-eslint/eslint-plugin': 6.7.5_ho7n3yadytgybgxdt3dodfo7xq
      '@typescript-eslint/parser': 6.7.5_yzjfgl2l2fa2siv5ppqhbzvdbi
      eslint-config-prettier: 9.0.0_eslint@8.55.0
      eslint-import-resolver-typescript: 3.6.1_qdfkx7gk6ri6dqmzhi7yrouuje
      eslint-plugin-eslint-comments: 3.2.0_eslint@8.55.0
      eslint-plugin-import: /eslint-plugin-i/2.29.1_j7h7oj6rrhtikhzta4fgkou42e
      eslint-plugin-jsdoc: 46.8.2_eslint@8.55.0
      eslint-plugin-promise: 6.1.1_eslint@8.55.0
      eslint-plugin-react: 7.33.2_eslint@8.55.0
      eslint-plugin-react-hooks: 4.6.0_eslint@8.55.0
      eslint-plugin-tsdoc: 0.2.17
      eslint-plugin-unicorn: 48.0.1_eslint@8.55.0
      eslint-plugin-unused-imports: 3.0.0_q2lq45qjv2a3kzwivaf2whp57u
    transitivePeerDependencies:
      - eslint
      - eslint-import-resolver-node
      - eslint-import-resolver-webpack
      - supports-color
      - typescript
    dev: true

  /@fluidframework/gitresources/5.0.0-250395:
    resolution: {integrity: sha512-ba5wbo97UXlJDjkuwEv4PpBkRi7XxFcZBKvgjn6piAsbgwptksdzYjTS7cE4Z0Iw+RkAZ71a0q282nqP/cLplg==}
    dev: false

  /@fluidframework/gitresources/5.0.0-256582:
    resolution: {integrity: sha512-jhTy+yIPG+yhH37V9inmYhjSeh5RWy3KE70e+y9j1a+9sav40D3oZPFiq2O2/0M+PtRhf/+XdBm5X8+647ceeQ==}

  /@fluidframework/protocol-base/5.0.0-256582:
    resolution: {integrity: sha512-L/9mYbiuhCVWSWkKoJGiLSqn+VEPArwzihvxJq9S0Pi8D+ev+XqXchqhwQhYaH1yFnv4P4dPpVdnyx45ju1gXA==}
    dependencies:
      '@fluidframework/common-utils': 3.1.0
      '@fluidframework/gitresources': 5.0.0-256582
      '@fluidframework/protocol-definitions': 3.2.0
      events: 3.3.0

  /@fluidframework/protocol-definitions/3.2.0:
    resolution: {integrity: sha512-xgcyMN4uF6dAp2/XYFSHvGFITIV7JbVt3itA+T0c71/lZjq/HU/a/ClPIxfl9AEN0RbtuR/1n5LP4FXSV9j0hA==}

  /@fluidframework/server-services-client/5.0.0-256582:
    resolution: {integrity: sha512-+pT2JMW57glfyiy7kc8ZGNNFYfZmO4zIbKPgYDQF3KIorF4ZNbdIZ0kw/+WGWKEZWjmNYxBNB+tlP5vtrYbqMA==}
    dependencies:
      '@fluidframework/common-utils': 3.1.0
      '@fluidframework/gitresources': 5.0.0-256582
      '@fluidframework/protocol-base': 5.0.0-256582
      '@fluidframework/protocol-definitions': 3.2.0
      axios: 1.6.2_debug@4.3.4
      crc-32: 1.2.0
      debug: 4.3.4
      json-stringify-safe: 5.0.1
      jsrsasign: 11.1.0
      jwt-decode: 4.0.0
      sillyname: 0.1.0
      uuid: 9.0.1
    transitivePeerDependencies:
      - supports-color

  /@fluidframework/server-services-core/5.0.0-256582:
    resolution: {integrity: sha512-QWnkonoACoy1TOou4t+sjwu3etcCfYDDkMuxNu5aZWhbG6Qu5lh1uK0uhMVuUiQLS9bZMw6ZpfrbrDBqSw0s7Q==}
    dependencies:
      '@fluidframework/common-utils': 3.1.0
      '@fluidframework/gitresources': 5.0.0-256582
      '@fluidframework/protocol-definitions': 3.2.0
      '@fluidframework/server-services-client': 5.0.0-256582
      '@fluidframework/server-services-telemetry': 5.0.0-256582
      '@types/nconf': 0.10.3
      '@types/node': 18.19.3
      debug: 4.3.4
      events: 3.3.0
      nconf: 0.12.0
    transitivePeerDependencies:
      - supports-color

  /@fluidframework/server-services-ordering-kafkanode/5.0.0-256582:
    resolution: {integrity: sha512-6bI6BE87jMedz3rhArhd5RYSltgAOq4DqHSELC5zIAaJYhYdfAhOP5MXvEdvUW800+hIWEqIYcl8v7yL/+79kg==}
    dependencies:
      '@fluidframework/server-services-client': 5.0.0-256582
      '@fluidframework/server-services-core': 5.0.0-256582
      '@fluidframework/server-services-ordering-zookeeper': 5.0.0-256582
      '@fluidframework/server-services-telemetry': 5.0.0-256582
      events: 3.3.0
      kafka-node: 5.0.0
      nconf: 0.12.0
      sillyname: 0.1.0
    transitivePeerDependencies:
      - supports-color
    dev: false

  /@fluidframework/server-services-ordering-rdkafka/5.0.0-256582:
    resolution: {integrity: sha512-5Kd/z6cJuhmL227dXJvBjGZgCddMCABt87B6KYb0vVGl/ZztoQfef1nFnw6b8eu8u68D8eLMdl8arjXr3YD3uQ==}
    dependencies:
      '@fluidframework/common-utils': 3.1.0
      '@fluidframework/server-services-client': 5.0.0-256582
      '@fluidframework/server-services-core': 5.0.0-256582
      '@fluidframework/server-services-telemetry': 5.0.0-256582
      events: 3.3.0
      nconf: 0.12.0
      node-rdkafka: 2.16.1
      sillyname: 0.1.0
    transitivePeerDependencies:
      - supports-color
    dev: false

  /@fluidframework/server-services-ordering-zookeeper/5.0.0-256582:
    resolution: {integrity: sha512-r0L4QQ5DwPWMA17MQj/HTuDHUYYoekM4MPBiVBFrsySHjGs1TreAA/aV5x4Brsb15qTMm23kxzPbc7RW6GIv/g==}
    dependencies:
      '@fluidframework/server-services-core': 5.0.0-256582
      zookeeper: 5.6.0
    transitivePeerDependencies:
      - supports-color
    dev: false

  /@fluidframework/server-services-shared/5.0.0-256582:
    resolution: {integrity: sha512-Bc0/Ckwv6mOQFhwaJOQ93WyINgfLH6L/j2CyDPLiss/cMlOdxzHRXX/KpobRUqmnCFaKlAVB54cKELFZ1ypBaA==}
    dependencies:
      '@fluidframework/common-utils': 3.1.0
      '@fluidframework/gitresources': 5.0.0-256582
      '@fluidframework/protocol-base': 5.0.0-256582
      '@fluidframework/protocol-definitions': 3.2.0
      '@fluidframework/server-services-client': 5.0.0-256582
      '@fluidframework/server-services-core': 5.0.0-256582
      '@fluidframework/server-services-telemetry': 5.0.0-256582
      '@fluidframework/server-services-utils': 5.0.0-256582
      '@socket.io/redis-adapter': 7.2.0
      '@socket.io/sticky': 1.0.4
      body-parser: 1.20.2
      debug: 4.3.4
      events: 3.3.0
      fast-redact: 3.3.0
      ioredis: 5.2.3
      lodash: 4.17.21
      nconf: 0.12.0
      notepack.io: 2.3.0
      serialize-error: 8.1.0
      socket.io: 4.7.2
      socket.io-adapter: 2.5.2
      socket.io-parser: 4.2.4
      uuid: 9.0.1
      winston: 3.8.2
    transitivePeerDependencies:
      - bufferutil
      - supports-color
      - utf-8-validate
    dev: false

  /@fluidframework/server-services-telemetry/5.0.0-256582:
    resolution: {integrity: sha512-4FXUblCwvGp2SSSpGpz/lRvJnFz6NsL9Rz3VlWDo+CukGLuqdzdxoaB2/a8Etemr0k+xOnv/XPQolHehNZaX3g==}
    dependencies:
      '@fluidframework/common-utils': 3.1.0
      json-stringify-safe: 5.0.1
      path-browserify: 1.0.1
      serialize-error: 8.1.0
      uuid: 9.0.1

  /@fluidframework/server-services-utils/5.0.0-256582:
    resolution: {integrity: sha512-H6xLE63uAuz9sox0PK0TYB5xCgQqn0WZRQffcvoycLLfWTsqRi5oDNkBc1zMCcP830LC9j3QBYTJrX+F/zqnzQ==}
    dependencies:
      '@fluidframework/protocol-definitions': 3.2.0
      '@fluidframework/server-services-client': 5.0.0-256582
      '@fluidframework/server-services-core': 5.0.0-256582
      '@fluidframework/server-services-telemetry': 5.0.0-256582
      debug: 4.3.4
      express: 4.19.2
      ioredis: 5.2.3
      json-stringify-safe: 5.0.1
      jsonwebtoken: 9.0.2
      morgan: 1.10.0
      nconf: 0.12.0
      serialize-error: 8.1.0
      sillyname: 0.1.0
      split: 1.0.1
      uuid: 9.0.1
      winston: 3.8.2
      winston-transport: 4.5.0
    transitivePeerDependencies:
      - supports-color
    dev: false

  /@fluidframework/server-services/5.0.0-256582:
    resolution: {integrity: sha512-qQ2wicCfOD6D2ebgskfLh+F44T1Xwa1Cbf4LqCoAfHLYat8V4klOMssvprtCnS+lPBZHi0CSKre7zqt5QWJ7vA==}
    dependencies:
      '@fluidframework/common-utils': 3.1.0
      '@fluidframework/protocol-definitions': 3.2.0
      '@fluidframework/server-services-client': 5.0.0-256582
      '@fluidframework/server-services-core': 5.0.0-256582
      '@fluidframework/server-services-ordering-kafkanode': 5.0.0-256582
      '@fluidframework/server-services-ordering-rdkafka': 5.0.0-256582
      '@fluidframework/server-services-shared': 5.0.0-256582
      '@fluidframework/server-services-telemetry': 5.0.0-256582
      '@fluidframework/server-services-utils': 5.0.0-256582
      '@socket.io/redis-emitter': 4.1.1
      '@types/lodash': 4.14.194
      amqplib: 0.10.3
      axios: 1.6.2_debug@4.3.4
      debug: 4.3.4
      events: 3.3.0
      ioredis: 5.2.3
      lodash: 4.17.21
      lru-cache: 6.0.0
      mongodb: 4.17.1
      nconf: 0.12.0
      socket.io: 4.7.2
      telegrafjs: 0.1.3
      uuid: 9.0.1
      winston: 3.8.2
    transitivePeerDependencies:
      - aws-crt
      - bufferutil
      - supports-color
      - utf-8-validate
    dev: false

  /@fluidframework/server-test-utils/5.0.0-256582:
    resolution: {integrity: sha512-u6K6yIA+aym80fFX2aLrKT8Zo/7kXUX+vATE+F4l78oX/NF8fHzP2QXQeI9wIAA5tNIxMothLaI8lNVfyaUwvQ==}
    dependencies:
      '@fluidframework/common-utils': 3.1.0
      '@fluidframework/gitresources': 5.0.0-256582
      '@fluidframework/protocol-base': 5.0.0-256582
      '@fluidframework/protocol-definitions': 3.2.0
      '@fluidframework/server-services-client': 5.0.0-256582
      '@fluidframework/server-services-core': 5.0.0-256582
      '@fluidframework/server-services-telemetry': 5.0.0-256582
      '@types/ioredis-mock': 8.2.5
      assert: 2.0.0
      debug: 4.3.4
      events: 3.3.0
      ioredis: 5.2.3
      ioredis-mock: 8.9.0_whigv4nyskcwa5yfbkgfhxb5me
      lodash: 4.17.21
      string-hash: 1.1.3
      uuid: 9.0.1
    transitivePeerDependencies:
      - supports-color
    dev: true

  /@gar/promisify/1.1.3:
    resolution: {integrity: sha512-k2Ty1JcVojjJFwrg/ThKi2ujJ7XNLYaFGNB/bWT9wGR+oSMJHMa5w+CUq6p/pVrKeNNgA7pCqEcjSnHVoqJQFw==}
    dev: true

  /@gitbeaker/core/35.8.1:
    resolution: {integrity: sha512-KBrDykVKSmU9Q9Gly8KeHOgdc0lZSa435srECxuO0FGqqBcUQ82hPqUc13YFkkdOI9T1JRA3qSFajg8ds0mZKA==}
    engines: {node: '>=14.2.0'}
    dependencies:
      '@gitbeaker/requester-utils': 35.8.1
      form-data: 4.0.0
      li: 1.3.0
      mime: 3.0.0
      query-string: 7.1.3
      xcase: 2.0.1
    dev: true

  /@gitbeaker/node/35.8.1:
    resolution: {integrity: sha512-g6rX853y61qNhzq9cWtxIEoe2KDeFBtXAeWMGWJnc3nz3WRump2pIICvJqw/yobLZqmTNt+ea6w3/n92Mnbn3g==}
    engines: {node: '>=14.2.0'}
    deprecated: Please use its successor @gitbeaker/rest
    dependencies:
      '@gitbeaker/core': 35.8.1
      '@gitbeaker/requester-utils': 35.8.1
      delay: 5.0.0
      got: 11.8.6
      xcase: 2.0.1
    dev: true

  /@gitbeaker/requester-utils/35.8.1:
    resolution: {integrity: sha512-MFzdH+Z6eJaCZA5ruWsyvm6SXRyrQHjYVR6aY8POFraIy7ceIHOprWCs1R+0ydDZ8KtBnd8OTHjlJ0sLtSFJCg==}
    engines: {node: '>=14.2.0'}
    dependencies:
      form-data: 4.0.0
      qs: 6.11.2
      xcase: 2.0.1
    dev: true

  /@humanwhocodes/config-array/0.11.14:
    resolution: {integrity: sha512-3T8LkOmg45BV5FICb15QQMsyUSWrQ8AygVfC7ZG32zOalnqrilm018ZVCw0eapXux8FtA33q8PSRSstjee3jSg==}
    engines: {node: '>=10.10.0'}
    dependencies:
      '@humanwhocodes/object-schema': 2.0.2
      debug: 4.3.4
      minimatch: 3.1.2
    transitivePeerDependencies:
      - supports-color
    dev: true

  /@humanwhocodes/module-importer/1.0.1:
    resolution: {integrity: sha512-bxveV4V8v5Yb4ncFTT3rPSgZBOpCkjfK0y4oVVVJwIuDVBRMDXrPyXRL988i5ap9m9bnyEEjWfm5WkBmtffLfA==}
    engines: {node: '>=12.22'}
    dev: true

  /@humanwhocodes/object-schema/2.0.2:
    resolution: {integrity: sha512-6EwiSjwWYP7pTckG6I5eyFANjPhmPjUX9JRLUSfNPC7FX7zK9gyZAfUEaECL6ALTpGX5AjnBq3C9XmVWPitNpw==}
    dev: true

  /@inquirer/confirm/3.1.4:
    resolution: {integrity: sha512-2z2RC0JyQCmggQfRxFnQitGp8YZgdM/AqcOuLaUtL0dZHFByk5jgtzxECX4z5MsH8aq2WzdLPI2AHmHOkh8eRA==}
    engines: {node: '>=18'}
    dependencies:
      '@inquirer/core': 8.0.0
      '@inquirer/type': 1.3.0
    dev: true

  /@inquirer/core/8.0.0:
    resolution: {integrity: sha512-RAszmjXj+grbT9yQ9B+me40LskytwBYPhyl6yHI8h+J5BmL0gNI3pdvBBFD6S9LV0lzhzfCRMBMH5UvuUPYzZQ==}
    engines: {node: '>=18'}
    dependencies:
      '@inquirer/figures': 1.0.0
      '@inquirer/type': 1.3.0
      '@types/mute-stream': 0.0.4
      '@types/node': 18.19.3
      '@types/wrap-ansi': 3.0.0
      ansi-escapes: 4.3.2
      chalk: 4.1.2
      cli-spinners: 2.9.2
      cli-width: 4.1.0
      mute-stream: 1.0.0
      signal-exit: 4.1.0
      strip-ansi: 6.0.1
      wrap-ansi: 6.2.0
    dev: true

  /@inquirer/figures/1.0.0:
    resolution: {integrity: sha512-3fw+7+77/duTnMJTeSS44wneszghI4tkr0m0xdIJabbYRe36ElzmsqyboMZ1nFRon6sT+ckVvYDVjwapKv+2sw==}
    engines: {node: '>=18'}
    dev: true

  /@inquirer/input/2.1.4:
    resolution: {integrity: sha512-FnskIUMM0ogcYu9zHIuIx8McSnXC69CMm5qzBSo27joFATe/dbK2SXrq9/i/y2dCGFfETSaiYI6q5Rp7jhDbWg==}
    engines: {node: '>=18'}
    dependencies:
      '@inquirer/core': 8.0.0
      '@inquirer/type': 1.3.0
    dev: true

  /@inquirer/select/2.3.0:
    resolution: {integrity: sha512-FHZkDUIfGfENxzH/M4tskSWUgRnszKUXb/qlrqbvjwUeFFFSOaWztMkAg4sLwnw2nbT+bdi+WlBn98C/j0NOlQ==}
    engines: {node: '>=18'}
    dependencies:
      '@inquirer/core': 8.0.0
      '@inquirer/figures': 1.0.0
      '@inquirer/type': 1.3.0
      ansi-escapes: 4.3.2
      chalk: 4.1.2
    dev: true

  /@inquirer/type/1.3.0:
    resolution: {integrity: sha512-RW4Zf6RCTnInRaOZuRHTqAUl+v6VJuQGglir7nW2BkT3OXOphMhkIFhvFRjorBx2l0VwtC/M4No8vYR65TdN9Q==}
    engines: {node: '>=18'}
    dev: true

  /@ioredis/as-callback/3.0.0:
    resolution: {integrity: sha512-Kqv1rZ3WbgOrS+hgzJ5xG5WQuhvzzSTRYvNeyPMLOAM78MHSnuKI20JeJGbpuAt//LCuP0vsexZcorqW7kWhJg==}

  /@ioredis/commands/1.2.0:
    resolution: {integrity: sha512-Sx1pU8EM64o2BrqNpEO1CNLtKQwyhuXuqyfH7oGKCk+1a33d2r5saW8zNwm3j6BTExtjrv2BxTgzzkMwts6vGg==}

  /@isaacs/cliui/8.0.2:
    resolution: {integrity: sha512-O8jcjabXaleOG9DQ0+ARXWZBTfnP4WNAqzuiJK7ll44AmxGKv/J2M4TPjxjY3znBCfvBXFzucm1twdyFybFqEA==}
    engines: {node: '>=12'}
    dependencies:
      string-width: 5.1.2
      string-width-cjs: /string-width/4.2.3
      strip-ansi: 7.1.0
      strip-ansi-cjs: /strip-ansi/6.0.1
      wrap-ansi: 8.1.0
      wrap-ansi-cjs: /wrap-ansi/7.0.0
    dev: true

  /@istanbuljs/schema/0.1.3:
    resolution: {integrity: sha512-ZXRY4jNvVgSVQ8DL3LTcakaAtXwTVUxE81hslsyD2AtoXW/wVob10HkOJ1X/pAlcI7D+2YoZKg5do8G/w6RYgA==}
    engines: {node: '>=8'}
    dev: true

  /@jridgewell/gen-mapping/0.3.3:
    resolution: {integrity: sha512-HLhSWOLRi875zjjMG/r+Nv0oCW8umGb0BgEhyX3dDX3egwZtB8PqLnjz3yedt8R5StBrzcg4aBpnh8UA9D1BoQ==}
    engines: {node: '>=6.0.0'}
    dependencies:
      '@jridgewell/set-array': 1.1.2
      '@jridgewell/sourcemap-codec': 1.4.15
      '@jridgewell/trace-mapping': 0.3.20
    dev: true

  /@jridgewell/resolve-uri/3.1.1:
    resolution: {integrity: sha512-dSYZh7HhCDtCKm4QakX0xFpsRDqjjtZf/kjI/v3T3Nwt5r8/qz/M19F9ySyOqU94SXBmeG9ttTul+YnR4LOxFA==}
    engines: {node: '>=6.0.0'}
    dev: true

  /@jridgewell/set-array/1.1.2:
    resolution: {integrity: sha512-xnkseuNADM0gt2bs+BvhO0p78Mk762YnZdsuzFV018NoG1Sj1SCQvpSqa7XUaTam5vAGasABV9qXASMKnFMwMw==}
    engines: {node: '>=6.0.0'}
    dev: true

  /@jridgewell/source-map/0.3.5:
    resolution: {integrity: sha512-UTYAUj/wviwdsMfzoSJspJxbkH5o1snzwX0//0ENX1u/55kkZZkcTZP6u9bwKGkv+dkk9at4m1Cpt0uY80kcpQ==}
    dependencies:
      '@jridgewell/gen-mapping': 0.3.3
      '@jridgewell/trace-mapping': 0.3.20
    dev: true

  /@jridgewell/sourcemap-codec/1.4.15:
    resolution: {integrity: sha512-eF2rxCRulEKXHTRiDrDy6erMYWqNw4LPdQ8UQA4huuxaQsVeRPFl2oM8oDGxMFhJUWZf9McpLtJasDDZb/Bpeg==}
    dev: true

  /@jridgewell/trace-mapping/0.3.20:
    resolution: {integrity: sha512-R8LcPeWZol2zR8mmH3JeKQ6QRCFb7XgUhV9ZlGhHLGyg4wpPiPZNQOOWhFZhxKw8u//yTbNGI42Bx/3paXEQ+Q==}
    dependencies:
      '@jridgewell/resolve-uri': 3.1.1
      '@jridgewell/sourcemap-codec': 1.4.15
    dev: true

  /@kwsites/file-exists/1.1.1:
    resolution: {integrity: sha512-m9/5YGR18lIwxSFDwfE3oA7bWuq9kdau6ugN4H2rJeyhFQZcG9AgSHkQtSD15a8WvTgfz9aikZMrKPHvbpqFiw==}
    dependencies:
      debug: 4.3.4
    transitivePeerDependencies:
      - supports-color
    dev: true

  /@kwsites/promise-deferred/1.1.1:
    resolution: {integrity: sha512-GaHYm+c0O9MjZRu0ongGBRbinu8gVAMd2UZjji6jVmqKtZluZnptXGWhz1E8j8D2HJ3f/yMxKAUC0b+57wncIw==}
    dev: true

  /@manypkg/find-root/2.2.1:
    resolution: {integrity: sha512-34NlypD5mmTY65cFAK7QPgY5Tzt0qXR4ZRXdg97xAlkiLuwXUPBEXy5Hsqzd+7S2acsLxUz6Cs50rlDZQr4xUA==}
    engines: {node: '>=14.18.0'}
    dependencies:
      '@manypkg/tools': 1.1.0
      find-up: 4.1.0
      fs-extra: 8.1.0
    dev: true

  /@manypkg/get-packages/2.2.0:
    resolution: {integrity: sha512-B5p5BXMwhGZKi/syEEAP1eVg5DZ/9LP+MZr0HqfrHLgu9fq0w4ZwH8yVen4JmjrxI2dWS31dcoswYzuphLaRxg==}
    engines: {node: '>=14.18.0'}
    dependencies:
      '@manypkg/find-root': 2.2.1
      '@manypkg/tools': 1.1.0
    dev: true

  /@manypkg/tools/1.1.0:
    resolution: {integrity: sha512-SkAyKAByB9l93Slyg8AUHGuM2kjvWioUTCckT/03J09jYnfEzMO/wSXmEhnKGYs6qx9De8TH4yJCl0Y9lRgnyQ==}
    engines: {node: '>=14.18.0'}
    dependencies:
      fs-extra: 8.1.0
      globby: 11.1.0
      jju: 1.4.0
      read-yaml-file: 1.1.0
    dev: true

  /@microsoft/api-extractor-model/7.28.14:
    resolution: {integrity: sha512-Bery/c8A8SsKPSvA82cTTuy/+OcxZbLRmKhPkk91/AJOQzxZsShcrmHFAGeiEqSIrv1nPZ3tKq9kfMLdCHmsqg==}
    dependencies:
      '@microsoft/tsdoc': 0.14.2
      '@microsoft/tsdoc-config': 0.16.2
      '@rushstack/node-core-library': 4.1.0
    transitivePeerDependencies:
      - '@types/node'
    dev: true

  /@microsoft/api-extractor/7.43.1:
    resolution: {integrity: sha512-ohg40SsvFFgzHFAtYq5wKJc8ZDyY46bphjtnSvhSSlXpPTG7GHwyyXkn48UZiUCBwr2WC7TRC1Jfwz7nreuiyQ==}
    hasBin: true
    dependencies:
      '@microsoft/api-extractor-model': 7.28.14
      '@microsoft/tsdoc': 0.14.2
      '@microsoft/tsdoc-config': 0.16.2
      '@rushstack/node-core-library': 4.1.0
      '@rushstack/rig-package': 0.5.2
      '@rushstack/terminal': 0.10.1
      '@rushstack/ts-command-line': 4.19.2
      lodash: 4.17.21
      minimatch: 3.0.8
      resolve: 1.22.8
      semver: 7.5.4
      source-map: 0.6.1
      typescript: 5.4.2
    transitivePeerDependencies:
      - '@types/node'
    dev: true

  /@microsoft/tsdoc-config/0.16.2:
    resolution: {integrity: sha512-OGiIzzoBLgWWR0UdRJX98oYO+XKGf7tiK4Zk6tQ/E4IJqGCe7dvkTvgDZV5cFJUzLGDOjeAXrnZoA6QkVySuxw==}
    dependencies:
      '@microsoft/tsdoc': 0.14.2
      ajv: 6.12.6
      jju: 1.4.0
      resolve: 1.19.0
    dev: true

  /@microsoft/tsdoc/0.14.2:
    resolution: {integrity: sha512-9b8mPpKrfeGRuhFH5iO1iwCLeIIsV6+H1sRfxbkoGXIyQE2BTsPd9zqSqQJ+pv5sJ/hT5M1zvOFL02MnEezFug==}
    dev: true

  /@mongodb-js/saslprep/1.1.1:
    resolution: {integrity: sha512-t7c5K033joZZMspnHg/gWPE4kandgc2OxE74aYOtGKfgB9VPuVJPix0H6fhmm2erj5PBJ21mqcx34lpIGtUCsQ==}
    requiresBuild: true
    dependencies:
      sparse-bitfield: 3.0.3
    dev: false
    optional: true

  /@nodelib/fs.scandir/2.1.5:
    resolution: {integrity: sha512-vq24Bq3ym5HEQm2NKCr3yXDwjc7vTsEThRDnkp2DK9p1uqLR+DHurm/NOTo0KG7HYHU7eppKZj3MyqYuMBf62g==}
    engines: {node: '>= 8'}
    dependencies:
      '@nodelib/fs.stat': 2.0.5
      run-parallel: 1.2.0
    dev: true

  /@nodelib/fs.stat/2.0.5:
    resolution: {integrity: sha512-RkhPPp2zrqDAQA/2jNhnztcPAlv64XdhIp7a7454A5ovI7Bukxgt7MX7udwAu3zg1DcpPU0rz3VV1SeaqvY4+A==}
    engines: {node: '>= 8'}
    dev: true

  /@nodelib/fs.walk/1.2.8:
    resolution: {integrity: sha512-oGB+UxlgWcgQkgwo8GcEGwemoTFt3FIO9ababBmaGwXIoBKZ+GTy0pP185beGg7Llih/NSHSV2XAs1lnznocSg==}
    engines: {node: '>= 8'}
    dependencies:
      '@nodelib/fs.scandir': 2.1.5
      fastq: 1.15.0
    dev: true

  /@npmcli/fs/2.1.2:
    resolution: {integrity: sha512-yOJKRvohFOaLqipNtwYB9WugyZKhC/DZC4VYPmpaCzDBrA8YpK3qHZ8/HGscMnE4GqbkLNuVcCnxkeQEdGt6LQ==}
    engines: {node: ^12.13.0 || ^14.15.0 || >=16.0.0}
    dependencies:
      '@gar/promisify': 1.1.3
      semver: 7.6.0
    dev: true

  /@npmcli/fs/3.1.0:
    resolution: {integrity: sha512-7kZUAaLscfgbwBQRbvdMYaZOWyMEcPTH/tJjnyAWJ/dvvs9Ef+CERx/qJb9GExJpl1qipaDGn7KqHnFGGixd0w==}
    engines: {node: ^14.17.0 || ^16.13.0 || >=18.0.0}
    dependencies:
      semver: 7.6.0
    dev: true

  /@npmcli/git/4.0.4:
    resolution: {integrity: sha512-5yZghx+u5M47LghaybLCkdSyFzV/w4OuH12d96HO389Ik9CDsLaDZJVynSGGVJOLn6gy/k7Dz5XYcplM3uxXRg==}
    engines: {node: ^14.17.0 || ^16.13.0 || >=18.0.0}
    dependencies:
      '@npmcli/promise-spawn': 6.0.2
      lru-cache: 7.18.3
      npm-pick-manifest: 8.0.1
      proc-log: 3.0.0
      promise-inflight: 1.0.1
      promise-retry: 2.0.1
      semver: 7.6.0
      which: 3.0.1
    transitivePeerDependencies:
      - bluebird
    dev: true

  /@npmcli/installed-package-contents/2.0.2:
    resolution: {integrity: sha512-xACzLPhnfD51GKvTOOuNX2/V4G4mz9/1I2MfDoye9kBM3RYe5g2YbscsaGoTlaWqkxeiapBWyseULVKpSVHtKQ==}
    engines: {node: ^14.17.0 || ^16.13.0 || >=18.0.0}
    hasBin: true
    dependencies:
      npm-bundled: 3.0.0
      npm-normalize-package-bin: 3.0.1
    dev: true

  /@npmcli/move-file/2.0.1:
    resolution: {integrity: sha512-mJd2Z5TjYWq/ttPLLGqArdtnC74J6bOzg4rMDnN+p1xTacZ2yPRCk2y0oSWQtygLR9YVQXgOcONrwtnk3JupxQ==}
    engines: {node: ^12.13.0 || ^14.15.0 || >=16.0.0}
    deprecated: This functionality has been moved to @npmcli/fs
    dependencies:
      mkdirp: 1.0.4
      rimraf: 3.0.2
    dev: true

  /@npmcli/node-gyp/3.0.0:
    resolution: {integrity: sha512-gp8pRXC2oOxu0DUE1/M3bYtb1b3/DbJ5aM113+XJBgfXdussRAsX0YOrOhdd8WvnAR6auDBvJomGAkLKA5ydxA==}
    engines: {node: ^14.17.0 || ^16.13.0 || >=18.0.0}
    dev: true

  /@npmcli/promise-spawn/6.0.2:
    resolution: {integrity: sha512-gGq0NJkIGSwdbUt4yhdF8ZrmkGKVz9vAdVzpOfnom+V8PLSmSOVhZwbNvZZS1EYcJN5hzzKBxmmVVAInM6HQLg==}
    engines: {node: ^14.17.0 || ^16.13.0 || >=18.0.0}
    dependencies:
      which: 3.0.1
    dev: true

  /@npmcli/run-script/6.0.2:
    resolution: {integrity: sha512-NCcr1uQo1k5U+SYlnIrbAh3cxy+OQT1VtqiAbxdymSlptbzBb62AjH2xXgjNCoP073hoa1CfCAcwoZ8k96C4nA==}
    engines: {node: ^14.17.0 || ^16.13.0 || >=18.0.0}
    dependencies:
      '@npmcli/node-gyp': 3.0.0
      '@npmcli/promise-spawn': 6.0.2
      node-gyp: 9.3.1
      read-package-json-fast: 3.0.2
      which: 3.0.1
    transitivePeerDependencies:
      - bluebird
      - supports-color
    dev: true

  /@oclif/core/3.26.3:
    resolution: {integrity: sha512-e6Vwu+cb2Sn4qFFpmY1fQLRWIY5ugruMuN94xb7+kyUzxrirYjJATPhuCT1G5xj9Dk+hTMH+Sp6XcHcVTS1lHg==}
    engines: {node: '>=18.0.0'}
    dependencies:
      '@types/cli-progress': 3.11.5
      ansi-escapes: 4.3.2
      ansi-styles: 4.3.0
      cardinal: 2.1.1
      chalk: 4.1.2
      clean-stack: 3.0.1
      cli-progress: 3.12.0
      color: 4.2.3
      debug: 4.3.4_supports-color@8.1.1
      ejs: 3.1.10
      get-package-type: 0.1.0
      globby: 11.1.0
      hyperlinker: 1.0.0
      indent-string: 4.0.0
      is-wsl: 2.2.0
      js-yaml: 3.14.1
      minimatch: 9.0.4
      natural-orderby: 2.0.3
      object-treeify: 1.1.33
      password-prompt: 1.1.3
      slice-ansi: 4.0.0
      string-width: 4.2.3
      strip-ansi: 6.0.1
      supports-color: 8.1.1
      supports-hyperlinks: 2.3.0
      widest-line: 3.1.0
      wordwrap: 1.0.0
      wrap-ansi: 7.0.0
    dev: true

  /@oclif/plugin-autocomplete/3.0.15:
    resolution: {integrity: sha512-Q0XcqU3YQ6mAi8PGAfbsLBCquC6LmaxgMblxUlp6o3MvlsaO3tsQOWg20Mlciq4t+IX1r6VmP3L/EtkuJHFluQ==}
    engines: {node: '>=18.0.0'}
    dependencies:
      '@oclif/core': 3.26.3
      chalk: 5.3.0
      debug: 4.3.4
      ejs: 3.1.10
    transitivePeerDependencies:
      - supports-color
    dev: true

  /@oclif/plugin-commands/3.3.1:
    resolution: {integrity: sha512-SikJBlXaVsbCX3A8YBdpU70VvU58P75+4vMt0AtJFEPYS1n+5srrLJgTrEFJkCfFvlqj1SNI9yMFr1TG+LKN9w==}
    engines: {node: '>=18.0.0'}
    dependencies:
      '@oclif/core': 3.26.3
      lodash.pickby: 4.6.0
      lodash.sortby: 4.7.0
      lodash.template: 4.5.0
      lodash.uniqby: 4.7.0
    dev: true

  /@oclif/plugin-help/6.0.21:
    resolution: {integrity: sha512-w860r9d456xhw1GPaos9yQF+BZeFY9UKdrINbL3fZFX5ZHhr/zGT4Fep5wUkHogjjnSB8+ZHi3D6j2jScIizUw==}
    engines: {node: '>=18.0.0'}
    dependencies:
      '@oclif/core': 3.26.3
    dev: true

  /@oclif/plugin-not-found/3.1.4:
    resolution: {integrity: sha512-2YzBCBhieiu3BXjsmyb5jGs1ivYVxLG/3pSbPvo5oJGi5D5SWB038v4y61PzrUZ+2LWPLBfDQIMWccoI2r7cew==}
    engines: {node: '>=18.0.0'}
    dependencies:
      '@inquirer/confirm': 3.1.4
      '@oclif/core': 3.26.3
      chalk: 5.3.0
      fast-levenshtein: 3.0.0
    dev: true

  /@oclif/plugin-plugins/5.0.9:
    resolution: {integrity: sha512-uXmJ/Tz8XXuPWdbmoV7QIwKCjUkB9FcQeaKEYlWlWPDeGK92qkx+oHlEW4XfRwnWqGl/81fmJ0RdyCE6fStbmw==}
    engines: {node: '>=18.0.0'}
    dependencies:
      '@oclif/core': 3.26.3
      chalk: 5.3.0
      debug: 4.3.4
      npm: 10.5.0
      npm-package-arg: 11.0.2
      npm-run-path: 5.3.0
      semver: 7.6.0
      validate-npm-package-name: 5.0.0
    transitivePeerDependencies:
      - supports-color
    dev: true

  /@oclif/plugin-warn-if-update-available/3.0.15:
    resolution: {integrity: sha512-JtPTJFjL6izMCe5dDS2ix2PyWAD2DeJ5Atzd2HHRifbPcmOxaUE62FKTnarIwfPHLMF/nN33liwo9InAdirozg==}
    engines: {node: '>=18.0.0'}
    dependencies:
      '@oclif/core': 3.26.3
      chalk: 5.3.0
      debug: 4.3.4
      http-call: 5.3.0
      lodash.template: 4.5.0
    transitivePeerDependencies:
      - supports-color
    dev: true

  /@octokit/auth-token/2.5.0:
    resolution: {integrity: sha512-r5FVUJCOLl19AxiuZD2VRZ/ORjp/4IN98Of6YJoJOkY75CIBuYfmiNHGrDwXr+aLGG55igl9QrxX3hbiXlLb+g==}
    dependencies:
      '@octokit/types': 6.41.0
    dev: true

  /@octokit/auth-token/3.0.4:
    resolution: {integrity: sha512-TWFX7cZF2LXoCvdmJWY7XVPi74aSY0+FfBZNSXEXFkMpjcqsQwDSYVv5FhRFaI0V1ECnwbz4j59T/G+rXNWaIQ==}
    engines: {node: '>= 14'}
    dev: true

  /@octokit/core/3.6.0:
    resolution: {integrity: sha512-7RKRKuA4xTjMhY+eG3jthb3hlZCsOwg3rztWh75Xc+ShDWOfDDATWbeZpAHBNRpm4Tv9WgBMOy1zEJYXG6NJ7Q==}
    dependencies:
      '@octokit/auth-token': 2.5.0
      '@octokit/graphql': 4.8.0
      '@octokit/request': 5.6.3
      '@octokit/request-error': 2.1.0
      '@octokit/types': 6.41.0
      before-after-hook: 2.2.3
      universal-user-agent: 6.0.1
    transitivePeerDependencies:
      - encoding
    dev: true

  /@octokit/core/4.2.4:
    resolution: {integrity: sha512-rYKilwgzQ7/imScn3M9/pFfUf4I1AZEH3KhyJmtPdE2zfaXAn2mFfUy4FbKewzc2We5y/LlKLj36fWJLKC2SIQ==}
    engines: {node: '>= 14'}
    dependencies:
      '@octokit/auth-token': 3.0.4
      '@octokit/graphql': 5.0.6
      '@octokit/request': 6.2.8
      '@octokit/request-error': 3.0.3
      '@octokit/types': 9.3.2
      before-after-hook: 2.2.3
      universal-user-agent: 6.0.1
    transitivePeerDependencies:
      - encoding
    dev: true

  /@octokit/endpoint/6.0.12:
    resolution: {integrity: sha512-lF3puPwkQWGfkMClXb4k/eUT/nZKQfxinRWJrdZaJO85Dqwo/G0yOC434Jr2ojwafWJMYqFGFa5ms4jJUgujdA==}
    dependencies:
      '@octokit/types': 6.41.0
      is-plain-object: 5.0.0
      universal-user-agent: 6.0.1
    dev: true

  /@octokit/endpoint/7.0.6:
    resolution: {integrity: sha512-5L4fseVRUsDFGR00tMWD/Trdeeihn999rTMGRMC1G/Ldi1uWlWJzI98H4Iak5DB/RVvQuyMYKqSK/R6mbSOQyg==}
    engines: {node: '>= 14'}
    dependencies:
      '@octokit/types': 9.3.2
      is-plain-object: 5.0.0
      universal-user-agent: 6.0.1
    dev: true

  /@octokit/graphql/4.8.0:
    resolution: {integrity: sha512-0gv+qLSBLKF0z8TKaSKTsS39scVKF9dbMxJpj3U0vC7wjNWFuIpL/z76Qe2fiuCbDRcJSavkXsVtMS6/dtQQsg==}
    dependencies:
      '@octokit/request': 5.6.3
      '@octokit/types': 6.41.0
      universal-user-agent: 6.0.1
    transitivePeerDependencies:
      - encoding
    dev: true

  /@octokit/graphql/5.0.6:
    resolution: {integrity: sha512-Fxyxdy/JH0MnIB5h+UQ3yCoh1FG4kWXfFKkpWqjZHw/p+Kc8Y44Hu/kCgNBT6nU1shNumEchmW/sUO1JuQnPcw==}
    engines: {node: '>= 14'}
    dependencies:
      '@octokit/request': 6.2.8
      '@octokit/types': 9.3.2
      universal-user-agent: 6.0.1
    transitivePeerDependencies:
      - encoding
    dev: true

  /@octokit/openapi-types/12.11.0:
    resolution: {integrity: sha512-VsXyi8peyRq9PqIz/tpqiL2w3w80OgVMwBHltTml3LmVvXiphgeqmY9mvBw9Wu7e0QWk/fqD37ux8yP5uVekyQ==}
    dev: true

  /@octokit/openapi-types/18.1.1:
    resolution: {integrity: sha512-VRaeH8nCDtF5aXWnjPuEMIYf1itK/s3JYyJcWFJT8X9pSNnBtriDf7wlEWsGuhPLl4QIH4xM8fqTXDwJ3Mu6sw==}
    dev: true

  /@octokit/plugin-paginate-rest/2.21.3_@octokit+core@3.6.0:
    resolution: {integrity: sha512-aCZTEf0y2h3OLbrgKkrfFdjRL6eSOo8komneVQJnYecAxIej7Bafor2xhuDJOIFau4pk0i/P28/XgtbyPF0ZHw==}
    peerDependencies:
      '@octokit/core': '>=2'
    dependencies:
      '@octokit/core': 3.6.0
      '@octokit/types': 6.41.0
    dev: true

  /@octokit/plugin-request-log/1.0.4_@octokit+core@3.6.0:
    resolution: {integrity: sha512-mLUsMkgP7K/cnFEw07kWqXGF5LKrOkD+lhCrKvPHXWDywAwuDUeDwWBpc69XK3pNX0uKiVt8g5z96PJ6z9xCFA==}
    peerDependencies:
      '@octokit/core': '>=3'
    dependencies:
      '@octokit/core': 3.6.0
    dev: true

  /@octokit/plugin-rest-endpoint-methods/5.16.2_@octokit+core@3.6.0:
    resolution: {integrity: sha512-8QFz29Fg5jDuTPXVtey05BLm7OB+M8fnvE64RNegzX7U+5NUXcOcnpTIK0YfSHBg8gYd0oxIq3IZTe9SfPZiRw==}
    peerDependencies:
      '@octokit/core': '>=3'
    dependencies:
      '@octokit/core': 3.6.0
      '@octokit/types': 6.41.0
      deprecation: 2.3.1
    dev: true

  /@octokit/request-error/2.1.0:
    resolution: {integrity: sha512-1VIvgXxs9WHSjicsRwq8PlR2LR2x6DwsJAaFgzdi0JfJoGSO8mYI/cHJQ+9FbN21aa+DrgNLnwObmyeSC8Rmpg==}
    dependencies:
      '@octokit/types': 6.41.0
      deprecation: 2.3.1
      once: 1.4.0
    dev: true

  /@octokit/request-error/3.0.3:
    resolution: {integrity: sha512-crqw3V5Iy2uOU5Np+8M/YexTlT8zxCfI+qu+LxUB7SZpje4Qmx3mub5DfEKSO8Ylyk0aogi6TYdf6kxzh2BguQ==}
    engines: {node: '>= 14'}
    dependencies:
      '@octokit/types': 9.3.2
      deprecation: 2.3.1
      once: 1.4.0
    dev: true

  /@octokit/request/5.6.3:
    resolution: {integrity: sha512-bFJl0I1KVc9jYTe9tdGGpAMPy32dLBXXo1dS/YwSCTL/2nd9XeHsY616RE3HPXDVk+a+dBuzyz5YdlXwcDTr2A==}
    dependencies:
      '@octokit/endpoint': 6.0.12
      '@octokit/request-error': 2.1.0
      '@octokit/types': 6.41.0
      is-plain-object: 5.0.0
      node-fetch: 2.7.0
      universal-user-agent: 6.0.1
    transitivePeerDependencies:
      - encoding
    dev: true

  /@octokit/request/6.2.8:
    resolution: {integrity: sha512-ow4+pkVQ+6XVVsekSYBzJC0VTVvh/FCTUUgTsboGq+DTeWdyIFV8WSCdo0RIxk6wSkBTHqIK1mYuY7nOBXOchw==}
    engines: {node: '>= 14'}
    dependencies:
      '@octokit/endpoint': 7.0.6
      '@octokit/request-error': 3.0.3
      '@octokit/types': 9.3.2
      is-plain-object: 5.0.0
      node-fetch: 2.7.0
      universal-user-agent: 6.0.1
    transitivePeerDependencies:
      - encoding
    dev: true

  /@octokit/rest/18.12.0:
    resolution: {integrity: sha512-gDPiOHlyGavxr72y0guQEhLsemgVjwRePayJ+FcKc2SJqKUbxbkvf5kAZEWA/MKvsfYlQAMVzNJE3ezQcxMJ2Q==}
    dependencies:
      '@octokit/core': 3.6.0
      '@octokit/plugin-paginate-rest': 2.21.3_@octokit+core@3.6.0
      '@octokit/plugin-request-log': 1.0.4_@octokit+core@3.6.0
      '@octokit/plugin-rest-endpoint-methods': 5.16.2_@octokit+core@3.6.0
    transitivePeerDependencies:
      - encoding
    dev: true

  /@octokit/types/6.41.0:
    resolution: {integrity: sha512-eJ2jbzjdijiL3B4PrSQaSjuF2sPEQPVCPzBvTHJD9Nz+9dw2SGH4K4xeQJ77YfTq5bRQ+bD8wT11JbeDPmxmGg==}
    dependencies:
      '@octokit/openapi-types': 12.11.0
    dev: true

  /@octokit/types/9.3.2:
    resolution: {integrity: sha512-D4iHGTdAnEEVsB8fl95m1hiz7D5YiRdQ9b/OEb3BYRVwbLsGHcRVPz+u+BgRLNk0Q0/4iZCBqDN96j2XNxfXrA==}
    dependencies:
      '@octokit/openapi-types': 18.1.1
    dev: true

  /@pkgjs/parseargs/0.11.0:
    resolution: {integrity: sha512-+1VkjdD0QBLPodGrJUeqarH8VAIvQODIbwh9XpP5Syisf7YoQgsJKPNFoqqLQlu+VQ/tVSshMR6loPMn8U+dPg==}
    engines: {node: '>=14'}
    requiresBuild: true
    dev: true
    optional: true

  /@pnpm/config.env-replace/1.1.0:
    resolution: {integrity: sha512-htyl8TWnKL7K/ESFa1oW2UB5lVDxuF5DpM7tBi6Hu2LNL3mWkIzNLG6N4zoCUP1lCKNxWy/3iu8mS8MvToGd6w==}
    engines: {node: '>=12.22.0'}
    dev: true

  /@pnpm/network.ca-file/1.0.2:
    resolution: {integrity: sha512-YcPQ8a0jwYU9bTdJDpXjMi7Brhkr1mXsXrUJvjqM2mQDgkRiz8jFaQGOdaLxgjtUfQgZhKy/O3cG/YwmgKaxLA==}
    engines: {node: '>=12.22.0'}
    dependencies:
      graceful-fs: 4.2.10
    dev: true

  /@pnpm/npm-conf/2.2.0:
    resolution: {integrity: sha512-roLI1ul/GwzwcfcVpZYPdrgW2W/drLriObl1h+yLF5syc8/5ULWw2ALbCHUWF+4YltIqA3xFSbG4IwyJz37e9g==}
    engines: {node: '>=12'}
    dependencies:
      '@pnpm/config.env-replace': 1.1.0
      '@pnpm/network.ca-file': 1.0.2
      config-chain: 1.1.13
    dev: true

  /@rushstack/eslint-patch/1.4.0:
    resolution: {integrity: sha512-cEjvTPU32OM9lUFegJagO0mRnIn+rbqrG89vV8/xLnLFX0DoR0r1oy5IlTga71Q7uT3Qus7qm7wgeiMT/+Irlg==}
    dev: true

  /@rushstack/eslint-plugin-security/0.7.1_yzjfgl2l2fa2siv5ppqhbzvdbi:
    resolution: {integrity: sha512-84N42tlONhcbXdlk5Rkb+/pVxPnH+ojX8XwtFoecCRV88/4Ii7eGEyJPb73lOpHaE3NJxLzLVIeixKYQmdjImA==}
    peerDependencies:
      eslint: ^6.0.0 || ^7.0.0 || ^8.0.0
    dependencies:
      '@rushstack/tree-pattern': 0.3.1
      '@typescript-eslint/experimental-utils': 5.59.11_yzjfgl2l2fa2siv5ppqhbzvdbi
      eslint: 8.55.0
    transitivePeerDependencies:
      - supports-color
      - typescript
    dev: true

  /@rushstack/eslint-plugin/0.13.1_yzjfgl2l2fa2siv5ppqhbzvdbi:
    resolution: {integrity: sha512-qQ6iPCm8SFuY+bpcSv5hlYtdwDHcFlE6wlpUHa0ywG9tGVBYM5But8S4qVRFq1iejAuFX+ubNUOyFJHvxpox+A==}
    peerDependencies:
      eslint: ^6.0.0 || ^7.0.0 || ^8.0.0
    dependencies:
      '@rushstack/tree-pattern': 0.3.1
      '@typescript-eslint/experimental-utils': 5.59.11_yzjfgl2l2fa2siv5ppqhbzvdbi
      eslint: 8.55.0
    transitivePeerDependencies:
      - supports-color
      - typescript
    dev: true

  /@rushstack/node-core-library/3.62.0:
    resolution: {integrity: sha512-88aJn2h8UpSvdwuDXBv1/v1heM6GnBf3RjEy6ZPP7UnzHNCqOHA2Ut+ScYUbXcqIdfew9JlTAe3g+cnX9xQ/Aw==}
    peerDependencies:
      '@types/node': '*'
    peerDependenciesMeta:
      '@types/node':
        optional: true
    dependencies:
      colors: 1.2.5
      fs-extra: 7.0.1
      import-lazy: 4.0.0
      jju: 1.4.0
      resolve: 1.22.8
      semver: 7.5.4
      z-schema: 5.0.5
    dev: true

  /@rushstack/node-core-library/4.1.0:
    resolution: {integrity: sha512-qz4JFBZJCf1YN5cAXa1dP6Mki/HrsQxc/oYGAGx29dF2cwF2YMxHoly0FBhMw3IEnxo5fMj0boVfoHVBkpkx/w==}
    peerDependencies:
      '@types/node': '*'
    peerDependenciesMeta:
      '@types/node':
        optional: true
    dependencies:
      fs-extra: 7.0.1
      import-lazy: 4.0.0
      jju: 1.4.0
      resolve: 1.22.8
      semver: 7.5.4
      z-schema: 5.0.5
    dev: true

  /@rushstack/rig-package/0.5.2:
    resolution: {integrity: sha512-mUDecIJeH3yYGZs2a48k+pbhM6JYwWlgjs2Ca5f2n1G2/kgdgP9D/07oglEGf6mRyXEnazhEENeYTSNDRCwdqA==}
    dependencies:
      resolve: 1.22.8
      strip-json-comments: 3.1.1
    dev: true

  /@rushstack/terminal/0.10.1:
    resolution: {integrity: sha512-C6Vi/m/84IYJTkfzmXr1+W8Wi3MmBjVF/q3za91Gb3VYjKbpALHVxY6FgH625AnDe5Z0Kh4MHKWA3Z7bqgAezA==}
    peerDependencies:
      '@types/node': '*'
    peerDependenciesMeta:
      '@types/node':
        optional: true
    dependencies:
      '@rushstack/node-core-library': 4.1.0
      supports-color: 8.1.1
    dev: true

  /@rushstack/tree-pattern/0.3.1:
    resolution: {integrity: sha512-2yn4qTkXZTByQffL3ymS6viYuyZk3YnJT49bopGBlm9Thtyfa7iuFUV6tt+09YIRO1sjmSWILf4dPj6+Dr5YVA==}
    dev: true

  /@rushstack/ts-command-line/4.19.2:
    resolution: {integrity: sha512-cqmXXmBEBlzo9WtyUrHtF9e6kl0LvBY7aTSVX4jfnBfXWZQWnPq9JTFPlQZ+L/ZwjZ4HrNwQsOVvhe9oOucZkw==}
    dependencies:
      '@rushstack/terminal': 0.10.1
      '@types/argparse': 1.0.38
      argparse: 1.0.10
      string-argv: 0.3.2
    transitivePeerDependencies:
      - '@types/node'
    dev: true

  /@sigstore/protobuf-specs/0.1.0:
    resolution: {integrity: sha512-a31EnjuIDSX8IXBUib3cYLDRlPMU36AWX4xS8ysLaNu4ZzUesDiPt83pgrW2X1YLMe5L2HbDyaKK5BrL4cNKaQ==}
    engines: {node: ^14.17.0 || ^16.13.0 || >=18.0.0}
    dev: true

  /@sindresorhus/is/0.14.0:
    resolution: {integrity: sha512-9NET910DNaIPngYnLLPeg+Ogzqsi9uM4mSboU5y6p8S5DzMTVEsJZrawi+BoDNUVBa2DhJqQYUFvMDfgU062LQ==}
    engines: {node: '>=6'}
    dev: true

  /@sindresorhus/is/4.6.0:
    resolution: {integrity: sha512-t09vSN3MdfsyCHoFcTRCH/iUtG7OJ0CsjzB8cjAmKc/va/kIgeDI/TxsigdncE/4be734m0cvIYwNaV4i2XqAw==}
    engines: {node: '>=10'}
    dev: true

  /@sindresorhus/is/5.3.0:
    resolution: {integrity: sha512-CX6t4SYQ37lzxicAqsBtxA3OseeoVrh9cSJ5PFYam0GksYlupRfy1A+Q4aYD3zvcfECLc0zO2u+ZnR2UYKvCrw==}
    engines: {node: '>=14.16'}
    dev: true

  /@sinonjs/commons/1.8.6:
    resolution: {integrity: sha512-Ky+XkAkqPZSm3NLBeUng77EBQl3cmeJhITaGHdYH8kjVB+aun3S4XBRti2zt17mtt0mIUDiNxYeoJm6drVvBJQ==}
    dependencies:
      type-detect: 4.0.8
    dev: true

  /@sinonjs/fake-timers/6.0.1:
    resolution: {integrity: sha512-MZPUxrmFubI36XS1DI3qmI0YdN1gks62JtFZvxR67ljjSNCeK6U08Zx4msEWOXuofgqUt6zPHSi1H9fbjR/NRA==}
    dependencies:
      '@sinonjs/commons': 1.8.6
    dev: true

  /@sinonjs/samsam/5.3.1:
    resolution: {integrity: sha512-1Hc0b1TtyfBu8ixF/tpfSHTVWKwCBLY4QJbkgnE7HcwyvT2xArDxb4K7dMgqRm3szI+LJbzmW/s4xxEhv6hwDg==}
    dependencies:
      '@sinonjs/commons': 1.8.6
      lodash.get: 4.4.2
      type-detect: 4.0.8
    dev: true

  /@sinonjs/text-encoding/0.7.2:
    resolution: {integrity: sha512-sXXKG+uL9IrKqViTtao2Ws6dy0znu9sOaP1di/jKGW1M6VssO8vlpXCQcpZ+jisQ1tTFAC5Jo/EOzFbggBagFQ==}
    dev: true

  /@smithy/abort-controller/2.0.15:
    resolution: {integrity: sha512-JkS36PIS3/UCbq/MaozzV7jECeL+BTt4R75bwY8i+4RASys4xOyUS1HsRyUNSqUXFP4QyCz5aNnh3ltuaxv+pw==}
    engines: {node: '>=14.0.0'}
    dependencies:
      '@smithy/types': 2.7.0
      tslib: 2.6.2
    dev: false
    optional: true

  /@smithy/abort-controller/2.2.0:
    resolution: {integrity: sha512-wRlta7GuLWpTqtFfGo+nZyOO1vEvewdNR1R4rTxpC8XU6vG/NDyrFBhwLZsqg1NUoR1noVaXJPC/7ZK47QCySw==}
    engines: {node: '>=14.0.0'}
    dependencies:
      '@smithy/types': 2.12.0
      tslib: 2.6.2
    dev: true

  /@smithy/chunked-blob-reader-native/2.2.0:
    resolution: {integrity: sha512-VNB5+1oCgX3Fzs072yuRsUoC2N4Zg/LJ11DTxX3+Qu+Paa6AmbIF0E9sc2wthz9Psrk/zcOlTCyuposlIhPjZQ==}
    dependencies:
      '@smithy/util-base64': 2.3.0
      tslib: 2.6.2
    dev: true

  /@smithy/chunked-blob-reader/2.2.0:
    resolution: {integrity: sha512-3GJNvRwXBGdkDZZOGiziVYzDpn4j6zfyULHMDKAGIUo72yHALpE9CbhfQp/XcLNVoc1byfMpn6uW5H2BqPjgaQ==}
    dependencies:
      tslib: 2.6.2
    dev: true

  /@smithy/config-resolver/2.0.21:
    resolution: {integrity: sha512-rlLIGT+BeqjnA6C2FWumPRJS1UW07iU5ZxDHtFuyam4W65gIaOFMjkB90ofKCIh+0mLVQrQFrl/VLtQT/6FWTA==}
    engines: {node: '>=14.0.0'}
    dependencies:
      '@smithy/node-config-provider': 2.1.8
      '@smithy/types': 2.7.0
      '@smithy/util-config-provider': 2.0.0
      '@smithy/util-middleware': 2.0.8
      tslib: 2.6.2
    dev: false
    optional: true

  /@smithy/config-resolver/2.2.0:
    resolution: {integrity: sha512-fsiMgd8toyUba6n1WRmr+qACzXltpdDkPTAaDqc8QqPBUzO+/JKwL6bUBseHVi8tu9l+3JOK+tSf7cay+4B3LA==}
    engines: {node: '>=14.0.0'}
    dependencies:
      '@smithy/node-config-provider': 2.3.0
      '@smithy/types': 2.12.0
      '@smithy/util-config-provider': 2.3.0
      '@smithy/util-middleware': 2.2.0
      tslib: 2.6.2
    dev: true

  /@smithy/core/1.4.2:
    resolution: {integrity: sha512-2fek3I0KZHWJlRLvRTqxTEri+qV0GRHrJIoLFuBMZB4EMg4WgeBGfF0X6abnrNYpq55KJ6R4D6x4f0vLnhzinA==}
    engines: {node: '>=14.0.0'}
    dependencies:
      '@smithy/middleware-endpoint': 2.5.1
      '@smithy/middleware-retry': 2.3.1
      '@smithy/middleware-serde': 2.3.0
      '@smithy/protocol-http': 3.3.0
      '@smithy/smithy-client': 2.5.1
      '@smithy/types': 2.12.0
      '@smithy/util-middleware': 2.2.0
      tslib: 2.6.2
    dev: true

  /@smithy/credential-provider-imds/2.1.4:
    resolution: {integrity: sha512-cwPJN1fa1YOQzhBlTXRavABEYRRchci1X79QRwzaNLySnIMJfztyv1Zkst0iZPLMnpn8+CnHu3wOHS11J5Dr3A==}
    engines: {node: '>=14.0.0'}
    dependencies:
      '@smithy/node-config-provider': 2.1.8
      '@smithy/property-provider': 2.0.16
      '@smithy/types': 2.7.0
      '@smithy/url-parser': 2.0.15
      tslib: 2.6.2
    dev: false
    optional: true

  /@smithy/credential-provider-imds/2.3.0:
    resolution: {integrity: sha512-BWB9mIukO1wjEOo1Ojgl6LrG4avcaC7T/ZP6ptmAaW4xluhSIPZhY+/PI5YKzlk+jsm+4sQZB45Bt1OfMeQa3w==}
    engines: {node: '>=14.0.0'}
    dependencies:
      '@smithy/node-config-provider': 2.3.0
      '@smithy/property-provider': 2.2.0
      '@smithy/types': 2.12.0
      '@smithy/url-parser': 2.2.0
      tslib: 2.6.2
    dev: true

  /@smithy/eventstream-codec/2.0.15:
    resolution: {integrity: sha512-crjvz3j1gGPwA0us6cwS7+5gAn35CTmqu/oIxVbYJo2Qm/sGAye6zGJnMDk3BKhWZw5kcU1G4MxciTkuBpOZPg==}
    dependencies:
      '@aws-crypto/crc32': 3.0.0
      '@smithy/types': 2.7.0
      '@smithy/util-hex-encoding': 2.0.0
      tslib: 2.6.2
    dev: false
    optional: true

  /@smithy/eventstream-codec/2.2.0:
    resolution: {integrity: sha512-8janZoJw85nJmQZc4L8TuePp2pk1nxLgkxIR0TUjKJ5Dkj5oelB9WtiSSGXCQvNsJl0VSTvK/2ueMXxvpa9GVw==}
    dependencies:
      '@aws-crypto/crc32': 3.0.0
      '@smithy/types': 2.12.0
      '@smithy/util-hex-encoding': 2.2.0
      tslib: 2.6.2
    dev: true

  /@smithy/eventstream-serde-browser/2.2.0:
    resolution: {integrity: sha512-UaPf8jKbcP71BGiO0CdeLmlg+RhWnlN8ipsMSdwvqBFigl5nil3rHOI/5GE3tfiuX8LvY5Z9N0meuU7Rab7jWw==}
    engines: {node: '>=14.0.0'}
    dependencies:
      '@smithy/eventstream-serde-universal': 2.2.0
      '@smithy/types': 2.12.0
      tslib: 2.6.2
    dev: true

  /@smithy/eventstream-serde-config-resolver/2.2.0:
    resolution: {integrity: sha512-RHhbTw/JW3+r8QQH7PrganjNCiuiEZmpi6fYUAetFfPLfZ6EkiA08uN3EFfcyKubXQxOwTeJRZSQmDDCdUshaA==}
    engines: {node: '>=14.0.0'}
    dependencies:
      '@smithy/types': 2.12.0
      tslib: 2.6.2
    dev: true

  /@smithy/eventstream-serde-node/2.2.0:
    resolution: {integrity: sha512-zpQMtJVqCUMn+pCSFcl9K/RPNtQE0NuMh8sKpCdEHafhwRsjP50Oq/4kMmvxSRy6d8Jslqd8BLvDngrUtmN9iA==}
    engines: {node: '>=14.0.0'}
    dependencies:
      '@smithy/eventstream-serde-universal': 2.2.0
      '@smithy/types': 2.12.0
      tslib: 2.6.2
    dev: true

  /@smithy/eventstream-serde-universal/2.2.0:
    resolution: {integrity: sha512-pvoe/vvJY0mOpuF84BEtyZoYfbehiFj8KKWk1ds2AT0mTLYFVs+7sBJZmioOFdBXKd48lfrx1vumdPdmGlCLxA==}
    engines: {node: '>=14.0.0'}
    dependencies:
      '@smithy/eventstream-codec': 2.2.0
      '@smithy/types': 2.12.0
      tslib: 2.6.2
    dev: true

  /@smithy/fetch-http-handler/2.3.1:
    resolution: {integrity: sha512-6MNk16fqb8EwcYY8O8WxB3ArFkLZ2XppsSNo1h7SQcFdDDwIumiJeO6wRzm7iB68xvsOQzsdQKbdtTieS3hfSQ==}
    dependencies:
      '@smithy/protocol-http': 3.0.11
      '@smithy/querystring-builder': 2.0.15
      '@smithy/types': 2.7.0
      '@smithy/util-base64': 2.0.1
      tslib: 2.6.2
    dev: false
    optional: true

  /@smithy/fetch-http-handler/2.5.0:
    resolution: {integrity: sha512-BOWEBeppWhLn/no/JxUL/ghTfANTjT7kg3Ww2rPqTUY9R4yHPXxJ9JhMe3Z03LN3aPwiwlpDIUcVw1xDyHqEhw==}
    dependencies:
      '@smithy/protocol-http': 3.3.0
      '@smithy/querystring-builder': 2.2.0
      '@smithy/types': 2.12.0
      '@smithy/util-base64': 2.3.0
      tslib: 2.6.2
    dev: true

  /@smithy/hash-blob-browser/2.2.0:
    resolution: {integrity: sha512-SGPoVH8mdXBqrkVCJ1Hd1X7vh1zDXojNN1yZyZTZsCno99hVue9+IYzWDjq/EQDDXxmITB0gBmuyPh8oAZSTcg==}
    dependencies:
      '@smithy/chunked-blob-reader': 2.2.0
      '@smithy/chunked-blob-reader-native': 2.2.0
      '@smithy/types': 2.12.0
      tslib: 2.6.2
    dev: true

  /@smithy/hash-node/2.0.17:
    resolution: {integrity: sha512-Il6WuBcI1nD+e2DM7tTADMf01wEPGK8PAhz4D+YmDUVaoBqlA+CaH2uDJhiySifmuKBZj748IfygXty81znKhw==}
    engines: {node: '>=14.0.0'}
    dependencies:
      '@smithy/types': 2.7.0
      '@smithy/util-buffer-from': 2.0.0
      '@smithy/util-utf8': 2.0.2
      tslib: 2.6.2
    dev: false
    optional: true

  /@smithy/hash-node/2.2.0:
    resolution: {integrity: sha512-zLWaC/5aWpMrHKpoDF6nqpNtBhlAYKF/7+9yMN7GpdR8CzohnWfGtMznPybnwSS8saaXBMxIGwJqR4HmRp6b3g==}
    engines: {node: '>=14.0.0'}
    dependencies:
      '@smithy/types': 2.12.0
      '@smithy/util-buffer-from': 2.2.0
      '@smithy/util-utf8': 2.3.0
      tslib: 2.6.2
    dev: true

  /@smithy/hash-stream-node/2.2.0:
    resolution: {integrity: sha512-aT+HCATOSRMGpPI7bi7NSsTNVZE/La9IaxLXWoVAYMxHT5hGO3ZOGEMZQg8A6nNL+pdFGtZQtND1eoY084HgHQ==}
    engines: {node: '>=14.0.0'}
    dependencies:
      '@smithy/types': 2.12.0
      '@smithy/util-utf8': 2.3.0
      tslib: 2.6.2
    dev: true

  /@smithy/invalid-dependency/2.0.15:
    resolution: {integrity: sha512-dlEKBFFwVfzA5QroHlBS94NpgYjXhwN/bFfun+7w3rgxNvVy79SK0w05iGc7UAeC5t+D7gBxrzdnD6hreZnDVQ==}
    dependencies:
      '@smithy/types': 2.7.0
      tslib: 2.6.2
    dev: false
    optional: true

  /@smithy/invalid-dependency/2.2.0:
    resolution: {integrity: sha512-nEDASdbKFKPXN2O6lOlTgrEEOO9NHIeO+HVvZnkqc8h5U9g3BIhWsvzFo+UcUbliMHvKNPD/zVxDrkP1Sbgp8Q==}
    dependencies:
      '@smithy/types': 2.12.0
      tslib: 2.6.2
    dev: true

  /@smithy/is-array-buffer/2.0.0:
    resolution: {integrity: sha512-z3PjFjMyZNI98JFRJi/U0nGoLWMSJlDjAW4QUX2WNZLas5C0CmVV6LJ01JI0k90l7FvpmixjWxPFmENSClQ7ug==}
    engines: {node: '>=14.0.0'}
    dependencies:
      tslib: 2.6.2
    dev: false
    optional: true

  /@smithy/is-array-buffer/2.2.0:
    resolution: {integrity: sha512-GGP3O9QFD24uGeAXYUjwSTXARoqpZykHadOmA8G5vfJPK0/DC67qa//0qvqrJzL1xc8WQWX7/yc7fwudjPHPhA==}
    engines: {node: '>=14.0.0'}
    dependencies:
      tslib: 2.6.2
    dev: true

  /@smithy/md5-js/2.2.0:
    resolution: {integrity: sha512-M26XTtt9IIusVMOWEAhIvFIr9jYj4ISPPGJROqw6vXngO3IYJCnVVSMFn4Tx1rUTG5BiKJNg9u2nxmBiZC5IlQ==}
    dependencies:
      '@smithy/types': 2.12.0
      '@smithy/util-utf8': 2.3.0
      tslib: 2.6.2
    dev: true

  /@smithy/middleware-content-length/2.0.17:
    resolution: {integrity: sha512-OyadvMcKC7lFXTNBa8/foEv7jOaqshQZkjWS9coEXPRZnNnihU/Ls+8ZuJwGNCOrN2WxXZFmDWhegbnM4vak8w==}
    engines: {node: '>=14.0.0'}
    dependencies:
      '@smithy/protocol-http': 3.0.11
      '@smithy/types': 2.7.0
      tslib: 2.6.2
    dev: false
    optional: true

  /@smithy/middleware-content-length/2.2.0:
    resolution: {integrity: sha512-5bl2LG1Ah/7E5cMSC+q+h3IpVHMeOkG0yLRyQT1p2aMJkSrZG7RlXHPuAgb7EyaFeidKEnnd/fNaLLaKlHGzDQ==}
    engines: {node: '>=14.0.0'}
    dependencies:
      '@smithy/protocol-http': 3.3.0
      '@smithy/types': 2.12.0
      tslib: 2.6.2
    dev: true

  /@smithy/middleware-endpoint/2.2.3:
    resolution: {integrity: sha512-nYfxuq0S/xoAjdLbyn1ixeVB6cyH9wYCMtbbOCpcCRYR5u2mMtqUtVjjPAZ/DIdlK3qe0tpB0Q76szFGNuz+kQ==}
    engines: {node: '>=14.0.0'}
    dependencies:
      '@smithy/middleware-serde': 2.0.15
      '@smithy/node-config-provider': 2.1.8
      '@smithy/shared-ini-file-loader': 2.2.7
      '@smithy/types': 2.7.0
      '@smithy/url-parser': 2.0.15
      '@smithy/util-middleware': 2.0.8
      tslib: 2.6.2
    dev: false
    optional: true

  /@smithy/middleware-endpoint/2.5.1:
    resolution: {integrity: sha512-1/8kFp6Fl4OsSIVTWHnNjLnTL8IqpIb/D3sTSczrKFnrE9VMNWxnrRKNvpUHOJ6zpGD5f62TPm7+17ilTJpiCQ==}
    engines: {node: '>=14.0.0'}
    dependencies:
      '@smithy/middleware-serde': 2.3.0
      '@smithy/node-config-provider': 2.3.0
      '@smithy/shared-ini-file-loader': 2.4.0
      '@smithy/types': 2.12.0
      '@smithy/url-parser': 2.2.0
      '@smithy/util-middleware': 2.2.0
      tslib: 2.6.2
    dev: true

  /@smithy/middleware-retry/2.0.24:
    resolution: {integrity: sha512-q2SvHTYu96N7lYrn3VSuX3vRpxXHR/Cig6MJpGWxd0BWodUQUWlKvXpWQZA+lTaFJU7tUvpKhRd4p4MU3PbeJg==}
    engines: {node: '>=14.0.0'}
    dependencies:
      '@smithy/node-config-provider': 2.1.8
      '@smithy/protocol-http': 3.0.11
      '@smithy/service-error-classification': 2.0.8
      '@smithy/smithy-client': 2.1.18
      '@smithy/types': 2.7.0
      '@smithy/util-middleware': 2.0.8
      '@smithy/util-retry': 2.0.8
      tslib: 2.6.2
      uuid: 8.3.2
    dev: false
    optional: true

  /@smithy/middleware-retry/2.3.1:
    resolution: {integrity: sha512-P2bGufFpFdYcWvqpyqqmalRtwFUNUA8vHjJR5iGqbfR6mp65qKOLcUd6lTr4S9Gn/enynSrSf3p3FVgVAf6bXA==}
    engines: {node: '>=14.0.0'}
    dependencies:
      '@smithy/node-config-provider': 2.3.0
      '@smithy/protocol-http': 3.3.0
      '@smithy/service-error-classification': 2.1.5
      '@smithy/smithy-client': 2.5.1
      '@smithy/types': 2.12.0
      '@smithy/util-middleware': 2.2.0
      '@smithy/util-retry': 2.2.0
      tslib: 2.6.2
      uuid: 9.0.1
    dev: true

  /@smithy/middleware-serde/2.0.15:
    resolution: {integrity: sha512-FOZRFk/zN4AT4wzGuBY+39XWe+ZnCFd0gZtyw3f9Okn2CJPixl9GyWe98TIaljeZdqWkgrzGyPre20AcW2UMHQ==}
    engines: {node: '>=14.0.0'}
    dependencies:
      '@smithy/types': 2.7.0
      tslib: 2.6.2
    dev: false
    optional: true

  /@smithy/middleware-serde/2.3.0:
    resolution: {integrity: sha512-sIADe7ojwqTyvEQBe1nc/GXB9wdHhi9UwyX0lTyttmUWDJLP655ZYE1WngnNyXREme8I27KCaUhyhZWRXL0q7Q==}
    engines: {node: '>=14.0.0'}
    dependencies:
      '@smithy/types': 2.12.0
      tslib: 2.6.2
    dev: true

  /@smithy/middleware-stack/2.0.9:
    resolution: {integrity: sha512-bCB5dUtGQ5wh7QNL2ELxmDc6g7ih7jWU3Kx6MYH1h4mZbv9xL3WyhKHojRltThCB1arLPyTUFDi+x6fB/oabtA==}
    engines: {node: '>=14.0.0'}
    dependencies:
      '@smithy/types': 2.7.0
      tslib: 2.6.2
    dev: false
    optional: true

  /@smithy/middleware-stack/2.2.0:
    resolution: {integrity: sha512-Qntc3jrtwwrsAC+X8wms8zhrTr0sFXnyEGhZd9sLtsJ/6gGQKFzNB+wWbOcpJd7BR8ThNCoKt76BuQahfMvpeA==}
    engines: {node: '>=14.0.0'}
    dependencies:
      '@smithy/types': 2.12.0
      tslib: 2.6.2
    dev: true

  /@smithy/node-config-provider/2.1.8:
    resolution: {integrity: sha512-+w26OKakaBUGp+UG+dxYZtFb5fs3tgHg3/QrRrmUZj+rl3cIuw840vFUXX35cVPTUCQIiTqmz7CpVF7+hdINdQ==}
    engines: {node: '>=14.0.0'}
    dependencies:
      '@smithy/property-provider': 2.0.16
      '@smithy/shared-ini-file-loader': 2.2.7
      '@smithy/types': 2.7.0
      tslib: 2.6.2
    dev: false
    optional: true

  /@smithy/node-config-provider/2.3.0:
    resolution: {integrity: sha512-0elK5/03a1JPWMDPaS726Iw6LpQg80gFut1tNpPfxFuChEEklo2yL823V94SpTZTxmKlXFtFgsP55uh3dErnIg==}
    engines: {node: '>=14.0.0'}
    dependencies:
      '@smithy/property-provider': 2.2.0
      '@smithy/shared-ini-file-loader': 2.4.0
      '@smithy/types': 2.12.0
      tslib: 2.6.2
    dev: true

  /@smithy/node-http-handler/2.2.1:
    resolution: {integrity: sha512-8iAKQrC8+VFHPAT8pg4/j6hlsTQh+NKOWlctJBrYtQa4ExcxX7aSg3vdQ2XLoYwJotFUurg/NLqFCmZaPRrogw==}
    engines: {node: '>=14.0.0'}
    dependencies:
      '@smithy/abort-controller': 2.0.15
      '@smithy/protocol-http': 3.0.11
      '@smithy/querystring-builder': 2.0.15
      '@smithy/types': 2.7.0
      tslib: 2.6.2
    dev: false
    optional: true

  /@smithy/node-http-handler/2.5.0:
    resolution: {integrity: sha512-mVGyPBzkkGQsPoxQUbxlEfRjrj6FPyA3u3u2VXGr9hT8wilsoQdZdvKpMBFMB8Crfhv5dNkKHIW0Yyuc7eABqA==}
    engines: {node: '>=14.0.0'}
    dependencies:
      '@smithy/abort-controller': 2.2.0
      '@smithy/protocol-http': 3.3.0
      '@smithy/querystring-builder': 2.2.0
      '@smithy/types': 2.12.0
      tslib: 2.6.2
    dev: true

  /@smithy/property-provider/2.0.16:
    resolution: {integrity: sha512-28Ky0LlOqtEjwg5CdHmwwaDRHcTWfPRzkT6HrhwOSRS2RryAvuDfJrZpM+BMcrdeCyEg1mbcgIMoqTla+rdL8Q==}
    engines: {node: '>=14.0.0'}
    dependencies:
      '@smithy/types': 2.7.0
      tslib: 2.6.2
    dev: false
    optional: true

  /@smithy/property-provider/2.2.0:
    resolution: {integrity: sha512-+xiil2lFhtTRzXkx8F053AV46QnIw6e7MV8od5Mi68E1ICOjCeCHw2XfLnDEUHnT9WGUIkwcqavXjfwuJbGlpg==}
    engines: {node: '>=14.0.0'}
    dependencies:
      '@smithy/types': 2.12.0
      tslib: 2.6.2
    dev: true

  /@smithy/protocol-http/3.0.11:
    resolution: {integrity: sha512-3ziB8fHuXIRamV/akp/sqiWmNPR6X+9SB8Xxnozzj+Nq7hSpyKdFHd1FLpBkgfGFUTzzcBJQlDZPSyxzmdcx5A==}
    engines: {node: '>=14.0.0'}
    dependencies:
      '@smithy/types': 2.7.0
      tslib: 2.6.2
    dev: false
    optional: true

  /@smithy/protocol-http/3.3.0:
    resolution: {integrity: sha512-Xy5XK1AFWW2nlY/biWZXu6/krgbaf2dg0q492D8M5qthsnU2H+UgFeZLbM76FnH7s6RO/xhQRkj+T6KBO3JzgQ==}
    engines: {node: '>=14.0.0'}
    dependencies:
      '@smithy/types': 2.12.0
      tslib: 2.6.2
    dev: true

  /@smithy/querystring-builder/2.0.15:
    resolution: {integrity: sha512-e1q85aT6HutvouOdN+dMsN0jcdshp50PSCvxDvo6aIM57LqeXimjfONUEgfqQ4IFpYWAtVixptyIRE5frMp/2A==}
    engines: {node: '>=14.0.0'}
    dependencies:
      '@smithy/types': 2.7.0
      '@smithy/util-uri-escape': 2.0.0
      tslib: 2.6.2
    dev: false
    optional: true

  /@smithy/querystring-builder/2.2.0:
    resolution: {integrity: sha512-L1kSeviUWL+emq3CUVSgdogoM/D9QMFaqxL/dd0X7PCNWmPXqt+ExtrBjqT0V7HLN03Vs9SuiLrG3zy3JGnE5A==}
    engines: {node: '>=14.0.0'}
    dependencies:
      '@smithy/types': 2.12.0
      '@smithy/util-uri-escape': 2.2.0
      tslib: 2.6.2
    dev: true

  /@smithy/querystring-parser/2.0.15:
    resolution: {integrity: sha512-jbBvoK3cc81Cj1c1TH1qMYxNQKHrYQ2DoTntN9FBbtUWcGhc+T4FP6kCKYwRLXyU4AajwGIZstvNAmIEgUUNTQ==}
    engines: {node: '>=14.0.0'}
    dependencies:
      '@smithy/types': 2.7.0
      tslib: 2.6.2
    dev: false
    optional: true

  /@smithy/querystring-parser/2.2.0:
    resolution: {integrity: sha512-BvHCDrKfbG5Yhbpj4vsbuPV2GgcpHiAkLeIlcA1LtfpMz3jrqizP1+OguSNSj1MwBHEiN+jwNisXLGdajGDQJA==}
    engines: {node: '>=14.0.0'}
    dependencies:
      '@smithy/types': 2.12.0
      tslib: 2.6.2
    dev: true

  /@smithy/service-error-classification/2.0.8:
    resolution: {integrity: sha512-jCw9+005im8tsfYvwwSc4TTvd29kXRFkH9peQBg5R/4DD03ieGm6v6Hpv9nIAh98GwgYg1KrztcINC1s4o7/hg==}
    engines: {node: '>=14.0.0'}
    dependencies:
      '@smithy/types': 2.7.0
    dev: false
    optional: true

  /@smithy/service-error-classification/2.1.5:
    resolution: {integrity: sha512-uBDTIBBEdAQryvHdc5W8sS5YX7RQzF683XrHePVdFmAgKiMofU15FLSM0/HU03hKTnazdNRFa0YHS7+ArwoUSQ==}
    engines: {node: '>=14.0.0'}
    dependencies:
      '@smithy/types': 2.12.0
    dev: true

  /@smithy/shared-ini-file-loader/2.2.7:
    resolution: {integrity: sha512-0Qt5CuiogIuvQIfK+be7oVHcPsayLgfLJGkPlbgdbl0lD28nUKu4p11L+UG3SAEsqc9UsazO+nErPXw7+IgDpQ==}
    engines: {node: '>=14.0.0'}
    dependencies:
      '@smithy/types': 2.7.0
      tslib: 2.6.2
    dev: false
    optional: true

  /@smithy/shared-ini-file-loader/2.4.0:
    resolution: {integrity: sha512-WyujUJL8e1B6Z4PBfAqC/aGY1+C7T0w20Gih3yrvJSk97gpiVfB+y7c46T4Nunk+ZngLq0rOIdeVeIklk0R3OA==}
    engines: {node: '>=14.0.0'}
    dependencies:
      '@smithy/types': 2.12.0
      tslib: 2.6.2
    dev: true

  /@smithy/signature-v4/2.0.18:
    resolution: {integrity: sha512-SJRAj9jT/l9ocm8D0GojMbnA1sp7I4JeStOQ4lEXI8A5eHE73vbjlzlqIFB7cLvIgau0oUl4cGVpF9IGCrvjlw==}
    engines: {node: '>=14.0.0'}
    dependencies:
      '@smithy/eventstream-codec': 2.0.15
      '@smithy/is-array-buffer': 2.0.0
      '@smithy/types': 2.7.0
      '@smithy/util-hex-encoding': 2.0.0
      '@smithy/util-middleware': 2.0.8
      '@smithy/util-uri-escape': 2.0.0
      '@smithy/util-utf8': 2.0.2
      tslib: 2.6.2
    dev: false
    optional: true

  /@smithy/signature-v4/2.3.0:
    resolution: {integrity: sha512-ui/NlpILU+6HAQBfJX8BBsDXuKSNrjTSuOYArRblcrErwKFutjrCNb/OExfVRyj9+26F9J+ZmfWT+fKWuDrH3Q==}
    engines: {node: '>=14.0.0'}
    dependencies:
      '@smithy/is-array-buffer': 2.2.0
      '@smithy/types': 2.12.0
      '@smithy/util-hex-encoding': 2.2.0
      '@smithy/util-middleware': 2.2.0
      '@smithy/util-uri-escape': 2.2.0
      '@smithy/util-utf8': 2.3.0
      tslib: 2.6.2
    dev: true

  /@smithy/smithy-client/2.1.18:
    resolution: {integrity: sha512-7FqdbaJiVaHJDD9IfDhmzhSDbpjyx+ZsfdYuOpDJF09rl8qlIAIlZNoSaflKrQ3cEXZN2YxGPaNWGhbYimyIRQ==}
    engines: {node: '>=14.0.0'}
    dependencies:
      '@smithy/middleware-stack': 2.0.9
      '@smithy/types': 2.7.0
      '@smithy/util-stream': 2.0.23
      tslib: 2.6.2
    dev: false
    optional: true

  /@smithy/smithy-client/2.5.1:
    resolution: {integrity: sha512-jrbSQrYCho0yDaaf92qWgd+7nAeap5LtHTI51KXqmpIFCceKU3K9+vIVTUH72bOJngBMqa4kyu1VJhRcSrk/CQ==}
    engines: {node: '>=14.0.0'}
    dependencies:
      '@smithy/middleware-endpoint': 2.5.1
      '@smithy/middleware-stack': 2.2.0
      '@smithy/protocol-http': 3.3.0
      '@smithy/types': 2.12.0
      '@smithy/util-stream': 2.2.0
      tslib: 2.6.2
    dev: true

  /@smithy/types/2.12.0:
    resolution: {integrity: sha512-QwYgloJ0sVNBeBuBs65cIkTbfzV/Q6ZNPCJ99EICFEdJYG50nGIY/uYXp+TbsdJReIuPr0a0kXmCvren3MbRRw==}
    engines: {node: '>=14.0.0'}
    dependencies:
      tslib: 2.6.2

  /@smithy/types/2.7.0:
    resolution: {integrity: sha512-1OIFyhK+vOkMbu4aN2HZz/MomREkrAC/HqY5mlJMUJfGrPRwijJDTeiN8Rnj9zUaB8ogXAfIOtZrrgqZ4w7Wnw==}
    engines: {node: '>=14.0.0'}
    dependencies:
      tslib: 2.6.2
    dev: false
    optional: true

  /@smithy/url-parser/2.0.15:
    resolution: {integrity: sha512-sADUncUj9rNbOTrdDGm4EXlUs0eQ9dyEo+V74PJoULY4jSQxS+9gwEgsPYyiu8PUOv16JC/MpHonOgqP/IEDZA==}
    dependencies:
      '@smithy/querystring-parser': 2.0.15
      '@smithy/types': 2.7.0
      tslib: 2.6.2
    dev: false
    optional: true

  /@smithy/url-parser/2.2.0:
    resolution: {integrity: sha512-hoA4zm61q1mNTpksiSWp2nEl1dt3j726HdRhiNgVJQMj7mLp7dprtF57mOB6JvEk/x9d2bsuL5hlqZbBuHQylQ==}
    dependencies:
      '@smithy/querystring-parser': 2.2.0
      '@smithy/types': 2.12.0
      tslib: 2.6.2
    dev: true

  /@smithy/util-base64/2.0.1:
    resolution: {integrity: sha512-DlI6XFYDMsIVN+GH9JtcRp3j02JEVuWIn/QOZisVzpIAprdsxGveFed0bjbMRCqmIFe8uetn5rxzNrBtIGrPIQ==}
    engines: {node: '>=14.0.0'}
    dependencies:
      '@smithy/util-buffer-from': 2.0.0
      tslib: 2.6.2
    dev: false
    optional: true

  /@smithy/util-base64/2.3.0:
    resolution: {integrity: sha512-s3+eVwNeJuXUwuMbusncZNViuhv2LjVJ1nMwTqSA0XAC7gjKhqqxRdJPhR8+YrkoZ9IiIbFk/yK6ACe/xlF+hw==}
    engines: {node: '>=14.0.0'}
    dependencies:
      '@smithy/util-buffer-from': 2.2.0
      '@smithy/util-utf8': 2.3.0
      tslib: 2.6.2
    dev: true

  /@smithy/util-body-length-browser/2.0.1:
    resolution: {integrity: sha512-NXYp3ttgUlwkaug4bjBzJ5+yIbUbUx8VsSLuHZROQpoik+gRkIBeEG9MPVYfvPNpuXb/puqodeeUXcKFe7BLOQ==}
    dependencies:
      tslib: 2.6.2
    dev: false
    optional: true

  /@smithy/util-body-length-browser/2.2.0:
    resolution: {integrity: sha512-dtpw9uQP7W+n3vOtx0CfBD5EWd7EPdIdsQnWTDoFf77e3VUf05uA7R7TGipIo8e4WL2kuPdnsr3hMQn9ziYj5w==}
    dependencies:
      tslib: 2.6.2
    dev: true

  /@smithy/util-body-length-node/2.1.0:
    resolution: {integrity: sha512-/li0/kj/y3fQ3vyzn36NTLGmUwAICb7Jbe/CsWCktW363gh1MOcpEcSO3mJ344Gv2dqz8YJCLQpb6hju/0qOWw==}
    engines: {node: '>=14.0.0'}
    dependencies:
      tslib: 2.6.2
    dev: false
    optional: true

  /@smithy/util-body-length-node/2.3.0:
    resolution: {integrity: sha512-ITWT1Wqjubf2CJthb0BuT9+bpzBfXeMokH/AAa5EJQgbv9aPMVfnM76iFIZVFf50hYXGbtiV71BHAthNWd6+dw==}
    engines: {node: '>=14.0.0'}
    dependencies:
      tslib: 2.6.2
    dev: true

  /@smithy/util-buffer-from/2.0.0:
    resolution: {integrity: sha512-/YNnLoHsR+4W4Vf2wL5lGv0ksg8Bmk3GEGxn2vEQt52AQaPSCuaO5PM5VM7lP1K9qHRKHwrPGktqVoAHKWHxzw==}
    engines: {node: '>=14.0.0'}
    dependencies:
      '@smithy/is-array-buffer': 2.0.0
      tslib: 2.6.2
    dev: false
    optional: true

  /@smithy/util-buffer-from/2.2.0:
    resolution: {integrity: sha512-IJdWBbTcMQ6DA0gdNhh/BwrLkDR+ADW5Kr1aZmd4k3DIF6ezMV4R2NIAmT08wQJ3yUK82thHWmC/TnK/wpMMIA==}
    engines: {node: '>=14.0.0'}
    dependencies:
      '@smithy/is-array-buffer': 2.2.0
      tslib: 2.6.2
    dev: true

  /@smithy/util-config-provider/2.0.0:
    resolution: {integrity: sha512-xCQ6UapcIWKxXHEU4Mcs2s7LcFQRiU3XEluM2WcCjjBtQkUN71Tb+ydGmJFPxMUrW/GWMgQEEGipLym4XG0jZg==}
    engines: {node: '>=14.0.0'}
    dependencies:
      tslib: 2.6.2
    dev: false
    optional: true

  /@smithy/util-config-provider/2.3.0:
    resolution: {integrity: sha512-HZkzrRcuFN1k70RLqlNK4FnPXKOpkik1+4JaBoHNJn+RnJGYqaa3c5/+XtLOXhlKzlRgNvyaLieHTW2VwGN0VQ==}
    engines: {node: '>=14.0.0'}
    dependencies:
      tslib: 2.6.2
    dev: true

  /@smithy/util-defaults-mode-browser/2.0.22:
    resolution: {integrity: sha512-qcF20IHHH96FlktvBRICDXDhLPtpVmtksHmqNGtotb9B0DYWXsC6jWXrkhrrwF7tH26nj+npVTqh9isiFV1gdA==}
    engines: {node: '>= 10.0.0'}
    dependencies:
      '@smithy/property-provider': 2.0.16
      '@smithy/smithy-client': 2.1.18
      '@smithy/types': 2.7.0
      bowser: 2.11.0
      tslib: 2.6.2
    dev: false
    optional: true

  /@smithy/util-defaults-mode-browser/2.2.1:
    resolution: {integrity: sha512-RtKW+8j8skk17SYowucwRUjeh4mCtnm5odCL0Lm2NtHQBsYKrNW0od9Rhopu9wF1gHMfHeWF7i90NwBz/U22Kw==}
    engines: {node: '>= 10.0.0'}
    dependencies:
      '@smithy/property-provider': 2.2.0
      '@smithy/smithy-client': 2.5.1
      '@smithy/types': 2.12.0
      bowser: 2.11.0
      tslib: 2.6.2
    dev: true

  /@smithy/util-defaults-mode-node/2.0.29:
    resolution: {integrity: sha512-+uG/15VoUh6JV2fdY9CM++vnSuMQ1VKZ6BdnkUM7R++C/vLjnlg+ToiSR1FqKZbMmKBXmsr8c/TsDWMAYvxbxQ==}
    engines: {node: '>= 10.0.0'}
    dependencies:
      '@smithy/config-resolver': 2.0.21
      '@smithy/credential-provider-imds': 2.1.4
      '@smithy/node-config-provider': 2.1.8
      '@smithy/property-provider': 2.0.16
      '@smithy/smithy-client': 2.1.18
      '@smithy/types': 2.7.0
      tslib: 2.6.2
    dev: false
    optional: true

  /@smithy/util-defaults-mode-node/2.3.1:
    resolution: {integrity: sha512-vkMXHQ0BcLFysBMWgSBLSk3+leMpFSyyFj8zQtv5ZyUBx8/owVh1/pPEkzmW/DR/Gy/5c8vjLDD9gZjXNKbrpA==}
    engines: {node: '>= 10.0.0'}
    dependencies:
      '@smithy/config-resolver': 2.2.0
      '@smithy/credential-provider-imds': 2.3.0
      '@smithy/node-config-provider': 2.3.0
      '@smithy/property-provider': 2.2.0
      '@smithy/smithy-client': 2.5.1
      '@smithy/types': 2.12.0
      tslib: 2.6.2
    dev: true

  /@smithy/util-endpoints/1.0.7:
    resolution: {integrity: sha512-Q2gEind3jxoLk6hdKWyESMU7LnXz8aamVwM+VeVjOYzYT1PalGlY/ETa48hv2YpV4+YV604y93YngyzzzQ4IIA==}
    engines: {node: '>= 14.0.0'}
    dependencies:
      '@smithy/node-config-provider': 2.1.8
      '@smithy/types': 2.7.0
      tslib: 2.6.2
    dev: false
    optional: true

  /@smithy/util-endpoints/1.2.0:
    resolution: {integrity: sha512-BuDHv8zRjsE5zXd3PxFXFknzBG3owCpjq8G3FcsXW3CykYXuEqM3nTSsmLzw5q+T12ZYuDlVUZKBdpNbhVtlrQ==}
    engines: {node: '>= 14.0.0'}
    dependencies:
      '@smithy/node-config-provider': 2.3.0
      '@smithy/types': 2.12.0
      tslib: 2.6.2
    dev: true

  /@smithy/util-hex-encoding/2.0.0:
    resolution: {integrity: sha512-c5xY+NUnFqG6d7HFh1IFfrm3mGl29lC+vF+geHv4ToiuJCBmIfzx6IeHLg+OgRdPFKDXIw6pvi+p3CsscaMcMA==}
    engines: {node: '>=14.0.0'}
    dependencies:
      tslib: 2.6.2
    dev: false
    optional: true

  /@smithy/util-hex-encoding/2.2.0:
    resolution: {integrity: sha512-7iKXR+/4TpLK194pVjKiasIyqMtTYJsgKgM242Y9uzt5dhHnUDvMNb+3xIhRJ9QhvqGii/5cRUt4fJn3dtXNHQ==}
    engines: {node: '>=14.0.0'}
    dependencies:
      tslib: 2.6.2
    dev: true

  /@smithy/util-middleware/2.0.8:
    resolution: {integrity: sha512-qkvqQjM8fRGGA8P2ydWylMhenCDP8VlkPn8kiNuFEaFz9xnUKC2irfqsBSJrfrOB9Qt6pQsI58r3zvvumhFMkw==}
    engines: {node: '>=14.0.0'}
    dependencies:
      '@smithy/types': 2.7.0
      tslib: 2.6.2
    dev: false
    optional: true

  /@smithy/util-middleware/2.2.0:
    resolution: {integrity: sha512-L1qpleXf9QD6LwLCJ5jddGkgWyuSvWBkJwWAZ6kFkdifdso+sk3L3O1HdmPvCdnCK3IS4qWyPxev01QMnfHSBw==}
    engines: {node: '>=14.0.0'}
    dependencies:
      '@smithy/types': 2.12.0
      tslib: 2.6.2
    dev: true

  /@smithy/util-retry/2.0.8:
    resolution: {integrity: sha512-cQTPnVaVFMjjS6cb44WV2yXtHVyXDC5icKyIbejMarJEApYeJWpBU3LINTxHqp/tyLI+MZOUdosr2mZ3sdziNg==}
    engines: {node: '>= 14.0.0'}
    dependencies:
      '@smithy/service-error-classification': 2.0.8
      '@smithy/types': 2.7.0
      tslib: 2.6.2
    dev: false
    optional: true

  /@smithy/util-retry/2.2.0:
    resolution: {integrity: sha512-q9+pAFPTfftHXRytmZ7GzLFFrEGavqapFc06XxzZFcSIGERXMerXxCitjOG1prVDR9QdjqotF40SWvbqcCpf8g==}
    engines: {node: '>= 14.0.0'}
    dependencies:
      '@smithy/service-error-classification': 2.1.5
      '@smithy/types': 2.12.0
      tslib: 2.6.2
    dev: true

  /@smithy/util-stream/2.0.23:
    resolution: {integrity: sha512-OJMWq99LAZJUzUwTk+00plyxX3ESktBaGPhqNIEVab+53gLULiWN9B/8bRABLg0K6R6Xg4t80uRdhk3B/LZqMQ==}
    engines: {node: '>=14.0.0'}
    dependencies:
      '@smithy/fetch-http-handler': 2.3.1
      '@smithy/node-http-handler': 2.2.1
      '@smithy/types': 2.7.0
      '@smithy/util-base64': 2.0.1
      '@smithy/util-buffer-from': 2.0.0
      '@smithy/util-hex-encoding': 2.0.0
      '@smithy/util-utf8': 2.0.2
      tslib: 2.6.2
    dev: false
    optional: true

  /@smithy/util-stream/2.2.0:
    resolution: {integrity: sha512-17faEXbYWIRst1aU9SvPZyMdWmqIrduZjVOqCPMIsWFNxs5yQQgFrJL6b2SdiCzyW9mJoDjFtgi53xx7EH+BXA==}
    engines: {node: '>=14.0.0'}
    dependencies:
      '@smithy/fetch-http-handler': 2.5.0
      '@smithy/node-http-handler': 2.5.0
      '@smithy/types': 2.12.0
      '@smithy/util-base64': 2.3.0
      '@smithy/util-buffer-from': 2.2.0
      '@smithy/util-hex-encoding': 2.2.0
      '@smithy/util-utf8': 2.3.0
      tslib: 2.6.2
    dev: true

  /@smithy/util-uri-escape/2.0.0:
    resolution: {integrity: sha512-ebkxsqinSdEooQduuk9CbKcI+wheijxEb3utGXkCoYQkJnwTnLbH1JXGimJtUkQwNQbsbuYwG2+aFVyZf5TLaw==}
    engines: {node: '>=14.0.0'}
    dependencies:
      tslib: 2.6.2
    dev: false
    optional: true

  /@smithy/util-uri-escape/2.2.0:
    resolution: {integrity: sha512-jtmJMyt1xMD/d8OtbVJ2gFZOSKc+ueYJZPW20ULW1GOp/q/YIM0wNh+u8ZFao9UaIGz4WoPW8hC64qlWLIfoDA==}
    engines: {node: '>=14.0.0'}
    dependencies:
      tslib: 2.6.2
    dev: true

  /@smithy/util-utf8/2.0.2:
    resolution: {integrity: sha512-qOiVORSPm6Ce4/Yu6hbSgNHABLP2VMv8QOC3tTDNHHlWY19pPyc++fBTbZPtx6egPXi4HQxKDnMxVxpbtX2GoA==}
    engines: {node: '>=14.0.0'}
    dependencies:
      '@smithy/util-buffer-from': 2.0.0
      tslib: 2.6.2
    dev: false
    optional: true

  /@smithy/util-utf8/2.3.0:
    resolution: {integrity: sha512-R8Rdn8Hy72KKcebgLiv8jQcQkXoLMOGGv5uI1/k0l+snqkOzQ1R0ChUBCxWMlBsFMekWjq0wRudIweFs7sKT5A==}
    engines: {node: '>=14.0.0'}
    dependencies:
      '@smithy/util-buffer-from': 2.2.0
      tslib: 2.6.2
    dev: true

  /@smithy/util-waiter/2.2.0:
    resolution: {integrity: sha512-IHk53BVw6MPMi2Gsn+hCng8rFA3ZmR3Rk7GllxDUW9qFJl/hiSvskn7XldkECapQVkIg/1dHpMAxI9xSTaLLSA==}
    engines: {node: '>=14.0.0'}
    dependencies:
      '@smithy/abort-controller': 2.2.0
      '@smithy/types': 2.12.0
      tslib: 2.6.2
    dev: true

  /@socket.io/component-emitter/3.1.0:
    resolution: {integrity: sha512-+9jVqKhRSpsc591z5vX+X5Yyw+he/HCB4iQ/RYxw35CEPaY1gnsNE43nf9n9AaYjAQrTiI/mOwKUKdUs9vf7Xg==}
    dev: false

  /@socket.io/redis-adapter/7.2.0:
    resolution: {integrity: sha512-/r6oF6Myz0K9uatB/pfCi0BhKg/KRMh1OokrqcjlNz6aq40WiXdFLRbHJQuwGHq/KvB+D6141K+IynbVxZGvhw==}
    engines: {node: '>=10.0.0'}
    dependencies:
      debug: 4.3.4
      notepack.io: 2.2.0
      socket.io-adapter: 2.5.2
      uid2: 0.0.3
    transitivePeerDependencies:
      - bufferutil
      - supports-color
      - utf-8-validate
    dev: false

  /@socket.io/redis-emitter/4.1.1:
    resolution: {integrity: sha512-N0wfcfcVJvPF1AjIlZ5efxGCz+8uY6qeCwIaRU+QUCNdqvtXQtlC/MtUJQCwVqs1MWP6Bv3TDuZGC04gIj7YuQ==}
    dependencies:
      debug: 4.3.4
      notepack.io: 2.1.3
      socket.io-parser: 4.2.4
    transitivePeerDependencies:
      - supports-color
    dev: false

  /@socket.io/sticky/1.0.4:
    resolution: {integrity: sha512-VuauT5CJLvzYtKIgouFSQ8rUaygseR+zRutnwh6ZA2QYcXx+8g52EoJ8V2SLxfo+Tfs3ELUDy08oEXxlWNrxaw==}
    dev: false

  /@szmarczak/http-timer/1.1.2:
    resolution: {integrity: sha512-XIB2XbzHTN6ieIjfIMV9hlVcfPU26s2vafYWQcZHWXHOxiaRZYEDKEwdl129Zyg50+foYV2jCgtrqSA6qNuNSA==}
    engines: {node: '>=6'}
    dependencies:
      defer-to-connect: 1.1.3
    dev: true

  /@szmarczak/http-timer/4.0.6:
    resolution: {integrity: sha512-4BAffykYOgO+5nzBWYwE3W90sBgLJoUPRWWcL8wlyiM8IB8ipJz3UMJ9KXQd1RKQXpKp8Tutn80HZtWsu2u76w==}
    engines: {node: '>=10'}
    dependencies:
      defer-to-connect: 2.0.1
    dev: true

  /@szmarczak/http-timer/5.0.1:
    resolution: {integrity: sha512-+PmQX0PiAYPMeVYe237LJAYvOMYW1j2rH5YROyS3b4CTVJum34HfRvKvAzozHAQG0TnHNdUfY9nCeUyRAs//cw==}
    engines: {node: '>=14.16'}
    dependencies:
      defer-to-connect: 2.0.1
    dev: true

  /@tootallnate/once/2.0.0:
    resolution: {integrity: sha512-XCuKFP5PS55gnMVu3dty8KPatLqUoy/ZYzDzAGCQ8JNFCkLXzmI7vNHCR+XpbZaMWQK/vQubr7PkYq8g470J/A==}
    engines: {node: '>= 10'}
    dev: true

  /@ts-morph/common/0.21.0:
    resolution: {integrity: sha512-ES110Mmne5Vi4ypUKrtVQfXFDtCsDXiUiGxF6ILVlE90dDD4fdpC1LSjydl/ml7xJWKSDZwUYD2zkOePMSrPBA==}
    dependencies:
      fast-glob: 3.3.2
      minimatch: 7.4.6
      mkdirp: 2.1.6
      path-browserify: 1.0.1
    dev: true

  /@ts-morph/common/0.22.0:
    resolution: {integrity: sha512-HqNBuV/oIlMKdkLshXd1zKBqNQCsuPEsgQOkfFQ/eUKjRlwndXW1AjN9LVkBEIukm00gGXSRmfkl0Wv5VXLnlw==}
    dependencies:
      fast-glob: 3.3.2
      minimatch: 9.0.4
      mkdirp: 3.0.1
      path-browserify: 1.0.1
    dev: true

  /@tufjs/canonical-json/1.0.0:
    resolution: {integrity: sha512-QTnf++uxunWvG2z3UFNzAoQPHxnSXOwtaI3iJ+AohhV+5vONuArPjJE7aPXPVXfXJsqrVbZBu9b81AJoSd09IQ==}
    engines: {node: ^14.17.0 || ^16.13.0 || >=18.0.0}
    dev: true

  /@tufjs/models/1.0.4:
    resolution: {integrity: sha512-qaGV9ltJP0EO25YfFUPhxRVK0evXFIAGicsVXuRim4Ed9cjPxYhNnNJ49SFmbeLgtxpslIkX317IgpfcHPVj/A==}
    engines: {node: ^14.17.0 || ^16.13.0 || >=18.0.0}
    dependencies:
      '@tufjs/canonical-json': 1.0.0
      minimatch: 9.0.4
    dev: true

  /@types/argparse/1.0.38:
    resolution: {integrity: sha512-ebDJ9b0e702Yr7pWgB0jzm+CX4Srzz8RcXtLJDJB+BSccqMa36uyH/zUsSYao5+BD1ytv3k3rPYCq4mAE1hsXA==}
    dev: true

  /@types/body-parser/1.19.2:
    resolution: {integrity: sha512-ALYone6pm6QmwZoAgeyNksccT9Q4AWZQ6PvfwR37GT6r6FWUPguq6sUmNGSMV2Wr761oQoBxwGGa6DR5o1DC9g==}
    dependencies:
      '@types/connect': 3.4.35
      '@types/node': 18.19.3
    dev: true

  /@types/cacheable-request/6.0.3:
    resolution: {integrity: sha512-IQ3EbTzGxIigb1I3qPZc1rWJnH0BmSKv5QYTalEwweFvyBDLSAe24zP0le/hyi7ecGfZVlIVAg4BZqb8WBwKqw==}
    dependencies:
      '@types/http-cache-semantics': 4.0.1
      '@types/keyv': 3.1.4
      '@types/node': 18.19.3
      '@types/responselike': 1.0.0
    dev: true

  /@types/cli-progress/3.11.5:
    resolution: {integrity: sha512-D4PbNRbviKyppS5ivBGyFO29POlySLmA2HyUFE4p5QGazAMM3CwkKWcvTl8gvElSuxRh6FPKL8XmidX873ou4g==}
    dependencies:
      '@types/node': 18.19.3
    dev: true

  /@types/compression/0.0.36:
    resolution: {integrity: sha512-B66iZCIcD2eB2F8e8YDIVtCUKgfiseOR5YOIbmMN2tM57Wu55j1xSdxdSw78aVzsPmbZ6G+hINc+1xe1tt4NBg==}
    dependencies:
      '@types/express': 4.17.17
    dev: true

  /@types/connect/3.4.35:
    resolution: {integrity: sha512-cdeYyv4KWoEgpBISTxWvqYsVy444DOqehiF3fM3ne10AmJ62RSyNkUnxMJXHQWRQQX2eR94m5y1IZyDwBjV9FQ==}
    dependencies:
      '@types/node': 18.19.3
    dev: true

  /@types/cookie/0.4.1:
    resolution: {integrity: sha512-XW/Aa8APYr6jSVVA1y/DEIZX0/GMKLEVekNG727R8cs56ahETkRAy/3DR7+fJyh7oUgGwNQaRfXCun0+KbWY7Q==}
    dev: false

  /@types/cookiejar/2.1.2:
    resolution: {integrity: sha512-t73xJJrvdTjXrn4jLS9VSGRbz0nUY3cl2DMGDU48lKl+HR9dbbjW2A9r3g40VA++mQpy6uuHg33gy7du2BKpog==}
    dev: true

  /@types/cors/2.8.13:
    resolution: {integrity: sha512-RG8AStHlUiV5ysZQKq97copd2UmVYw3/pRMLefISZ3S1hK104Cwm7iLQ3fTKx+lsUH2CE8FlLaYeEA2LSeqYUA==}
    dependencies:
      '@types/node': 18.17.6

  /@types/debug/4.1.7:
    resolution: {integrity: sha512-9AonUzyTjXXhEOa0DnqpzZi6VHlqKMswga9EXjpXnnqxwLtdvPPtlO8evrI5D9S6asFRCQ6v+wpiUKbw+vKqyg==}
    dependencies:
      '@types/ms': 0.7.31
    dev: true

  /@types/eslint-scope/3.7.7:
    resolution: {integrity: sha512-MzMFlSLBqNF2gcHWO0G1vP/YQyfvrxZ0bF+u7mzUdZ1/xK4A4sru+nraZz5i3iEIk1l1uyicaDVTB4QbbEkAYg==}
    dependencies:
      '@types/eslint': 8.44.9
      '@types/estree': 1.0.5
    dev: true

  /@types/eslint/8.44.9:
    resolution: {integrity: sha512-6yBxcvwnnYoYT1Uk2d+jvIfsuP4mb2EdIxFnrPABj5a/838qe5bGkNLFOiipX4ULQ7XVQvTxOh7jO+BTAiqsEw==}
    dependencies:
      '@types/estree': 1.0.5
      '@types/json-schema': 7.0.15
    dev: true

  /@types/estree/1.0.5:
    resolution: {integrity: sha512-/kYRxGDLWzHOB7q+wtSUQlFrtcdUccpfy+X+9iMBpHK8QLLhx2wIPYuS5DYtR9Wa/YlZAbIovy7qVdB1Aq6Lyw==}
    dev: true

  /@types/events/3.0.0:
    resolution: {integrity: sha512-EaObqwIvayI5a8dCzhFrjKzVwKLxjoG9T6Ppd5CEo07LRKfQ8Yokw54r5+Wq7FaBQ+yXRvQAYPrHwya1/UFt9g==}

  /@types/express-serve-static-core/4.17.34:
    resolution: {integrity: sha512-fvr49XlCGoUj2Pp730AItckfjat4WNb0lb3kfrLWffd+RLeoGAMsq7UOy04PAPtoL01uKwcp6u8nhzpgpDYr3w==}
    dependencies:
      '@types/node': 18.17.6
      '@types/qs': 6.9.7
      '@types/range-parser': 1.2.4
      '@types/send': 0.17.1
    dev: true

  /@types/express/4.17.17:
    resolution: {integrity: sha512-Q4FmmuLGBG58btUnfS1c1r/NQdlp3DMfGDGig8WhfpA2YRUtEkxAjkZb0yvplJGYdF1fsQ81iMDcH24sSCNC/Q==}
    dependencies:
      '@types/body-parser': 1.19.2
      '@types/express-serve-static-core': 4.17.34
      '@types/qs': 6.9.7
      '@types/serve-static': 1.15.1
    dev: true

  /@types/glob/7.2.0:
    resolution: {integrity: sha512-ZUxbzKl0IfJILTS6t7ip5fQQM/J3TJYubDm3nMbgubNNYS62eXeUpoLUC8/7fJNiFYHTrGPQn7hspDUzIHX3UA==}
    dependencies:
      '@types/minimatch': 5.1.2
      '@types/node': 18.19.3
    dev: true

  /@types/http-cache-semantics/4.0.1:
    resolution: {integrity: sha512-SZs7ekbP8CN0txVG2xVRH6EgKmEm31BOxA07vkFaETzZz1xh+cbt8BcI0slpymvwhx5dlFnQG2rTlPVQn+iRPQ==}
    dev: true

  /@types/ioredis-mock/8.2.5:
    resolution: {integrity: sha512-cZyuwC9LGtg7s5G9/w6rpy3IOZ6F/hFR0pQlWYZESMo1xQUYbDpa6haqB4grTePjsGzcB/YLBFCjqRunK5wieg==}
    dependencies:
      '@types/node': 18.19.3
      ioredis: 5.2.3
    transitivePeerDependencies:
      - supports-color

  /@types/istanbul-lib-coverage/2.0.4:
    resolution: {integrity: sha512-z/QT1XN4K4KYuslS23k62yDIDLwLFkzxOuMplDtObz0+y7VqJCaO2o+SPwHCvLFZh7xazvvoor2tA/hPz9ee7g==}
    dev: true

  /@types/json-schema/7.0.15:
    resolution: {integrity: sha512-5+fP8P8MFNC+AyZCDxrB2pkZFPGzqQWUzpSeuuVLvm8VMcorNYavBqoFcxK8bQz4Qsbn4oUEEem4wDLfcysGHA==}
    dev: true

  /@types/keyv/3.1.4:
    resolution: {integrity: sha512-BQ5aZNSCpj7D6K2ksrRCTmKRLEpnPvWDiLPfoGyhZ++8YtiK9d/3DBKPJgry359X/P1PfruyYwvnvwFjuEiEIg==}
    dependencies:
      '@types/node': 18.19.3
    dev: true

  /@types/lodash/4.14.194:
    resolution: {integrity: sha512-r22s9tAS7imvBt2lyHC9B8AGwWnXaYb1tY09oyLkXDs4vArpYJzw09nj8MLx5VfciBPGIb+ZwG0ssYnEPJxn/g==}

  /@types/mime/1.3.2:
    resolution: {integrity: sha512-YATxVxgRqNH6nHEIsvg6k2Boc1JHI9ZbH5iWFFv/MTkchz3b1ieGDa5T0a9RznNdI0KhVbdbWSN+KWWrQZRxTw==}
    dev: true

  /@types/mime/3.0.1:
    resolution: {integrity: sha512-Y4XFY5VJAuw0FgAqPNd6NNoV44jbq9Bz2L7Rh/J6jLTiHBSBJa9fxqQIvkIld4GsoDOcCbvzOUAbLPsSKKg+uA==}
    dev: true

  /@types/minimatch/5.1.2:
    resolution: {integrity: sha512-K0VQKziLUWkVKiRVrx4a40iPaxTUefQmjtkQofBkYRcoaaL/8rhwDWww9qWbrgicNOgnpIsMxyNIUM4+n6dUIA==}
    dev: true

  /@types/mocha/10.0.1:
    resolution: {integrity: sha512-/fvYntiO1GeICvqbQ3doGDIP97vWmvFt83GKguJ6prmQM2iXZfFcq6YE8KteFyRtX2/h5Hf91BYvPodJKFYv5Q==}
    dev: true

  /@types/ms/0.7.31:
    resolution: {integrity: sha512-iiUgKzV9AuaEkZqkOLDIvlQiL6ltuZd9tGcW3gwpnX8JbuiuhFlEGmmFXEXkN50Cvq7Os88IY2v0dkDqXYWVgA==}
    dev: true

  /@types/mute-stream/0.0.4:
    resolution: {integrity: sha512-CPM9nzrCPPJHQNA9keH9CVkVI+WR5kMa+7XEs5jcGQ0VoAGnLv242w8lIVgwAEfmE4oufJRaTc9PNLQl0ioAow==}
    dependencies:
      '@types/node': 18.19.3
    dev: true

  /@types/nconf/0.0.37:
    resolution: {integrity: sha512-u1Nnvd2Ld6lPMJLxb4ueDa28DUCApT1q0PA5yCc8I3Ii72NssaMOGmnzjDYQ2OeOlGly9YgYmDQZSAtjxxdtTg==}
    dev: true

  /@types/nconf/0.10.3:
    resolution: {integrity: sha512-leyIuBk/rMIp9114FlPRkc/cQG+/JzCz1Afx3BD+CwK2ep3ZRxoC843V1rqnE2pC/jRRjANWhuVBEn4clCwlug==}

  /@types/node/18.17.6:
    resolution: {integrity: sha512-fGmT/P7z7ecA6bv/ia5DlaWCH4YeZvAQMNpUhrJjtAhOhZfoxS1VLUgU2pdk63efSjQaOJWdXMuAJsws+8I6dg==}

  /@types/node/18.19.3:
    resolution: {integrity: sha512-k5fggr14DwAytoA/t8rPrIz++lXK7/DqckthCmoZOKNsEbJkId4Z//BqgApXBUGrGddrigYa1oqheo/7YmW4rg==}
    dependencies:
      undici-types: 5.26.5

  /@types/normalize-package-data/2.4.1:
    resolution: {integrity: sha512-Gj7cI7z+98M282Tqmp2K5EIsoouUEzbBJhQQzDE3jSIRk6r9gsz0oUokqIUR4u1R3dMHo0pDHM7sNOHyhulypw==}
    dev: true

  /@types/qs/6.9.7:
    resolution: {integrity: sha512-FGa1F62FT09qcrueBA6qYTrJPVDzah9a+493+o2PCXsesWHIn27G98TsSMs3WPNbZIEj4+VJf6saSFpvD+3Zsw==}
    dev: true

  /@types/range-parser/1.2.4:
    resolution: {integrity: sha512-EEhsLsD6UsDM1yFhAvy0Cjr6VwmpMWqFBCb9w07wVugF7w9nfajxLuVmngTIpgS6svCnm6Vaw+MZhoDCKnOfsw==}
    dev: true

  /@types/redis/2.8.32:
    resolution: {integrity: sha512-7jkMKxcGq9p242exlbsVzuJb57KqHRhNl4dHoQu2Y5v9bCAbtIXXH0R3HleSQW4CTOqpHIYUW3t6tpUj4BVQ+w==}
    dependencies:
      '@types/node': 18.17.6
    dev: true

  /@types/responselike/1.0.0:
    resolution: {integrity: sha512-85Y2BjiufFzaMIlvJDvTTB8Fxl2xfLo4HgmHzVBz08w4wDePCTjYw66PdrolO0kzli3yam/YCgRufyo1DdQVTA==}
    dependencies:
      '@types/node': 18.19.3
    dev: true

  /@types/semver/7.5.0:
    resolution: {integrity: sha512-G8hZ6XJiHnuhQKR7ZmysCeJWE08o8T0AXtk5darsCaTVsYZhhgUrq53jizaR2FvsoeCwJhlmwTjkXBY5Pn/ZHw==}
    dev: true

  /@types/send/0.17.1:
    resolution: {integrity: sha512-Cwo8LE/0rnvX7kIIa3QHCkcuF21c05Ayb0ZfxPiv0W8VRiZiNW/WuRupHKpqqGVGf7SUA44QSOUKaEd9lIrd/Q==}
    dependencies:
      '@types/mime': 1.3.2
      '@types/node': 18.19.3
    dev: true

  /@types/serve-static/1.15.1:
    resolution: {integrity: sha512-NUo5XNiAdULrJENtJXZZ3fHtfMolzZwczzBbnAeBbqBwG+LaG6YaJtuwzwGSQZ2wsCrxjEhNNjAkKigy3n8teQ==}
    dependencies:
      '@types/mime': 3.0.1
      '@types/node': 18.19.3
    dev: true

  /@types/superagent/4.1.17:
    resolution: {integrity: sha512-FFK/rRjNy24U6J1BvQkaNWu2ohOIF/kxRQXRsbT141YQODcOcZjzlcc4DGdI2SkTa0rhmF+X14zu6ICjCGIg+w==}
    dependencies:
      '@types/cookiejar': 2.1.2
      '@types/node': 18.17.6
    dev: true

  /@types/supertest/2.0.12:
    resolution: {integrity: sha512-X3HPWTwXRerBZS7Mo1k6vMVR1Z6zmJcDVn5O/31whe0tnjE4te6ZJSJGq1RiqHPjzPdMTfjCFogDJmwng9xHaQ==}
    dependencies:
      '@types/superagent': 4.1.17
    dev: true

  /@types/triple-beam/1.3.2:
    resolution: {integrity: sha512-txGIh+0eDFzKGC25zORnswy+br1Ha7hj5cMVwKIU7+s0U2AxxJru/jZSMU6OC9MJWP6+pc/hc6ZjyZShpsyY2g==}
    dev: false

  /@types/uuid/3.4.10:
    resolution: {integrity: sha512-BgeaZuElf7DEYZhWYDTc/XcLZXdVgFkVSTa13BqKvbnmUrxr3TJFKofUxCtDO9UQOdhnV+HPOESdHiHKZOJV1A==}
    dev: true

  /@types/webidl-conversions/7.0.0:
    resolution: {integrity: sha512-xTE1E+YF4aWPJJeUzaZI5DRntlkY3+BCVJi0axFptnjGmAoWxkyREIh/XMrfxVLejwQxMCfDXdICo0VLxThrog==}
    dev: false

  /@types/whatwg-url/8.2.2:
    resolution: {integrity: sha512-FtQu10RWgn3D9U4aazdwIE2yzphmTJREDqNdODHrbrZmmMqI0vMheC/6NE/J1Yveaj8H+ela+YwWTjq5PGmuhA==}
    dependencies:
      '@types/node': 18.19.3
      '@types/webidl-conversions': 7.0.0
    dev: false

  /@types/wrap-ansi/3.0.0:
    resolution: {integrity: sha512-ltIpx+kM7g/MLRZfkbL7EsCEjfzCcScLpkg37eXEtx5kmrAKBkTJwd1GIAjDSL8wTpM6Hzn5YO4pSb91BEwu1g==}
    dev: true

  /@typescript-eslint/eslint-plugin/6.7.5_ho7n3yadytgybgxdt3dodfo7xq:
    resolution: {integrity: sha512-JhtAwTRhOUcP96D0Y6KYnwig/MRQbOoLGXTON2+LlyB/N35SP9j1boai2zzwXb7ypKELXMx3DVk9UTaEq1vHEw==}
    engines: {node: ^16.0.0 || >=18.0.0}
    peerDependencies:
      '@typescript-eslint/parser': ^6.0.0 || ^6.0.0-alpha
      eslint: ^7.0.0 || ^8.0.0
      typescript: '*'
    peerDependenciesMeta:
      typescript:
        optional: true
    dependencies:
      '@eslint-community/regexpp': 4.10.0
      '@typescript-eslint/parser': 6.7.5_yzjfgl2l2fa2siv5ppqhbzvdbi
      '@typescript-eslint/scope-manager': 6.7.5
      '@typescript-eslint/type-utils': 6.7.5_yzjfgl2l2fa2siv5ppqhbzvdbi
      '@typescript-eslint/utils': 6.7.5_yzjfgl2l2fa2siv5ppqhbzvdbi
      '@typescript-eslint/visitor-keys': 6.7.5
      debug: 4.3.4
      eslint: 8.55.0
      graphemer: 1.4.0
      ignore: 5.3.0
      natural-compare: 1.4.0
      semver: 7.6.0
      ts-api-utils: 1.0.3_typescript@4.5.5
      typescript: 4.5.5
    transitivePeerDependencies:
      - supports-color
    dev: true

  /@typescript-eslint/experimental-utils/5.59.11_yzjfgl2l2fa2siv5ppqhbzvdbi:
    resolution: {integrity: sha512-GkQGV0UF/V5Ra7gZMBmiD1WrYUFOJNvCZs+XQnUyJoxmqfWMXVNyB2NVCPRKefoQcpvTv9UpJyfCvsJFs8NzzQ==}
    engines: {node: ^12.22.0 || ^14.17.0 || >=16.0.0}
    peerDependencies:
      eslint: ^6.0.0 || ^7.0.0 || ^8.0.0
    dependencies:
      '@typescript-eslint/utils': 5.59.11_yzjfgl2l2fa2siv5ppqhbzvdbi
      eslint: 8.55.0
    transitivePeerDependencies:
      - supports-color
      - typescript
    dev: true

  /@typescript-eslint/parser/6.7.5_yzjfgl2l2fa2siv5ppqhbzvdbi:
    resolution: {integrity: sha512-bIZVSGx2UME/lmhLcjdVc7ePBwn7CLqKarUBL4me1C5feOd663liTGjMBGVcGr+BhnSLeP4SgwdvNnnkbIdkCw==}
    engines: {node: ^16.0.0 || >=18.0.0}
    peerDependencies:
      eslint: ^7.0.0 || ^8.0.0
      typescript: '*'
    peerDependenciesMeta:
      typescript:
        optional: true
    dependencies:
      '@typescript-eslint/scope-manager': 6.7.5
      '@typescript-eslint/types': 6.7.5
      '@typescript-eslint/typescript-estree': 6.7.5_typescript@4.5.5
      '@typescript-eslint/visitor-keys': 6.7.5
      debug: 4.3.4
      eslint: 8.55.0
      typescript: 4.5.5
    transitivePeerDependencies:
      - supports-color
    dev: true

  /@typescript-eslint/scope-manager/5.59.11:
    resolution: {integrity: sha512-dHFOsxoLFtrIcSj5h0QoBT/89hxQONwmn3FOQ0GOQcLOOXm+MIrS8zEAhs4tWl5MraxCY3ZJpaXQQdFMc2Tu+Q==}
    engines: {node: ^12.22.0 || ^14.17.0 || >=16.0.0}
    dependencies:
      '@typescript-eslint/types': 5.59.11
      '@typescript-eslint/visitor-keys': 5.59.11
    dev: true

  /@typescript-eslint/scope-manager/6.7.5:
    resolution: {integrity: sha512-GAlk3eQIwWOJeb9F7MKQ6Jbah/vx1zETSDw8likab/eFcqkjSD7BI75SDAeC5N2L0MmConMoPvTsmkrg71+B1A==}
    engines: {node: ^16.0.0 || >=18.0.0}
    dependencies:
      '@typescript-eslint/types': 6.7.5
      '@typescript-eslint/visitor-keys': 6.7.5
    dev: true

  /@typescript-eslint/type-utils/6.7.5_yzjfgl2l2fa2siv5ppqhbzvdbi:
    resolution: {integrity: sha512-Gs0qos5wqxnQrvpYv+pf3XfcRXW6jiAn9zE/K+DlmYf6FcpxeNYN0AIETaPR7rHO4K2UY+D0CIbDP9Ut0U4m1g==}
    engines: {node: ^16.0.0 || >=18.0.0}
    peerDependencies:
      eslint: ^7.0.0 || ^8.0.0
      typescript: '*'
    peerDependenciesMeta:
      typescript:
        optional: true
    dependencies:
      '@typescript-eslint/typescript-estree': 6.7.5_typescript@4.5.5
      '@typescript-eslint/utils': 6.7.5_yzjfgl2l2fa2siv5ppqhbzvdbi
      debug: 4.3.4
      eslint: 8.55.0
      ts-api-utils: 1.0.3_typescript@4.5.5
      typescript: 4.5.5
    transitivePeerDependencies:
      - supports-color
    dev: true

  /@typescript-eslint/types/5.59.11:
    resolution: {integrity: sha512-epoN6R6tkvBYSc+cllrz+c2sOFWkbisJZWkOE+y3xHtvYaOE6Wk6B8e114McRJwFRjGvYdJwLXQH5c9osME/AA==}
    engines: {node: ^12.22.0 || ^14.17.0 || >=16.0.0}
    dev: true

  /@typescript-eslint/types/6.7.5:
    resolution: {integrity: sha512-WboQBlOXtdj1tDFPyIthpKrUb+kZf2VroLZhxKa/VlwLlLyqv/PwUNgL30BlTVZV1Wu4Asu2mMYPqarSO4L5ZQ==}
    engines: {node: ^16.0.0 || >=18.0.0}
    dev: true

  /@typescript-eslint/typescript-estree/5.59.11_typescript@4.5.5:
    resolution: {integrity: sha512-YupOpot5hJO0maupJXixi6l5ETdrITxeo5eBOeuV7RSKgYdU3G5cxO49/9WRnJq9EMrB7AuTSLH/bqOsXi7wPA==}
    engines: {node: ^12.22.0 || ^14.17.0 || >=16.0.0}
    peerDependencies:
      typescript: '*'
    peerDependenciesMeta:
      typescript:
        optional: true
    dependencies:
      '@typescript-eslint/types': 5.59.11
      '@typescript-eslint/visitor-keys': 5.59.11
      debug: 4.3.4
      globby: 11.1.0
      is-glob: 4.0.3
      semver: 7.6.0
      tsutils: 3.21.0_typescript@4.5.5
      typescript: 4.5.5
    transitivePeerDependencies:
      - supports-color
    dev: true

  /@typescript-eslint/typescript-estree/6.7.5_typescript@4.5.5:
    resolution: {integrity: sha512-NhJiJ4KdtwBIxrKl0BqG1Ur+uw7FiOnOThcYx9DpOGJ/Abc9z2xNzLeirCG02Ig3vkvrc2qFLmYSSsaITbKjlg==}
    engines: {node: ^16.0.0 || >=18.0.0}
    peerDependencies:
      typescript: '*'
    peerDependenciesMeta:
      typescript:
        optional: true
    dependencies:
      '@typescript-eslint/types': 6.7.5
      '@typescript-eslint/visitor-keys': 6.7.5
      debug: 4.3.4
      globby: 11.1.0
      is-glob: 4.0.3
      semver: 7.6.0
      ts-api-utils: 1.0.3_typescript@4.5.5
      typescript: 4.5.5
    transitivePeerDependencies:
      - supports-color
    dev: true

  /@typescript-eslint/utils/5.59.11_yzjfgl2l2fa2siv5ppqhbzvdbi:
    resolution: {integrity: sha512-didu2rHSOMUdJThLk4aZ1Or8IcO3HzCw/ZvEjTTIfjIrcdd5cvSIwwDy2AOlE7htSNp7QIZ10fLMyRCveesMLg==}
    engines: {node: ^12.22.0 || ^14.17.0 || >=16.0.0}
    peerDependencies:
      eslint: ^6.0.0 || ^7.0.0 || ^8.0.0
    dependencies:
      '@eslint-community/eslint-utils': 4.4.0_eslint@8.55.0
      '@types/json-schema': 7.0.15
      '@types/semver': 7.5.0
      '@typescript-eslint/scope-manager': 5.59.11
      '@typescript-eslint/types': 5.59.11
      '@typescript-eslint/typescript-estree': 5.59.11_typescript@4.5.5
      eslint: 8.55.0
      eslint-scope: 5.1.1
      semver: 7.6.0
    transitivePeerDependencies:
      - supports-color
      - typescript
    dev: true

  /@typescript-eslint/utils/6.7.5_yzjfgl2l2fa2siv5ppqhbzvdbi:
    resolution: {integrity: sha512-pfRRrH20thJbzPPlPc4j0UNGvH1PjPlhlCMq4Yx7EGjV7lvEeGX0U6MJYe8+SyFutWgSHsdbJ3BXzZccYggezA==}
    engines: {node: ^16.0.0 || >=18.0.0}
    peerDependencies:
      eslint: ^7.0.0 || ^8.0.0
    dependencies:
      '@eslint-community/eslint-utils': 4.4.0_eslint@8.55.0
      '@types/json-schema': 7.0.15
      '@types/semver': 7.5.0
      '@typescript-eslint/scope-manager': 6.7.5
      '@typescript-eslint/types': 6.7.5
      '@typescript-eslint/typescript-estree': 6.7.5_typescript@4.5.5
      eslint: 8.55.0
      semver: 7.6.0
    transitivePeerDependencies:
      - supports-color
      - typescript
    dev: true

  /@typescript-eslint/visitor-keys/5.59.11:
    resolution: {integrity: sha512-KGYniTGG3AMTuKF9QBD7EIrvufkB6O6uX3knP73xbKLMpH+QRPcgnCxjWXSHjMRuOxFLovljqQgQpR0c7GvjoA==}
    engines: {node: ^12.22.0 || ^14.17.0 || >=16.0.0}
    dependencies:
      '@typescript-eslint/types': 5.59.11
      eslint-visitor-keys: 3.4.3
    dev: true

  /@typescript-eslint/visitor-keys/6.7.5:
    resolution: {integrity: sha512-3MaWdDZtLlsexZzDSdQWsFQ9l9nL8B80Z4fImSpyllFC/KLqWQRdEcB+gGGO+N3Q2uL40EsG66wZLsohPxNXvg==}
    engines: {node: ^16.0.0 || >=18.0.0}
    dependencies:
      '@typescript-eslint/types': 6.7.5
      eslint-visitor-keys: 3.4.3
    dev: true

  /@ungap/structured-clone/1.2.0:
    resolution: {integrity: sha512-zuVdFrMJiuCDQUMCzQaD6KL28MjnqqN8XnAqiEq9PNm/hCPTSGfrXCOfwj1ow4LFb/tNymJPwsNbVePc1xFqrQ==}
    dev: true

  /@webassemblyjs/ast/1.11.6:
    resolution: {integrity: sha512-IN1xI7PwOvLPgjcf180gC1bqn3q/QaOCwYUahIOhbYUu8KA/3tw2RT/T0Gidi1l7Hhj5D/INhJxiICObqpMu4Q==}
    dependencies:
      '@webassemblyjs/helper-numbers': 1.11.6
      '@webassemblyjs/helper-wasm-bytecode': 1.11.6
    dev: true

  /@webassemblyjs/floating-point-hex-parser/1.11.6:
    resolution: {integrity: sha512-ejAj9hfRJ2XMsNHk/v6Fu2dGS+i4UaXBXGemOfQ/JfQ6mdQg/WXtwleQRLLS4OvfDhv8rYnVwH27YJLMyYsxhw==}
    dev: true

  /@webassemblyjs/helper-api-error/1.11.6:
    resolution: {integrity: sha512-o0YkoP4pVu4rN8aTJgAyj9hC2Sv5UlkzCHhxqWj8butaLvnpdc2jOwh4ewE6CX0txSfLn/UYaV/pheS2Txg//Q==}
    dev: true

  /@webassemblyjs/helper-buffer/1.11.6:
    resolution: {integrity: sha512-z3nFzdcp1mb8nEOFFk8DrYLpHvhKC3grJD2ardfKOzmbmJvEf/tPIqCY+sNcwZIY8ZD7IkB2l7/pqhUhqm7hLA==}
    dev: true

  /@webassemblyjs/helper-numbers/1.11.6:
    resolution: {integrity: sha512-vUIhZ8LZoIWHBohiEObxVm6hwP034jwmc9kuq5GdHZH0wiLVLIPcMCdpJzG4C11cHoQ25TFIQj9kaVADVX7N3g==}
    dependencies:
      '@webassemblyjs/floating-point-hex-parser': 1.11.6
      '@webassemblyjs/helper-api-error': 1.11.6
      '@xtuc/long': 4.2.2
    dev: true

  /@webassemblyjs/helper-wasm-bytecode/1.11.6:
    resolution: {integrity: sha512-sFFHKwcmBprO9e7Icf0+gddyWYDViL8bpPjJJl0WHxCdETktXdmtWLGVzoHbqUcY4Be1LkNfwTmXOJUFZYSJdA==}
    dev: true

  /@webassemblyjs/helper-wasm-section/1.11.6:
    resolution: {integrity: sha512-LPpZbSOwTpEC2cgn4hTydySy1Ke+XEu+ETXuoyvuyezHO3Kjdu90KK95Sh9xTbmjrCsUwvWwCOQQNta37VrS9g==}
    dependencies:
      '@webassemblyjs/ast': 1.11.6
      '@webassemblyjs/helper-buffer': 1.11.6
      '@webassemblyjs/helper-wasm-bytecode': 1.11.6
      '@webassemblyjs/wasm-gen': 1.11.6
    dev: true

  /@webassemblyjs/ieee754/1.11.6:
    resolution: {integrity: sha512-LM4p2csPNvbij6U1f19v6WR56QZ8JcHg3QIJTlSwzFcmx6WSORicYj6I63f9yU1kEUtrpG+kjkiIAkevHpDXrg==}
    dependencies:
      '@xtuc/ieee754': 1.2.0
    dev: true

  /@webassemblyjs/leb128/1.11.6:
    resolution: {integrity: sha512-m7a0FhE67DQXgouf1tbN5XQcdWoNgaAuoULHIfGFIEVKA6tu/edls6XnIlkmS6FrXAquJRPni3ZZKjw6FSPjPQ==}
    dependencies:
      '@xtuc/long': 4.2.2
    dev: true

  /@webassemblyjs/utf8/1.11.6:
    resolution: {integrity: sha512-vtXf2wTQ3+up9Zsg8sa2yWiQpzSsMyXj0qViVP6xKGCUT8p8YJ6HqI7l5eCnWx1T/FYdsv07HQs2wTFbbof/RA==}
    dev: true

  /@webassemblyjs/wasm-edit/1.11.6:
    resolution: {integrity: sha512-Ybn2I6fnfIGuCR+Faaz7YcvtBKxvoLV3Lebn1tM4o/IAJzmi9AWYIPWpyBfU8cC+JxAO57bk4+zdsTjJR+VTOw==}
    dependencies:
      '@webassemblyjs/ast': 1.11.6
      '@webassemblyjs/helper-buffer': 1.11.6
      '@webassemblyjs/helper-wasm-bytecode': 1.11.6
      '@webassemblyjs/helper-wasm-section': 1.11.6
      '@webassemblyjs/wasm-gen': 1.11.6
      '@webassemblyjs/wasm-opt': 1.11.6
      '@webassemblyjs/wasm-parser': 1.11.6
      '@webassemblyjs/wast-printer': 1.11.6
    dev: true

  /@webassemblyjs/wasm-gen/1.11.6:
    resolution: {integrity: sha512-3XOqkZP/y6B4F0PBAXvI1/bky7GryoogUtfwExeP/v7Nzwo1QLcq5oQmpKlftZLbT+ERUOAZVQjuNVak6UXjPA==}
    dependencies:
      '@webassemblyjs/ast': 1.11.6
      '@webassemblyjs/helper-wasm-bytecode': 1.11.6
      '@webassemblyjs/ieee754': 1.11.6
      '@webassemblyjs/leb128': 1.11.6
      '@webassemblyjs/utf8': 1.11.6
    dev: true

  /@webassemblyjs/wasm-opt/1.11.6:
    resolution: {integrity: sha512-cOrKuLRE7PCe6AsOVl7WasYf3wbSo4CeOk6PkrjS7g57MFfVUF9u6ysQBBODX0LdgSvQqRiGz3CXvIDKcPNy4g==}
    dependencies:
      '@webassemblyjs/ast': 1.11.6
      '@webassemblyjs/helper-buffer': 1.11.6
      '@webassemblyjs/wasm-gen': 1.11.6
      '@webassemblyjs/wasm-parser': 1.11.6
    dev: true

  /@webassemblyjs/wasm-parser/1.11.6:
    resolution: {integrity: sha512-6ZwPeGzMJM3Dqp3hCsLgESxBGtT/OeCvCZ4TA1JUPYgmhAx38tTPR9JaKy0S5H3evQpO/h2uWs2j6Yc/fjkpTQ==}
    dependencies:
      '@webassemblyjs/ast': 1.11.6
      '@webassemblyjs/helper-api-error': 1.11.6
      '@webassemblyjs/helper-wasm-bytecode': 1.11.6
      '@webassemblyjs/ieee754': 1.11.6
      '@webassemblyjs/leb128': 1.11.6
      '@webassemblyjs/utf8': 1.11.6
    dev: true

  /@webassemblyjs/wast-printer/1.11.6:
    resolution: {integrity: sha512-JM7AhRcE+yW2GWYaKeHL5vt4xqee5N2WcezptmgyhNS+ScggqcT1OtXykhAb13Sn5Yas0j2uv9tHgrjwvzAP4A==}
    dependencies:
      '@webassemblyjs/ast': 1.11.6
      '@xtuc/long': 4.2.2
    dev: true

  /@xtuc/ieee754/1.2.0:
    resolution: {integrity: sha512-DX8nKgqcGwsc0eJSqYt5lwP4DH5FlHnmuWWBRy7X0NcaGR0ZtuyeESgMwTYVEtxmsNGY+qit4QYT/MIYTOTPeA==}
    dev: true

  /@xtuc/long/4.2.2:
    resolution: {integrity: sha512-NuHqBY1PB/D8xU6s/thBgOAiAP7HOYDQ32+BFZILJ8ivkUkAHQnWfn6WhL79Owj1qmUnoN/YPhktdIoucipkAQ==}
    dev: true

  /abbrev/1.1.1:
    resolution: {integrity: sha512-nne9/IiQ/hzIhY6pdDnbBtz7DjPTKrY00P/zvPSm5pOFkl6xuGrGnXn/VtTNNfNtAfZ9/1RtehkszU9qcTii0Q==}
    dev: true

  /accepts/1.3.8:
    resolution: {integrity: sha512-PYAthTa2m2VKxuvSD3DPC/Gy+U+sOA1LAuT8mkmRuvw+NACSaeXEQ+NHcVF7rONl6qcaxV3Uuemwawk+7+SJLw==}
    engines: {node: '>= 0.6'}
    dependencies:
      mime-types: 2.1.35
      negotiator: 0.6.3
    dev: false

  /acorn-import-assertions/1.9.0_acorn@8.11.2:
    resolution: {integrity: sha512-cmMwop9x+8KFhxvKrKfPYmN6/pKTYYHBqLa0DfvVZcKMJWNyWLnaqND7dx/qn66R7ewM1UX5XMaDVP5wlVTaVA==}
    peerDependencies:
      acorn: ^8
    dependencies:
      acorn: 8.11.2
    dev: true

  /acorn-jsx/5.3.2_acorn@8.11.2:
    resolution: {integrity: sha512-rq9s+JNhf0IChjtDXxllJ7g41oZk5SlXtp0LHwyA5cejwn7vKmKp4pPri6YEePv2PU65sAsegbXtIinmDFDXgQ==}
    peerDependencies:
      acorn: ^6.0.0 || ^7.0.0 || ^8.0.0
    dependencies:
      acorn: 8.11.2
    dev: true

  /acorn/8.11.2:
    resolution: {integrity: sha512-nc0Axzp/0FILLEVsm4fNwLCwMttvhEI263QtVPQcbpfZZ3ts0hLsZGOpE6czNlid7CJ9MlyH8reXkpsf3YUY4w==}
    engines: {node: '>=0.4.0'}
    hasBin: true
    dev: true

  /agent-base/6.0.2:
    resolution: {integrity: sha512-RZNwNclF7+MS/8bDg70amg32dyeZGZxiDuQmZxKLAlQjr3jGyLx+4Kkk58UO7D2QdgFIQCovuSuZESne6RG6XQ==}
    engines: {node: '>= 6.0.0'}
    dependencies:
      debug: 4.3.4
    transitivePeerDependencies:
      - supports-color
    dev: true

  /agentkeepalive/4.3.0:
    resolution: {integrity: sha512-7Epl1Blf4Sy37j4v9f9FjICCh4+KAQOyXgHEwlyBiAQLbhKdq/i2QQU3amQalS/wPhdPzDXPL5DMR5bkn+YeWg==}
    engines: {node: '>= 8.0.0'}
    dependencies:
      debug: 4.3.4
      depd: 2.0.0
      humanize-ms: 1.2.1
    transitivePeerDependencies:
      - supports-color
    dev: true

  /aggregate-error/3.1.0:
    resolution: {integrity: sha512-4I7Td01quW/RpocfNayFdFVk1qSuoh0E7JrbRJ16nH01HhKFQ88INq9Sd+nd72zqRySlr9BmDA8xlEJ6vJMrYA==}
    engines: {node: '>=8'}
    dependencies:
      clean-stack: 2.2.0
      indent-string: 4.0.0
    dev: true

  /ajv-keywords/3.5.2_ajv@6.12.6:
    resolution: {integrity: sha512-5p6WTN0DdTGVQk6VjcEju19IgaHudalcfabD7yhDGeA6bcQnmL+CpveLJq/3hvfwd1aof6L386Ougkx6RfyMIQ==}
    peerDependencies:
      ajv: ^6.9.1
    dependencies:
      ajv: 6.12.6
    dev: true

  /ajv/6.12.6:
    resolution: {integrity: sha512-j3fVLgvTo527anyYyJOGTYJbG+vnnQYvE0m5mmkc1TK+nxAppkCLMIL0aZ4dblVCNoGShhm+kzE4ZUykBoMg4g==}
    dependencies:
      fast-deep-equal: 3.1.3
      fast-json-stable-stringify: 2.1.0
      json-schema-traverse: 0.4.1
      uri-js: 4.4.1
    dev: true

  /ajv/8.12.0:
    resolution: {integrity: sha512-sRu1kpcO9yLtYxBKvqfTeh9KzZEwO3STyX1HT+4CaDzC6HpTGYhIhPIzj9XuKU7KYDwnaeh5hcOwjy1QuJzBPA==}
    dependencies:
      fast-deep-equal: 3.1.3
      json-schema-traverse: 1.0.0
      require-from-string: 2.0.2
      uri-js: 4.4.1
    dev: true

  /amqplib/0.10.3:
    resolution: {integrity: sha512-UHmuSa7n8vVW/a5HGh2nFPqAEr8+cD4dEZ6u9GjP91nHfr1a54RyAKyra7Sb5NH7NBKOUlyQSMXIp0qAixKexw==}
    engines: {node: '>=10'}
    dependencies:
      '@acuminous/bitsyntax': 0.1.2
      buffer-more-ints: 1.0.0
      readable-stream: 1.1.14
      url-parse: 1.5.10
    transitivePeerDependencies:
      - supports-color
    dev: false

  /ansi-align/3.0.1:
    resolution: {integrity: sha512-IOfwwBF5iczOjp/WeY4YxyjqAFMQoZufdQWDd19SEExbVLNXqvpzSJ/M7Za4/sCPmQ0+GRquoA7bGcINcxew6w==}
    dependencies:
      string-width: 4.2.3
    dev: true

  /ansi-colors/4.1.1:
    resolution: {integrity: sha512-JoX0apGbHaUJBNl6yF+p6JAFYZ666/hhCGKN5t9QFjbJQKUU/g8MNbFDbvfrgKXvI1QpZplPOnwIo99lX/AAmA==}
    engines: {node: '>=6'}
    dev: true

  /ansi-escapes/4.3.2:
    resolution: {integrity: sha512-gKXj5ALrKWQLsYG9jlTRmR/xKluxHV+Z9QEwNIgCfM1/uwPMCuzVVnh5mwTd+OuBZcwSIMbqssNWRm1lE51QaQ==}
    engines: {node: '>=8'}
    dependencies:
      type-fest: 0.21.3
    dev: true

  /ansi-regex/2.1.1:
    resolution: {integrity: sha512-TIGnTpdo+E3+pCyAluZvtED5p5wCqLdezCyhPZzKPcxvFplEt4i+W7OONCKgeZFT3+y5NZZfOOS/Bdcanm1MYA==}
    engines: {node: '>=0.10.0'}
    dev: false
    optional: true

  /ansi-regex/5.0.1:
    resolution: {integrity: sha512-quJQXlTSUGL2LH9SUXo8VwsY4soanhgo6LNSm84E1LBcE8s3O0wpdiRzyR9z/ZZJMlMWv37qOOb9pdJlMUEKFQ==}
    engines: {node: '>=8'}

  /ansi-regex/6.0.1:
    resolution: {integrity: sha512-n5M855fKb2SsfMIiFFoVrABHJC8QtHwVx+mHWP3QcEqBHYienj5dHSgjbxtC0WEZXYt4wcD6zrQElDPhFuZgfA==}
    engines: {node: '>=12'}
    dev: true

  /ansi-styles/3.2.1:
    resolution: {integrity: sha512-VT0ZI6kZRdTh8YyJw3SMbYm/u+NqfsAxEpWO0Pf9sq8/e94WxxOpPKx9FR1FlyCtOVDNOQ+8ntlqFxiRc+r5qA==}
    engines: {node: '>=4'}
    dependencies:
      color-convert: 1.9.3
    dev: true

  /ansi-styles/4.3.0:
    resolution: {integrity: sha512-zbB9rCJAT1rbjiVDb2hqKFHNYLxgtk8NURxZ3IZwD3F6NtxbXZQCnnSi1Lkx+IDohdPlFp222wVALIheZJQSEg==}
    engines: {node: '>=8'}
    dependencies:
      color-convert: 2.0.1

  /ansi-styles/6.2.1:
    resolution: {integrity: sha512-bN798gFfQX+viw3R7yrGWRqnrN2oRkEkUjjl4JNn4E8GxxbjtG3FbrEIIY3l8/hrwUwIeCZvi4QuOTP4MErVug==}
    engines: {node: '>=12'}
    dev: true

  /ansicolors/0.3.2:
    resolution: {integrity: sha512-QXu7BPrP29VllRxH8GwB7x5iX5qWKAAMLqKQGWTeLWVlNHNOpVMJ91dsxQAIWXpjuW5wqvxu3Jd/nRjrJ+0pqg==}
    dev: true

  /anymatch/3.1.3:
    resolution: {integrity: sha512-KMReFUr0B4t+D+OBkjR3KYqvocp2XaSzO55UcB6mgQMd3KbcE+mWTyvVV7D/zsdEbNnV6acZUutkiHQXvTr1Rw==}
    engines: {node: '>= 8'}
    dependencies:
      normalize-path: 3.0.0
      picomatch: 2.3.1
    dev: true

  /aproba/1.2.0:
    resolution: {integrity: sha512-Y9J6ZjXtoYh8RnXVCMOU/ttDmk1aBjunq9vO0ta5x85WDQiQfUF9sIPBITdbiiIVcBo03Hi3jMxigBtsddlXRw==}
    dev: false
    optional: true

  /aproba/2.0.0:
    resolution: {integrity: sha512-lYe4Gx7QT+MKGbDsA+Z+he/Wtef0BiwDOlK/XkBrdfsh9J/jPPXbX0tE9x9cl27Tmu5gg3QUbUrQYa/y+KOHPQ==}
    dev: true

  /are-docs-informative/0.0.2:
    resolution: {integrity: sha512-ixiS0nLNNG5jNQzgZJNoUpBKdo9yTYZMGJ+QgT2jmjR7G7+QHRCc4v6LQ3NgE7EBJq+o0ams3waJwkrlBom8Ig==}
    engines: {node: '>=14'}
    dev: true

  /are-we-there-yet/1.1.7:
    resolution: {integrity: sha512-nxwy40TuMiUGqMyRHgCSWZ9FM4VAoRP4xUYSTv5ImRog+h9yISPbVH7H8fASCIzYn9wlEv4zvFL7uKDMCFQm3g==}
    dependencies:
      delegates: 1.0.0
      readable-stream: 2.3.8
    dev: false
    optional: true

  /are-we-there-yet/3.0.1:
    resolution: {integrity: sha512-QZW4EDmGwlYur0Yyf/b2uGucHQMa8aFUP7eu9ddR73vvhFyt4V0Vl3QHPcTNJ8l6qYOBdxgXdnBXQrHilfRQBg==}
    engines: {node: ^12.13.0 || ^14.15.0 || >=16.0.0}
    dependencies:
      delegates: 1.0.0
      readable-stream: 3.6.2
    dev: true

  /arg-parser/1.2.0:
    resolution: {integrity: sha512-qeFIPI9MQUPLugbbvBczsvqCIOuat8yHZ66mdlP5rbJhImRoCgFn2o9/kNlF5KHqaMZw6vVugIAWyJfgkbqG1w==}
    engines: {node: '>=0.8.0'}
    dev: true

  /argparse/1.0.10:
    resolution: {integrity: sha512-o5Roy6tNG4SL/FOkCAN6RzjiakZS25RLYFrcMttJqbdd8BWrnA+fGz57iN5Pb06pvBGvl5gQ0B48dJlslXvoTg==}
    dependencies:
      sprintf-js: 1.0.3
    dev: true

  /argparse/2.0.1:
    resolution: {integrity: sha512-8+9WqebbFzpX9OR+Wa6O29asIogeRMzcGtAINdpMHHyAg10f05aSFVBbcEqGf/PXw1EjAZ+q2/bEBg3DvurK3Q==}
    dev: true

  /array-buffer-byte-length/1.0.1:
    resolution: {integrity: sha512-ahC5W1xgou+KTXix4sAO8Ki12Q+jf4i0+tmk3sC+zgcynshkHxzpXdImBehiUYKKKDwvfFiJl1tZt6ewscS1Mg==}
    engines: {node: '>= 0.4'}
    dependencies:
      call-bind: 1.0.7
      is-array-buffer: 3.0.4
    dev: true

  /array-flatten/1.1.1:
    resolution: {integrity: sha512-PCVAQswWemu6UdxsDFFX/+gVeYqKAod3D3UVm91jHwynguOwAvYPhx8nNlM++NqRcK6CxxpUafjmhIdKiHibqg==}
    dev: false

  /array-includes/3.1.6:
    resolution: {integrity: sha512-sgTbLvL6cNnw24FnbaDyjmvddQ2ML8arZsgaJhoABMoplz/4QRhtrYS+alr1BUM1Bwp6dhx8vVCBSLG+StwOFw==}
    engines: {node: '>= 0.4'}
    dependencies:
      call-bind: 1.0.7
      define-properties: 1.2.1
      es-abstract: 1.22.4
      get-intrinsic: 1.2.4
      is-string: 1.0.7
    dev: true

  /array-union/2.1.0:
    resolution: {integrity: sha512-HGyxoOTYUyCM6stUe6EJgnd4EoewAI7zMdfqO+kGjnlZmBDz/cR5pf8r/cR4Wq60sL/p0IkcjUEEPwS3GFrIyw==}
    engines: {node: '>=8'}
    dev: true

  /array.prototype.flatmap/1.3.1:
    resolution: {integrity: sha512-8UGn9O1FDVvMNB0UlLv4voxRMze7+FpHyF5mSMRjWHUMlpoDViniy05870VlxhfgTnLbpuwTzvD76MTtWxB/mQ==}
    engines: {node: '>= 0.4'}
    dependencies:
      call-bind: 1.0.7
      define-properties: 1.2.1
      es-abstract: 1.22.4
      es-shim-unscopables: 1.0.2
    dev: true

  /array.prototype.tosorted/1.1.3:
    resolution: {integrity: sha512-/DdH4TiTmOKzyQbp/eadcCVexiCb36xJg7HshYOYJnNZFDj33GEv0P7GxsynpShhq4OLYJzbGcBDkLsDt7MnNg==}
    dependencies:
      call-bind: 1.0.7
      define-properties: 1.2.1
      es-abstract: 1.22.4
      es-errors: 1.3.0
      es-shim-unscopables: 1.0.2
    dev: true

  /arraybuffer.prototype.slice/1.0.3:
    resolution: {integrity: sha512-bMxMKAjg13EBSVscxTaYA4mRc5t1UAXa2kXiGTNfZ079HIWXEkKmkgFrh/nJqamaLSrXO5H4WFFkPEaLJWbs3A==}
    engines: {node: '>= 0.4'}
    dependencies:
      array-buffer-byte-length: 1.0.1
      call-bind: 1.0.7
      define-properties: 1.2.1
      es-abstract: 1.22.4
      es-errors: 1.3.0
      get-intrinsic: 1.2.4
      is-array-buffer: 3.0.4
      is-shared-array-buffer: 1.0.2
    dev: true

  /assert/2.0.0:
    resolution: {integrity: sha512-se5Cd+js9dXJnu6Ag2JFc00t+HmHOen+8Q+L7O9zI0PqQXr20uk2J0XQqMxZEeo5U50o8Nvmmx7dZrl+Ufr35A==}
    dependencies:
      es6-object-assign: 1.1.0
      is-nan: 1.3.2
      object-is: 1.1.5
      util: 0.12.5
    dev: true

  /astral-regex/2.0.0:
    resolution: {integrity: sha512-Z7tMw1ytTXt5jqMcOP+OQteU1VuNK9Y02uuJtKQ1Sv69jXQKKg5cibLwGJow8yzZP+eAc18EmLGPal0bp36rvQ==}
    engines: {node: '>=8'}
    dev: true

  /async-retry/1.2.3:
    resolution: {integrity: sha512-tfDb02Th6CE6pJUF2gjW5ZVjsgwlucVXOEQMvEX9JgSJMs9gAX+Nz3xRuJBKuUYjTSYORqvDBORdAQ3LU59g7Q==}
    dependencies:
      retry: 0.12.0
    dev: true

  /async-retry/1.3.3:
    resolution: {integrity: sha512-wfr/jstw9xNi/0teMHrRW7dsz3Lt5ARhYNZ2ewpadnhaIp5mbALhOAP+EAdsC7t4Z6wqsDVv9+W6gm1Dk9mEyw==}
    dependencies:
      retry: 0.13.1
    dev: true

  /async/1.5.2:
    resolution: {integrity: sha512-nSVgobk4rv61R9PUSDtYt7mPVB2olxNR5RWJcAsH676/ef11bUZwvu7+RGYrYauVdDPcO519v68wRhXQtxsV9w==}
    dev: false

  /async/2.6.4:
    resolution: {integrity: sha512-mzo5dfJYwAn29PeiJ0zvwTo04zj8HDJj0Mn8TD7sno7q12prdbnasKJHhkm2c1LgrhlJ0teaea8860oxi51mGA==}
    dependencies:
      lodash: 4.17.21
    dev: false

  /async/3.2.4:
    resolution: {integrity: sha512-iAB+JbDEGXhyIUavoDl9WP/Jj106Kz9DEn1DPgYw5ruDn0e3Wgi3sKFm55sASdGBNOQB8F59d9qQ7deqrHA8wQ==}

  /asynciterator.prototype/1.0.0:
    resolution: {integrity: sha512-wwHYEIS0Q80f5mosx3L/dfG5t5rjEa9Ft51GTaNt862EnpyGHpgz2RkZvLPp1oF5TnAiTohkEKVEu8pQPJI7Vg==}
    dependencies:
      has-symbols: 1.0.3
    dev: true

  /asynckit/0.4.0:
    resolution: {integrity: sha512-Oei9OH4tRh0YqU3GxhX79dM/mwVgvbZJaSNaRk+bshkj0S5cfHcgYakreBjrHwatXKbz+IoIdYLxrKim2MjW0Q==}

  /at-least-node/1.0.0:
    resolution: {integrity: sha512-+q/t7Ekv1EDY2l6Gda6LLiX14rU9TV20Wa3ofeQmwPFZbOMo9DXrLbOjFaaclkXKWidIaopwAObQDqwWtGUjqg==}
    engines: {node: '>= 4.0.0'}
    dev: true

  /available-typed-arrays/1.0.7:
    resolution: {integrity: sha512-wvUjBtSGN7+7SjNpq/9M2Tg350UZD3q62IFZLbRAR1bSMlCo1ZaeW+BJ+D090e4hIIZLBcTDWe4Mh4jvUDajzQ==}
    engines: {node: '>= 0.4'}
    dependencies:
      possible-typed-array-names: 1.0.0
    dev: true

  /axios-mock-adapter/1.21.4_axios@1.6.2:
    resolution: {integrity: sha512-ztnENm28ONAKeRXC/6SUW6pcsaXbThKq93MRDRAA47LYTzrGSDoO/DCr1NHz7jApEl95DrBoGPvZ0r9xtSbjqw==}
    peerDependencies:
      axios: '>= 0.17.0'
    dependencies:
      axios: 1.6.2_debug@4.3.4
      fast-deep-equal: 3.1.3
      is-buffer: 2.0.5
    dev: true

  /axios/1.6.2_debug@4.3.4:
    resolution: {integrity: sha512-7i24Ri4pmDRfJTR7LDBhsOTtcm+9kjX5WiY1X3wIisx6G9So3pfMkEiU7emUBe46oceVImccTEM3k6C5dbVW8A==}
    dependencies:
      follow-redirects: 1.15.6_debug@4.3.4
      form-data: 4.0.0
      proxy-from-env: 1.1.0
    transitivePeerDependencies:
      - debug

  /azure-devops-node-api/11.2.0:
    resolution: {integrity: sha512-XdiGPhrpaT5J8wdERRKs5g8E0Zy1pvOYTli7z9E8nmOn3YGp4FhtjhrOyFmX/8veWCwdI69mCHKJw6l+4J/bHA==}
    dependencies:
      tunnel: 0.0.6
      typed-rest-client: 1.8.11
    dev: true

  /balanced-match/1.0.2:
    resolution: {integrity: sha512-3oSeUO0TMV67hN1AmbXsK4yaqU7tjiHlbxRDZOpH0KW9+CeX4bRAaX0Anxt0tx2MrpRpWwQaPwIlISEJhYU5Pw==}

  /base64-js/1.5.1:
    resolution: {integrity: sha512-AKpaYlHn8t4SVbOHCy+b5+KKgvR4vrsD8vbvrbiQJps7fKDTkjkDry6ji0rUJjC0kzbNePLwzxq8iypo41qeWA==}

  /base64id/2.0.0:
    resolution: {integrity: sha512-lGe34o6EHj9y3Kts9R4ZYs/Gr+6N7MCaMlIFA3F1R2O5/m7K06AxfSeO5530PEERE6/WyEg3lsuyw4GHlPZHog==}
    engines: {node: ^4.5.0 || >= 5.9}
    dev: false

  /basic-auth/2.0.1:
    resolution: {integrity: sha512-NF+epuEdnUYVlGuhaxbbq+dvJttwLnGY+YixlXlME5KpQ5W3CnXA5cVTneY3SPbPDRkcjMbifrwmFYcClgOZeg==}
    engines: {node: '>= 0.8'}
    dependencies:
      safe-buffer: 5.1.2
    dev: false

  /before-after-hook/2.2.3:
    resolution: {integrity: sha512-NzUnlZexiaH/46WDhANlyR2bXRopNg4F/zuSA3OpZnllCUgRaOF2znDioDWrmbNVsuZk6l9pMquQB38cfBZwkQ==}
    dev: true

  /better_git_changelog/1.6.2:
    resolution: {integrity: sha512-A6U5HdV+gygmNfZ+2UbztVI3aQCXkJzLYL27gJ/WhdNzg1blpE+faHC5y2Iu7Omu0FO2Ra0C0WLU7f5prGoRKg==}
    hasBin: true
    dependencies:
      arg-parser: 1.2.0
      commander: 9.5.0
      semver: 7.6.0
    dev: true

  /binary-extensions/2.2.0:
    resolution: {integrity: sha512-jDctJ/IVQbZoJykoeHbhXpOlNBqGNcwXJKJog42E5HDPUwQTSdjCHdihjj0DlnheQ7blbT6dHOafNAiS8ooQKA==}
    engines: {node: '>=8'}
    dev: true

  /binary/0.3.0:
    resolution: {integrity: sha512-D4H1y5KYwpJgK8wk1Cue5LLPgmwHKYSChkbspQg5JtVuR5ulGckxfR62H3AE9UDkdMC8yyXlqYihuz3Aqg2XZg==}
    dependencies:
      buffers: 0.1.1
      chainsaw: 0.1.0
    dev: false

  /bindings/1.5.0:
    resolution: {integrity: sha512-p2q/t/mhvuOj/UeLlV6566GD/guowlr0hHxClI0W9m7MWYkL1F0hLo+0Aexs9HSPCtR1SXQ0TD3MMKrXZajbiQ==}
    dependencies:
      file-uri-to-path: 1.0.0
    dev: false

  /bl/1.2.3:
    resolution: {integrity: sha512-pvcNpa0UU69UT341rO6AYy4FVAIkUHuZXRIWbq+zHnsVcRzDDjIAhGuuYoi0d//cwIwtt4pkpKycWEfjdV+vww==}
    dependencies:
      readable-stream: 2.3.8
      safe-buffer: 5.2.1
    dev: false

  /bl/2.2.1:
    resolution: {integrity: sha512-6Pesp1w0DEX1N550i/uGV/TqucVL4AM/pgThFSN/Qq9si1/DF9aIHs1BxD8V/QU0HoeHO6cQRTAuYnLPKq1e4g==}
    dependencies:
      readable-stream: 2.3.8
      safe-buffer: 5.2.1
    dev: false

  /bl/4.1.0:
    resolution: {integrity: sha512-1W07cM9gS6DcLperZfFSj+bWLtaPGSOHWhPiGzXmvVJbRLdG82sH/Kn8EtW1VqWVA54AKf2h5k5BbnIbwF3h6w==}
    dependencies:
      buffer: 5.7.1
      inherits: 2.0.4
      readable-stream: 3.6.2
    dev: true

  /body-parser/1.20.2:
    resolution: {integrity: sha512-ml9pReCu3M61kGlqoTm2umSXTlRTuGTx0bfYj+uIUKKYycG5NtSbeetV3faSU6R7ajOPw0g/J1PvK4qNy7s5bA==}
    engines: {node: '>= 0.8', npm: 1.2.8000 || >= 1.4.16}
    dependencies:
      bytes: 3.1.2
      content-type: 1.0.5
      debug: 2.6.9
      depd: 2.0.0
      destroy: 1.2.0
      http-errors: 2.0.0
      iconv-lite: 0.4.24
      on-finished: 2.4.1
      qs: 6.11.1
      raw-body: 2.5.2
      type-is: 1.6.18
      unpipe: 1.0.0
    transitivePeerDependencies:
      - supports-color
    dev: false

  /bowser/2.11.0:
    resolution: {integrity: sha512-AlcaJBi/pqqJBIQ8U9Mcpc9i8Aqxn88Skv5d+xBX006BY5u8N3mGLHa5Lgppa7L/HfwgwLgZ6NYs+Ag6uUmJRA==}

  /boxen/7.1.0:
    resolution: {integrity: sha512-ScG8CDo8dj7McqCZ5hz4dIBp20xj4unQ2lXIDa7ff6RcZElCpuNzutdwzKVvRikfNjm7CFAlR3HJHcoHkDOExQ==}
    engines: {node: '>=14.16'}
    dependencies:
      ansi-align: 3.0.1
      camelcase: 7.0.1
      chalk: 5.3.0
      cli-boxes: 3.0.0
      string-width: 5.1.2
      type-fest: 2.19.0
      widest-line: 4.0.1
      wrap-ansi: 8.1.0
    dev: true

  /brace-expansion/1.1.11:
    resolution: {integrity: sha512-iCuPHDFgrHX7H2vEI/5xpz07zSHB00TpugqhmYtVmMO6518mCuRMoOYFldEBl0g187ufozdaHgWKcYFb61qGiA==}
    dependencies:
      balanced-match: 1.0.2
      concat-map: 0.0.1

  /brace-expansion/2.0.1:
    resolution: {integrity: sha512-XnAIvQ8eM+kC6aULx6wuQiwVsnzsi9d3WxzV3FpWTGA19F621kwdbsAcFKXgKUHZWsy+mY6iL1sHTxWEFCytDA==}
    dependencies:
      balanced-match: 1.0.2
    dev: true

  /braces/3.0.2:
    resolution: {integrity: sha512-b8um+L1RzM3WDSzvhm6gIz1yfTbBt6YTlcEKAvsmqCZZFw46z626lVj9j1yEPW33H5H+lBQpZMP1k8l+78Ha0A==}
    engines: {node: '>=8'}
    dependencies:
      fill-range: 7.0.1
    dev: true

  /browser-stdout/1.3.1:
    resolution: {integrity: sha512-qhAVI1+Av2X7qelOfAIYwXONood6XlZE/fXaBSmW/T5SzLAmCgzi+eiWE7fUvbHaeNBQH13UftjpXxsfLkMpgw==}
    dev: true

  /browserslist/4.22.2:
    resolution: {integrity: sha512-0UgcrvQmBDvZHFGdYUehrCNIazki7/lUP3kkoi/r3YB2amZbFM9J43ZRkJTXBUZK4gmx56+Sqk9+Vs9mwZx9+A==}
    engines: {node: ^6 || ^7 || ^8 || ^9 || ^10 || ^11 || ^12 || >=13.7}
    hasBin: true
    dependencies:
      caniuse-lite: 1.0.30001570
      electron-to-chromium: 1.4.612
      node-releases: 2.0.14
      update-browserslist-db: 1.0.13_browserslist@4.22.2
    dev: true

  /bson/4.7.2:
    resolution: {integrity: sha512-Ry9wCtIZ5kGqkJoi6aD8KjxFZEx78guTQDnpXWiNthsxzrxAK/i8E6pCHAIZTbaEFWcOCvbecMukfK7XUvyLpQ==}
    engines: {node: '>=6.9.0'}
    dependencies:
      buffer: 5.7.1
    dev: false

  /buffer-alloc-unsafe/1.1.0:
    resolution: {integrity: sha512-TEM2iMIEQdJ2yjPJoSIsldnleVaAk1oW3DBVUykyOLsEsFmEc9kn+SFFPz+gl54KQNxlDnAwCXosOS9Okx2xAg==}
    dev: false

  /buffer-alloc/1.2.0:
    resolution: {integrity: sha512-CFsHQgjtW1UChdXgbyJGtnm+O/uLQeZdtbDo8mfUgYXCHSM1wgrVxXm6bSyrUuErEb+4sYVGCzASBRot7zyrow==}
    dependencies:
      buffer-alloc-unsafe: 1.1.0
      buffer-fill: 1.0.0
    dev: false

  /buffer-crc32/0.2.13:
    resolution: {integrity: sha512-VO9Ht/+p3SN7SKWqcrgEzjGbRSJYTx+Q1pTQC0wrWqHx0vpJraQ6GtHx8tvcg1rlK1byhU5gccxgOgj7B0TDkQ==}
    dev: false

  /buffer-equal-constant-time/1.0.1:
    resolution: {integrity: sha512-zRpUiDwd/xk6ADqPMATG8vc9VPrkck7T07OIx0gnjmJAnHnTVXNQG3vfvWNuiZIkwu9KrKdA1iJKfsfTVxE6NA==}

  /buffer-fill/1.0.0:
    resolution: {integrity: sha512-T7zexNBwiiaCOGDg9xNX9PBmjrubblRkENuptryuI64URkXDFum9il/JGL8Lm8wYfAXpredVXXZz7eMHilimiQ==}
    dev: false

  /buffer-from/1.1.2:
    resolution: {integrity: sha512-E+XQCRwSbaaiChtv6k6Dwgc+bx+Bs6vuKJHHl5kox/BaKbhiXzqQOwK4cO22yElGp2OCmjwVhT3HmxgyPGnJfQ==}
    dev: true

  /buffer-more-ints/1.0.0:
    resolution: {integrity: sha512-EMetuGFz5SLsT0QTnXzINh4Ksr+oo4i+UGTXEshiGCQWnsgSs7ZhJ8fzlwQ+OzEMs0MpDAMr1hxnblp5a4vcHg==}
    dev: false

  /buffer/5.7.1:
    resolution: {integrity: sha512-EHcyIPBQ4BSGlvjB16k5KgAJ27CIsHY/2JBmCRReo48y9rQ3MaUzWX3KVlBa4U7MyX02HdVj0K7C3WaB3ju7FQ==}
    dependencies:
      base64-js: 1.5.1
      ieee754: 1.2.1

  /buffer/6.0.3:
    resolution: {integrity: sha512-FTiCpNxtwiZZHEZbcbTIcZjERVICn9yq/pDFkTl95/AxzD1naBctN7YO68riM/gLSDY7sdrMby8hofADYuuqOA==}
    dependencies:
      base64-js: 1.5.1
      ieee754: 1.2.1

  /buffermaker/1.2.1:
    resolution: {integrity: sha512-IdnyU2jDHU65U63JuVQNTHiWjPRH0CS3aYd/WPaEwyX84rFdukhOduAVb1jwUScmb5X0JWPw8NZOrhoLMiyAHQ==}
    dependencies:
      long: 1.1.2
    dev: false

  /buffers/0.1.1:
    resolution: {integrity: sha512-9q/rDEGSb/Qsvv2qvzIzdluL5k7AaJOTrw23z9reQthrbF7is4CtlT0DXyO1oei2DCp4uojjzQ7igaSHp1kAEQ==}
    engines: {node: '>=0.2.0'}
    dev: false

  /builtin-modules/1.1.1:
    resolution: {integrity: sha512-wxXCdllwGhI2kCC0MnvTGYTMvnVZTvqgypkiTI8Pa5tcz2i6VqsqwYGgqwXji+4RgCzms6EajE4IxiUH6HH8nQ==}
    engines: {node: '>=0.10.0'}
    dev: true

  /builtin-modules/3.3.0:
    resolution: {integrity: sha512-zhaCDicdLuWN5UbN5IMnFqNMhNfo919sH85y2/ea+5Yg9TsTkeZxpL+JLbp6cgYFS4sRLp3YV4S6yDuqVWHYOw==}
    engines: {node: '>=6'}
    dev: true

  /builtins/5.0.1:
    resolution: {integrity: sha512-qwVpFEHNfhYJIzNRBvd2C1kyo6jz3ZSMPyyuR47OPdiKWlbYnZNyDWuyR175qDnAJLiCo5fBBqPb3RiXgWlkOQ==}
    dependencies:
      semver: 7.6.0
    dev: true

  /bytes/3.0.0:
    resolution: {integrity: sha512-pMhOfFDPiv9t5jjIXkHosWmkSyQbvsgEVNkz0ERHbuLh2T/7j4Mqqpz523Fe8MVY89KC6Sh/QfS2sM+SjgFDcw==}
    engines: {node: '>= 0.8'}
    dev: false

  /bytes/3.1.2:
    resolution: {integrity: sha512-/Nf7TyzTx6S3yRJObOAV7956r8cr2+Oj8AC5dt8wSP3BQAoeX58NoHyCU8P8zGkNXStjTSi6fzO6F0pBdcYbEg==}
    engines: {node: '>= 0.8'}
    dev: false

  /c8/8.0.1:
    resolution: {integrity: sha512-EINpopxZNH1mETuI0DzRA4MZpAUH+IFiRhnmFD3vFr3vdrgxqi3VfE3KL0AIL+zDq8rC9bZqwM/VDmmoe04y7w==}
    engines: {node: '>=12'}
    hasBin: true
    dependencies:
      '@bcoe/v8-coverage': 0.2.3
      '@istanbuljs/schema': 0.1.3
      find-up: 5.0.0
      foreground-child: 2.0.0
      istanbul-lib-coverage: 3.2.0
      istanbul-lib-report: 3.0.1
      istanbul-reports: 3.1.6
      rimraf: 3.0.2
      test-exclude: 6.0.0
      v8-to-istanbul: 9.1.0
      yargs: 17.7.2
      yargs-parser: 21.1.1
    dev: true

  /cacache/16.1.3:
    resolution: {integrity: sha512-/+Emcj9DAXxX4cwlLmRI9c166RuL3w30zp4R7Joiv2cQTtTtA+jeuCAjH3ZlGnYS3tKENSrKhAzVVP9GVyzeYQ==}
    engines: {node: ^12.13.0 || ^14.15.0 || >=16.0.0}
    dependencies:
      '@npmcli/fs': 2.1.2
      '@npmcli/move-file': 2.0.1
      chownr: 2.0.0
      fs-minipass: 2.1.0
      glob: 8.1.0
      infer-owner: 1.0.4
      lru-cache: 7.18.3
      minipass: 3.3.6
      minipass-collect: 1.0.2
      minipass-flush: 1.0.5
      minipass-pipeline: 1.2.4
      mkdirp: 1.0.4
      p-map: 4.0.0
      promise-inflight: 1.0.1
      rimraf: 3.0.2
      ssri: 9.0.1
      tar: 6.1.14
      unique-filename: 2.0.1
    transitivePeerDependencies:
      - bluebird
    dev: true

  /cacache/17.1.0:
    resolution: {integrity: sha512-hXpFU+Z3AfVmNuiLve1qxWHMq0RSIt5gjCKAHi/M6DktwFwDdAXAtunl1i4WSKaaVcU9IsRvXFg42jTHigcC6Q==}
    engines: {node: ^14.17.0 || ^16.13.0 || >=18.0.0}
    dependencies:
      '@npmcli/fs': 3.1.0
      fs-minipass: 3.0.2
      glob: 10.3.10
      lru-cache: 7.18.3
      minipass: 5.0.0
      minipass-collect: 1.0.2
      minipass-flush: 1.0.5
      minipass-pipeline: 1.2.4
      p-map: 4.0.0
      ssri: 10.0.4
      tar: 6.1.14
      unique-filename: 3.0.0
    dev: true

  /cacheable-lookup/5.0.4:
    resolution: {integrity: sha512-2/kNscPhpcxrOigMZzbiWF7dz8ilhb/nIHU3EyZiXWXpeq/au8qJ8VhdftMkty3n7Gj6HIGalQG8oiBNB3AJgA==}
    engines: {node: '>=10.6.0'}
    dev: true

  /cacheable-lookup/7.0.0:
    resolution: {integrity: sha512-+qJyx4xiKra8mZrcwhjMRMUhD5NR1R8esPkzIYxX96JiecFoxAXFuz/GpR3+ev4PE1WamHip78wV0vcmPQtp8w==}
    engines: {node: '>=14.16'}
    dev: true

  /cacheable-request/10.2.10:
    resolution: {integrity: sha512-v6WB+Epm/qO4Hdlio/sfUn69r5Shgh39SsE9DSd4bIezP0mblOlObI+I0kUEM7J0JFc+I7pSeMeYaOYtX1N/VQ==}
    engines: {node: '>=14.16'}
    dependencies:
      '@types/http-cache-semantics': 4.0.1
      get-stream: 6.0.1
      http-cache-semantics: 4.1.1
      keyv: 4.5.2
      mimic-response: 4.0.0
      normalize-url: 8.0.0
      responselike: 3.0.0
    dev: true

  /cacheable-request/6.1.0:
    resolution: {integrity: sha512-Oj3cAGPCqOZX7Rz64Uny2GYAZNliQSqfbePrgAQ1wKAihYmCUnraBtJtKcGR4xz7wF+LoJC+ssFZvv5BgF9Igg==}
    engines: {node: '>=8'}
    dependencies:
      clone-response: 1.0.3
      get-stream: 5.2.0
      http-cache-semantics: 4.1.1
      keyv: 3.1.0
      lowercase-keys: 2.0.0
      normalize-url: 4.5.1
      responselike: 1.0.2
    dev: true

  /cacheable-request/7.0.2:
    resolution: {integrity: sha512-pouW8/FmiPQbuGpkXQ9BAPv/Mo5xDGANgSNXzTzJ8DrKGuXOssM4wIQRjfanNRh3Yu5cfYPvcorqbhg2KIJtew==}
    engines: {node: '>=8'}
    dependencies:
      clone-response: 1.0.3
      get-stream: 5.2.0
      http-cache-semantics: 4.1.1
      keyv: 4.5.2
      lowercase-keys: 2.0.0
      normalize-url: 6.1.0
      responselike: 2.0.1
    dev: true

  /call-bind/1.0.7:
    resolution: {integrity: sha512-GHTSNSYICQ7scH7sZ+M2rFopRoLh8t2bLSW6BbgrtLsahOIB5iyAVJf9GjWK3cYTDaMj4XdBpM1cA6pIS0Kv2w==}
    engines: {node: '>= 0.4'}
    dependencies:
      es-define-property: 1.0.0
      es-errors: 1.3.0
      function-bind: 1.1.2
      get-intrinsic: 1.2.4
      set-function-length: 1.2.1

  /callsites/3.1.0:
    resolution: {integrity: sha512-P8BjAsXvZS+VIDUI11hHCQEv74YT67YUi5JJFNWIqL235sBmjX4+qx9Muvls5ivyNENctx46xQLQ3aTuE7ssaQ==}
    engines: {node: '>=6'}
    dev: true

  /camel-case/4.1.2:
    resolution: {integrity: sha512-gxGWBrTT1JuMx6R+o5PTXMmUnhnVzLQ9SNutD4YqKtI6ap897t3tKECYla6gCWEkplXnlNybEkZg9GEGxKFCgw==}
    dependencies:
      pascal-case: 3.1.2
      tslib: 2.6.2
    dev: true

  /camelcase/6.3.0:
    resolution: {integrity: sha512-Gmy6FhYlCY7uOElZUSbxo2UCDH8owEk996gkbrpsgGtrJLM3J7jGxl9Ic7Qwwj4ivOE5AWZWRMecDdF7hqGjFA==}
    engines: {node: '>=10'}
    dev: true

  /camelcase/7.0.1:
    resolution: {integrity: sha512-xlx1yCK2Oc1APsPXDL2LdlNP6+uu8OCDdhOBSVT279M/S+y75O30C2VuD8T2ogdePBBl7PfPF4504tnLgX3zfw==}
    engines: {node: '>=14.16'}
    dev: true

  /caniuse-lite/1.0.30001570:
    resolution: {integrity: sha512-+3e0ASu4sw1SWaoCtvPeyXp+5PsjigkSt8OXZbF9StH5pQWbxEjLAZE3n8Aup5udop1uRiKA7a4utUk/uoSpUw==}
    dev: true

  /capital-case/1.0.4:
    resolution: {integrity: sha512-ds37W8CytHgwnhGGTi88pcPyR15qoNkOpYwmMMfnWqqWgESapLqvDx6huFjQ5vqWSn2Z06173XNA7LtMOeUh1A==}
    dependencies:
      no-case: 3.0.4
      tslib: 2.6.2
      upper-case-first: 2.0.2
    dev: true

  /cardinal/2.1.1:
    resolution: {integrity: sha512-JSr5eOgoEymtYHBjNWyjrMqet9Am2miJhlfKNdqLp6zoeAh0KN5dRAcxlecj5mAJrmQomgiOBj35xHLrFjqBpw==}
    hasBin: true
    dependencies:
      ansicolors: 0.3.2
      redeyed: 2.1.1
    dev: true

  /chainsaw/0.1.0:
    resolution: {integrity: sha512-75kWfWt6MEKNC8xYXIdRpDehRYY/tNSgwKaJq+dbbDcxORuVrrQ+SEHoWsniVn9XPYfP4gmdWIeDk/4YNp1rNQ==}
    dependencies:
      traverse: 0.3.9
    dev: false

  /chalk/2.4.2:
    resolution: {integrity: sha512-Mti+f9lpJNcwF4tWV8/OrTTtF1gZi+f8FqlyAdouralcFWFQWF2+NgCHShjkCb+IFBLq9buZwE1xckQU4peSuQ==}
    engines: {node: '>=4'}
    dependencies:
      ansi-styles: 3.2.1
      escape-string-regexp: 1.0.5
      supports-color: 5.5.0
    dev: true

  /chalk/4.1.2:
    resolution: {integrity: sha512-oKnbhFyRIXpUuez8iBMmyEa4nbj4IOQyuhc/wy9kY7/WVPcwIO9VA668Pu8RkO7+0G76SLROeyw9CpQ061i4mA==}
    engines: {node: '>=10'}
    dependencies:
      ansi-styles: 4.3.0
      supports-color: 7.2.0
    dev: true

  /chalk/5.3.0:
    resolution: {integrity: sha512-dLitG79d+GV1Nb/VYcCDFivJeK1hiukt9QjRNVOsUtTy1rR1YJsmpGGTZ3qJos+uw7WmWF4wUwBd9jxjocFC2w==}
    engines: {node: ^12.17.0 || ^14.13 || >=16.0.0}
    dev: true

  /change-case/4.1.2:
    resolution: {integrity: sha512-bSxY2ws9OtviILG1EiY5K7NNxkqg/JnRnFxLtKQ96JaviiIxi7djMrSd0ECT9AC+lttClmYwKw53BWpOMblo7A==}
    dependencies:
      camel-case: 4.1.2
      capital-case: 1.0.4
      constant-case: 3.0.4
      dot-case: 3.0.4
      header-case: 2.0.4
      no-case: 3.0.4
      param-case: 3.0.4
      pascal-case: 3.1.2
      path-case: 3.0.4
      sentence-case: 3.0.4
      snake-case: 3.0.4
      tslib: 2.6.2
    dev: true

  /chardet/0.7.0:
    resolution: {integrity: sha512-mT8iDcrh03qDGRRmoA2hmBJnxpllMR+0/0qlzjqZES6NdiWDcZkCNAk4rPFZ9Q85r27unkiNNg8ZOiwZXBHwcA==}
    dev: true

  /chokidar/3.5.3:
    resolution: {integrity: sha512-Dr3sfKRP6oTcjf2JmUmFJfeVMvXBdegxB0iVQ5eb2V10uFJUCAS8OByZdVAyVb8xXNz3GjjTgj9kLWsZTqE6kw==}
    engines: {node: '>= 8.10.0'}
    dependencies:
      anymatch: 3.1.3
      braces: 3.0.2
      glob-parent: 5.1.2
      is-binary-path: 2.1.0
      is-glob: 4.0.3
      normalize-path: 3.0.0
      readdirp: 3.6.0
    optionalDependencies:
      fsevents: 2.3.3
    dev: true

  /chownr/1.1.4:
    resolution: {integrity: sha512-jJ0bqzaylmJtVnNgzTeSOs8DPavpbYgEr/b0YL8/2GO3xJEhInFmhKMUnEJQjZumK7KXGFhUy89PrsJWlakBVg==}
    dev: false
    optional: true

  /chownr/2.0.0:
    resolution: {integrity: sha512-bIomtDF5KGpdogkLd9VspvFzk9KfpyyGlS8YFVZl7TGPBHL5snIOnxeshwVgPteQ9b4Eydl+pVbIyE1DcvCWgQ==}
    engines: {node: '>=10'}
    dev: true

  /chrome-trace-event/1.0.3:
    resolution: {integrity: sha512-p3KULyQg4S7NIHixdwbGX+nFHkoBiA4YQmyWtjb8XngSKV124nJmRysgAeujbUVb15vh+RvFUfCPqU7rXk+hZg==}
    engines: {node: '>=6.0'}
    dev: true

  /ci-info/3.8.0:
    resolution: {integrity: sha512-eXTggHWSooYhq49F2opQhuHWgzucfF2YgODK4e1566GQs5BIfP30B0oenwBJHfWxAs2fyPB1s7Mg949zLf61Yw==}
    engines: {node: '>=8'}
    dev: true

  /circular_buffer_js/1.10.0:
    resolution: {integrity: sha512-HXSDm8gm3nPog7Sh7kln9yb9dVFYan4nVwF4qOqOkR8YpAN6yJupyccXl9OcuTJfPqie0uRJdjHs44H1oCgBOQ==}
    dev: true

  /clean-regexp/1.0.0:
    resolution: {integrity: sha512-GfisEZEJvzKrmGWkvfhgzcz/BllN1USeqD2V6tg14OAOgaCD2Z/PUEuxnAZ/nPvmaHRG7a8y77p1T/IRQ4D1Hw==}
    engines: {node: '>=4'}
    dependencies:
      escape-string-regexp: 1.0.5
    dev: true

  /clean-stack/2.2.0:
    resolution: {integrity: sha512-4diC9HaTE+KRAMWhDhrGOECgWZxoevMc5TlkObMqNSsVU62PYzXZ/SMTjzyGAFF1YusgxGcSWTEXBhp0CPwQ1A==}
    engines: {node: '>=6'}
    dev: true

  /clean-stack/3.0.1:
    resolution: {integrity: sha512-lR9wNiMRcVQjSB3a7xXGLuz4cr4wJuuXlaAEbRutGowQTmlp7R72/DOgN21e8jdwblMWl9UOJMJXarX94pzKdg==}
    engines: {node: '>=10'}
    dependencies:
      escape-string-regexp: 4.0.0
    dev: true

  /cli-boxes/3.0.0:
    resolution: {integrity: sha512-/lzGpEWL/8PfI0BmBOPRwp0c/wFNX1RdUML3jK/RcSBA9T8mZDdQpqYBKtCFTOfQbwPqWEOpjqW+Fnayc0969g==}
    engines: {node: '>=10'}
    dev: true

  /cli-cursor/3.1.0:
    resolution: {integrity: sha512-I/zHAwsKf9FqGoXM4WWRACob9+SNukZTd94DWF57E4toouRulbCxcUh6RKUEOQlYTHJnzkPMySvPNaaSLNfLZw==}
    engines: {node: '>=8'}
    dependencies:
      restore-cursor: 3.1.0
    dev: true

  /cli-progress/3.12.0:
    resolution: {integrity: sha512-tRkV3HJ1ASwm19THiiLIXLO7Im7wlTuKnvkYaTkyoAPefqjNg7W7DHKUlGRxy9vxDvbyCYQkQozvptuMkGCg8A==}
    engines: {node: '>=4'}
    dependencies:
      string-width: 4.2.3
    dev: true

  /cli-spinners/2.9.2:
    resolution: {integrity: sha512-ywqV+5MmyL4E7ybXgKys4DugZbX0FC6LnwrhjuykIjnK9k8OQacQ7axGKnjDXWNhns0xot3bZI5h55H8yo9cJg==}
    engines: {node: '>=6'}
    dev: true

  /cli-table3/0.6.3:
    resolution: {integrity: sha512-w5Jac5SykAeZJKntOxJCrm63Eg5/4dhMWIcuTbo9rpE+brgaSZo0RuNJZeOyMgsUdhDeojvgyQLmjI+K50ZGyg==}
    engines: {node: 10.* || >= 12.*}
    dependencies:
      string-width: 4.2.3
    optionalDependencies:
      '@colors/colors': 1.5.0
    dev: true

  /cli-width/3.0.0:
    resolution: {integrity: sha512-FxqpkPPwu1HjuN93Omfm4h8uIanXofW0RxVEW3k5RKx+mJJYSthzNhp32Kzxxy3YAEZ/Dc/EWN1vZRY0+kOhbw==}
    engines: {node: '>= 10'}
    dev: true

  /cli-width/4.1.0:
    resolution: {integrity: sha512-ouuZd4/dm2Sw5Gmqy6bGyNNNe1qt9RpmxveLSO7KcgsTnU7RXfsw+/bukWGo1abgBiMAic068rclZsO4IWmmxQ==}
    engines: {node: '>= 12'}
    dev: true

  /cliui/7.0.4:
    resolution: {integrity: sha512-OcRE68cOsVMXp1Yvonl/fzkQOyjLSu/8bhPDfQt0e0/Eb283TKP20Fs2MqoPsr9SwA595rRCA+QMzYc9nBP+JQ==}
    dependencies:
      string-width: 4.2.3
      strip-ansi: 6.0.1
      wrap-ansi: 7.0.0

  /cliui/8.0.1:
    resolution: {integrity: sha512-BSeNnyus75C4//NQ9gQt1/csTXyo/8Sb+afLAkzAptFuMsod9HFokGNudZpi/oQV73hnVK+sR+5PVRMd+Dr7YQ==}
    engines: {node: '>=12'}
    dependencies:
      string-width: 4.2.3
      strip-ansi: 6.0.1
      wrap-ansi: 7.0.0
    dev: true

  /clone-response/1.0.3:
    resolution: {integrity: sha512-ROoL94jJH2dUVML2Y/5PEDNaSHgeOdSDicUyS7izcF63G6sTc/FTjLub4b8Il9S8S0beOfYt0TaA5qvFK+w0wA==}
    dependencies:
      mimic-response: 1.0.1
    dev: true

  /clone/1.0.4:
    resolution: {integrity: sha512-JQHZ2QMW6l3aH/j6xCqQThY/9OH4D/9ls34cgkUBiEeocRTU04tHfKPBsUK1PqZCUQM7GiA0IIXJSuXHI64Kbg==}
    engines: {node: '>=0.8'}
    dev: true

  /cluster-key-slot/1.1.2:
    resolution: {integrity: sha512-RMr0FhtfXemyinomL4hrWcYJxmX6deFdCxpJzhDttxgO1+bcCnkk+9drydLVDmAMG7NE6aN/fl4F7ucU/90gAA==}
    engines: {node: '>=0.10.0'}

  /code-block-writer/12.0.0:
    resolution: {integrity: sha512-q4dMFMlXtKR3XNBHyMHt/3pwYNA69EDk00lloMOaaUMKPUXBw6lpXtbu3MMVG6/uOihGnRDOlkyqsONEUj60+w==}
    dev: true

  /code-point-at/1.1.0:
    resolution: {integrity: sha512-RpAVKQA5T63xEj6/giIbUEtZwJ4UFIc3ZtvEkiaUERylqe8xb5IvqcgOurZLahv93CLKfxcw5YI+DZcUBRyLXA==}
    engines: {node: '>=0.10.0'}
    dev: false
    optional: true

  /color-convert/1.9.3:
    resolution: {integrity: sha512-QfAUtd+vFdAtFQcC8CCyYt1fYWxSqAiK2cSD6zDB8N3cpsEBAvRxp9zOGg6G/SHHJYAT88/az/IuDGALsNVbGg==}
    dependencies:
      color-name: 1.1.3

  /color-convert/2.0.1:
    resolution: {integrity: sha512-RRECPsj7iu/xb5oKYcsFHSppFNnsj/52OVTRKb4zP5onXwVF3zVmmToNcOfGC+CRDpfK/U584fMg38ZHCaElKQ==}
    engines: {node: '>=7.0.0'}
    dependencies:
      color-name: 1.1.4

  /color-name/1.1.3:
    resolution: {integrity: sha512-72fSenhMw2HZMTVHeCA9KCmpEIbzWiQsjN+BHcBbS9vr1mtt+vJjPdksIBNUmKAW8TFUDPJK5SUU3QhE9NEXDw==}

  /color-name/1.1.4:
    resolution: {integrity: sha512-dOy+3AuW3a2wNbZHIuMZpTcgjGuLU/uBL/ubcZF9OXbDo8ff4O8yVp5Bf0efS8uEoYo5q4Fx7dY9OgQGXgAsQA==}

  /color-string/1.9.1:
    resolution: {integrity: sha512-shrVawQFojnZv6xM40anx4CkoDP+fZsw/ZerEMsW/pyzsRbElpsL/DBVW7q3ExxwusdNXI3lXpuhEZkzs8p5Eg==}
    dependencies:
      color-name: 1.1.4
      simple-swizzle: 0.2.2

  /color-support/1.1.3:
    resolution: {integrity: sha512-qiBjkpbMLO/HL68y+lh4q0/O1MZFj2RX6X/KmMa3+gJD3z+WwI1ZzDHysvqHGS3mP6mznPckpXmw1nI9cJjyRg==}
    hasBin: true
    dev: true

  /color/3.2.1:
    resolution: {integrity: sha512-aBl7dZI9ENN6fUGC7mWpMTPNHmWUSNan9tuWN6ahh5ZLNk9baLJOnSMlrQkHcrfFgz2/RigjUVAjdx36VcemKA==}
    dependencies:
      color-convert: 1.9.3
      color-string: 1.9.1
    dev: false

  /color/4.2.3:
    resolution: {integrity: sha512-1rXeuUUiGGrykh+CeBdu5Ie7OJwinCgQY0bc7GCRxy5xVHy+moaqkpL/jqQq0MtQOeYcrqEz4abc5f0KtU7W4A==}
    engines: {node: '>=12.5.0'}
    dependencies:
      color-convert: 2.0.1
      color-string: 1.9.1
    dev: true

  /colors/1.2.5:
    resolution: {integrity: sha512-erNRLao/Y3Fv54qUa0LBB+//Uf3YwMUmdJinN20yMXm9zdKKqH9wt7R9IIVZ+K7ShzfpLV/Zg8+VyrBJYB4lpg==}
    engines: {node: '>=0.1.90'}
    dev: true

  /colors/1.4.0:
    resolution: {integrity: sha512-a+UqTh4kgZg/SlGvfbzDHpgRu7AAQOmmqRHJnxhRZICKFUT91brVhNNt58CMWU9PsBbv3PDCZUHbVxuDiH2mtA==}
    engines: {node: '>=0.1.90'}
    dev: true

  /colorspace/1.1.4:
    resolution: {integrity: sha512-BgvKJiuVu1igBUF2kEjRCZXol6wiiGbY5ipL/oVPwm0BL9sIpMIzM8IK7vwuxIIzOXMV3Ey5w+vxhm0rR/TN8w==}
    dependencies:
      color: 3.2.1
      text-hex: 1.0.0
    dev: false

  /combined-stream/1.0.8:
    resolution: {integrity: sha512-FQN4MRfuJeHf7cBbBMJFXhKSDq+2kAArBlmRBvcvFE5BB1HZKXtSFASDhdlz9zOYwxh8lDdnvmMOe/+5cdoEdg==}
    engines: {node: '>= 0.8'}
    dependencies:
      delayed-stream: 1.0.0

  /commander/10.0.1:
    resolution: {integrity: sha512-y4Mg2tXshplEbSGzx7amzPwKKOCGuoSRP/CjEdwwk0FOGlUbq6lKuoyDZTNZkmxHdJtp54hdfY/JUrdL7Xfdug==}
    engines: {node: '>=14'}
    dev: true

  /commander/2.20.3:
    resolution: {integrity: sha512-GpVkmM8vF2vQUkj2LvZmD35JxeJOLCwJ9cUkugyk2nuhbv3+mJvpLYYt+0+USMxE+oj+ey/lJEnhZw75x/OMcQ==}

  /commander/9.5.0:
    resolution: {integrity: sha512-KRs7WVDKg86PWiuAqhDrAQnTXZKraVcCc6vFdL14qrZ/DcWwuRo7VoiYXalXO7S5GKpqYiVEwCbgFDfxNHKJBQ==}
    engines: {node: ^12.20.0 || >=14}
    dev: true

  /comment-parser/1.4.0:
    resolution: {integrity: sha512-QLyTNiZ2KDOibvFPlZ6ZngVsZ/0gYnE6uTXi5aoDg8ed3AkJAz4sEje3Y8a29hQ1s6A99MZXe47fLAXQ1rTqaw==}
    engines: {node: '>= 12.0.0'}
    dev: true

  /component-emitter/1.3.0:
    resolution: {integrity: sha512-Rd3se6QB+sO1TwqZjscQrurpEPIfO0/yYnSin6Q/rD3mOutHvUrCAhJub3r90uNb+SESBuE0QYoB90YdfatsRg==}
    dev: true

  /compressible/2.0.18:
    resolution: {integrity: sha512-AF3r7P5dWxL8MxyITRMlORQNaOA2IkAFaTr4k7BUumjPtRpGDTZpl0Pb1XCO6JeDCBdp126Cgs9sMxqSjgYyRg==}
    engines: {node: '>= 0.6'}
    dependencies:
      mime-db: 1.52.0
    dev: false

  /compression/1.7.4:
    resolution: {integrity: sha512-jaSIDzP9pZVS4ZfQ+TzvtiWhdpFhE2RDHz8QJkpX9SIpLq88VueF5jJw6t+6CUQcAoA6t+x89MLrWAqpfDE8iQ==}
    engines: {node: '>= 0.8.0'}
    dependencies:
      accepts: 1.3.8
      bytes: 3.0.0
      compressible: 2.0.18
      debug: 2.6.9
      on-headers: 1.0.2
      safe-buffer: 5.1.2
      vary: 1.1.2
    transitivePeerDependencies:
      - supports-color
    dev: false

  /concat-map/0.0.1:
    resolution: {integrity: sha512-/Srv4dswyQNBfohGpz9o6Yb3Gz3SrUDqBH5rTuhGR7ahtlbYKnVxw2bCFMRljaA7EXHaXZ8wsHdodFvbkhKmqg==}

  /concurrently/8.2.1:
    resolution: {integrity: sha512-nVraf3aXOpIcNud5pB9M82p1tynmZkrSGQ1p6X/VY8cJ+2LMVqAgXsJxYYefACSHbTYlm92O1xuhdGTjwoEvbQ==}
    engines: {node: ^14.13.0 || >=16.0.0}
    hasBin: true
    dependencies:
      chalk: 4.1.2
      date-fns: 2.30.0
      lodash: 4.17.21
      rxjs: 7.8.1
      shell-quote: 1.8.1
      spawn-command: 0.0.2
      supports-color: 8.1.1
      tree-kill: 1.2.2
      yargs: 17.7.2
    dev: true

  /config-chain/1.1.13:
    resolution: {integrity: sha512-qj+f8APARXHrM0hraqXYb2/bOVSV4PvJQlNZ/DVj0QrmNM2q2euizkeuVckQ57J+W0mRH6Hvi+k50M4Jul2VRQ==}
    dependencies:
      ini: 1.3.8
      proto-list: 1.2.4
    dev: true

  /configstore/6.0.0:
    resolution: {integrity: sha512-cD31W1v3GqUlQvbBCGcXmd2Nj9SvLDOP1oQ0YFuLETufzSPaKp11rYBsSOm7rCsW3OnIRAFM3OxRhceaXNYHkA==}
    engines: {node: '>=12'}
    dependencies:
      dot-prop: 6.0.1
      graceful-fs: 4.2.11
      unique-string: 3.0.0
      write-file-atomic: 3.0.3
      xdg-basedir: 5.1.0
    dev: true

  /console-control-strings/1.1.0:
    resolution: {integrity: sha512-ty/fTekppD2fIwRvnZAVdeOiGd1c7YXEixbgJTNzqcxJWKQnjJ/V1bNEEE6hygpM3WjwHFUVK6HTjWSzV4a8sQ==}

  /constant-case/3.0.4:
    resolution: {integrity: sha512-I2hSBi7Vvs7BEuJDr5dDHfzb/Ruj3FyvFyh7KLilAjNQw3Be+xgqUBA2W6scVEcL0hL1dwPRtIqEPVUCKkSsyQ==}
    dependencies:
      no-case: 3.0.4
      tslib: 2.6.2
      upper-case: 2.0.2
    dev: true

  /content-disposition/0.5.4:
    resolution: {integrity: sha512-FveZTNuGw04cxlAiWbzi6zTAL/lhehaWbTtgluJh4/E95DqMwTmha3KZN1aAWA8cFIhHzMZUvLevkw5Rqk+tSQ==}
    engines: {node: '>= 0.6'}
    dependencies:
      safe-buffer: 5.2.1
    dev: false

  /content-type/1.0.5:
    resolution: {integrity: sha512-nTjqfcBFEipKdXCv4YDQWCfmcLZKm81ldF0pAopTvyrFGVbcR6P/VAAd5G7N+0tTr8QqiU0tFadD6FK4NtJwOA==}
    engines: {node: '>= 0.6'}

  /convert-source-map/1.9.0:
    resolution: {integrity: sha512-ASFBup0Mz1uyiIjANan1jzLQami9z1PoYSZCiiYW2FczPbenXc45FZdBZLzOT+r6+iciuEModtmCti+hjaAk0A==}
    dev: true

  /cookie-signature/1.0.6:
    resolution: {integrity: sha512-QADzlaHc8icV8I7vbaJXJwod9HWYp8uCqf1xa4OfNu1T7JVxQIrUgOWtHdNDtPiywmFbiS12VjotIXLrKM3orQ==}
    dev: false

  /cookie/0.4.2:
    resolution: {integrity: sha512-aSWTXFzaKWkvHO1Ny/s+ePFpvKsPnjc551iI41v3ny/ow6tBG5Vd+FuqGNhh1LxOmVzOlGUriIlOaokOvhaStA==}
    engines: {node: '>= 0.6'}
    dev: false

  /cookie/0.6.0:
    resolution: {integrity: sha512-U71cyTamuh1CRNCfpGY6to28lxvNwPG4Guz/EVjgf3Jmzv0vlDp1atT9eS5dDjMYHucpHbWns6Lwf3BKz6svdw==}
    engines: {node: '>= 0.6'}
    dev: false

  /cookiejar/2.1.4:
    resolution: {integrity: sha512-LDx6oHrK+PhzLKJU9j5S7/Y3jM/mUHvD/DeI1WQmJn652iPC5Y4TBzC9l+5OMOXlyTTA+SmVUPm0HQUwpD5Jqw==}
    dev: true

  /core-js/3.34.0:
    resolution: {integrity: sha512-aDdvlDder8QmY91H88GzNi9EtQi2TjvQhpCX6B1v/dAZHU1AuLgHvRh54RiOerpEhEW46Tkf+vgAViB/CWC0ag==}
    requiresBuild: true
    dev: true

  /core-util-is/1.0.3:
    resolution: {integrity: sha512-ZQBvi1DcpJ4GDqanjucZ2Hj3wEO5pZDS89BWbkcrvdxksJorwUDDZamX9ldFkp9aw2lmBDLgkObEA4DWNJ9FYQ==}

  /cors/2.8.5:
    resolution: {integrity: sha512-KIHbLJqu73RGr/hnbrO9uBeixNGuvSQjul/jdFvS/KFSIH1hWVd1ng7zOHx+YrEfInLG7q4n6GHQ9cDtxv/P6g==}
    engines: {node: '>= 0.10'}
    dependencies:
      object-assign: 4.1.1
      vary: 1.1.2
    dev: false

  /cosmiconfig/8.3.6_typescript@5.1.6:
    resolution: {integrity: sha512-kcZ6+W5QzcJ3P1Mt+83OUv/oHFqZHIx8DuxG6eZ5RGMERoLqp4BuGjhHLYGK+Kf5XVkQvqBSmAy/nGWN3qDgEA==}
    engines: {node: '>=14'}
    peerDependencies:
      typescript: '>=4.9.5'
    peerDependenciesMeta:
      typescript:
        optional: true
    dependencies:
      import-fresh: 3.3.0
      js-yaml: 4.1.0
      parse-json: 5.2.0
      path-type: 4.0.0
      typescript: 5.1.6
    dev: true

  /crc-32/1.2.0:
    resolution: {integrity: sha512-1uBwHxF+Y/4yF5G48fwnKq6QsIXheor3ZLPT80yGBV1oEUwpPojlEhQbWKVw1VwcTQyMGHK1/XMmTjmlsmTTGA==}
    engines: {node: '>=0.8'}
    hasBin: true
    dependencies:
      exit-on-epipe: 1.0.1
      printj: 1.1.2

  /cross-spawn/7.0.3:
    resolution: {integrity: sha512-iRDPJKUPVEND7dHPO8rkbOnPpyDygcDFtWjpeWNCgy8WP2rXcxXL8TskReQl6OrB2G7+UJrags1q15Fudc7G6w==}
    engines: {node: '>= 8'}
    dependencies:
      path-key: 3.1.1
      shebang-command: 2.0.0
      which: 2.0.2
    dev: true

  /crypto-random-string/4.0.0:
    resolution: {integrity: sha512-x8dy3RnvYdlUcPOjkEHqozhiwzKNSq7GcPuXFbnyMOCHxX8V3OgIg/pYuabl2sbUPfIJaeAQB7PMOK8DFIdoRA==}
    engines: {node: '>=12'}
    dependencies:
      type-fest: 1.4.0
    dev: true

  /danger/11.3.1:
    resolution: {integrity: sha512-+slkGnbf0czY7g4LSuYpYkKJgFrb9YIXFJvV5JAuLLF39CXLlUw0iebgeL3ASK1t6RDb8xe+Rk2F5ilh2Hdv2w==}
    engines: {node: '>=14.13.1'}
    hasBin: true
    dependencies:
      '@gitbeaker/core': 35.8.1
      '@gitbeaker/node': 35.8.1
      '@octokit/rest': 18.12.0
      async-retry: 1.2.3
      chalk: 2.4.2
      commander: 2.20.3
      core-js: 3.34.0
      debug: 4.3.4
      fast-json-patch: 3.1.1
      get-stdin: 6.0.0
      http-proxy-agent: 5.0.0
      https-proxy-agent: 5.0.1
      hyperlinker: 1.0.0
      json5: 2.2.3
      jsonpointer: 5.0.1
      jsonwebtoken: 9.0.2
      lodash.find: 4.6.0
      lodash.includes: 4.3.0
      lodash.isobject: 3.0.2
      lodash.keys: 4.2.0
      lodash.mapvalues: 4.6.0
      lodash.memoize: 4.1.2
      memfs-or-file-map-to-github-branch: 1.2.1
      micromatch: 4.0.5
      node-cleanup: 2.1.2
      node-fetch: 2.7.0
      override-require: 1.1.1
      p-limit: 2.3.0
      parse-diff: 0.7.1
      parse-git-config: 2.0.3
      parse-github-url: 1.0.2
      parse-link-header: 2.0.0
      pinpoint: 1.1.0
      prettyjson: 1.2.5
      readline-sync: 1.4.10
      regenerator-runtime: 0.13.11
      require-from-string: 2.0.2
      supports-hyperlinks: 1.0.1
    transitivePeerDependencies:
      - encoding
      - supports-color
    dev: true

  /date-fns/2.30.0:
    resolution: {integrity: sha512-fnULvOpxnC5/Vg3NCiWelDsLiUc9bRwAPs/+LfTLNvetFCtCTN+yQz15C/fs4AwX1R9K5GLtLfn8QW+dWisaAw==}
    engines: {node: '>=0.11'}
    dependencies:
      '@babel/runtime': 7.23.6
    dev: true

  /debug/2.6.9:
    resolution: {integrity: sha512-bC7ElrdJaJnPbAP+1EotYvqZsb3ecl5wi6Bfi6BJTUcNowp6cvspg0jXznRTKDjm/E7AdgFBVeAPVMNcKGsHMA==}
    peerDependencies:
      supports-color: '*'
    peerDependenciesMeta:
      supports-color:
        optional: true
    dependencies:
      ms: 2.0.0
    dev: false

  /debug/3.2.7:
    resolution: {integrity: sha512-CFjzYYAi4ThfiQvizrFQevTTXHtnCqWfe7x1AhgEscTz6ZbLbfoLRLPugTQyBth6f8ZERVUSyWHFD/7Wu4t1XQ==}
    peerDependencies:
      supports-color: '*'
    peerDependenciesMeta:
      supports-color:
        optional: true
    dependencies:
      ms: 2.1.3
    dev: true

  /debug/4.3.4:
    resolution: {integrity: sha512-PRWFHuSU3eDtQJPvnNY7Jcket1j0t5OuOsFzPPzsekD52Zl8qUfFIPEiswXqIvHWGVHOgX+7G/vCNNhehwxfkQ==}
    engines: {node: '>=6.0'}
    peerDependencies:
      supports-color: '*'
    peerDependenciesMeta:
      supports-color:
        optional: true
    dependencies:
      ms: 2.1.2

  /debug/4.3.4_supports-color@8.1.1:
    resolution: {integrity: sha512-PRWFHuSU3eDtQJPvnNY7Jcket1j0t5OuOsFzPPzsekD52Zl8qUfFIPEiswXqIvHWGVHOgX+7G/vCNNhehwxfkQ==}
    engines: {node: '>=6.0'}
    peerDependencies:
      supports-color: '*'
    peerDependenciesMeta:
      supports-color:
        optional: true
    dependencies:
      ms: 2.1.2
      supports-color: 8.1.1
    dev: true

  /decamelize/4.0.0:
    resolution: {integrity: sha512-9iE1PgSik9HeIIw2JO94IidnE3eBoQrFJ3w7sFuzSX4DpmZ3v5sZpUiV5Swcf6mQEF+Y0ru8Neo+p+nyh2J+hQ==}
    engines: {node: '>=10'}
    dev: true

  /decode-uri-component/0.2.2:
    resolution: {integrity: sha512-FqUYQ+8o158GyGTrMFJms9qh3CqTKvAqgqsTnkLI8sKu0028orqBhxNMFkFen0zGyg6epACD32pjVk58ngIErQ==}
    engines: {node: '>=0.10'}
    dev: true

  /decompress-response/3.3.0:
    resolution: {integrity: sha512-BzRPQuY1ip+qDonAOz42gRm/pg9F768C+npV/4JOsxRC2sq+Rlk+Q4ZCAsOhnIaMrgarILY+RMUIvMmmX1qAEA==}
    engines: {node: '>=4'}
    dependencies:
      mimic-response: 1.0.1

  /decompress-response/6.0.0:
    resolution: {integrity: sha512-aW35yZM6Bb/4oJlZncMH2LCoZtJXTRxES17vE3hoRiowU2kWHaJKFkSBDnDR+cm9J+9QhXmREyIfv0pji9ejCQ==}
    engines: {node: '>=10'}
    dependencies:
      mimic-response: 3.1.0
    dev: true

  /decompress-tar/4.1.1:
    resolution: {integrity: sha512-JdJMaCrGpB5fESVyxwpCx4Jdj2AagLmv3y58Qy4GE6HMVjWz1FeVQk1Ct4Kye7PftcdOo/7U7UKzYBJgqnGeUQ==}
    engines: {node: '>=4'}
    dependencies:
      file-type: 5.2.0
      is-stream: 1.1.0
      tar-stream: 1.6.2
    dev: false

  /decompress-tarbz2/4.1.1:
    resolution: {integrity: sha512-s88xLzf1r81ICXLAVQVzaN6ZmX4A6U4z2nMbOwobxkLoIIfjVMBg7TeguTUXkKeXni795B6y5rnvDw7rxhAq9A==}
    engines: {node: '>=4'}
    dependencies:
      decompress-tar: 4.1.1
      file-type: 6.2.0
      is-stream: 1.1.0
      seek-bzip: 1.0.6
      unbzip2-stream: 1.4.3
    dev: false

  /decompress-targz/4.1.1:
    resolution: {integrity: sha512-4z81Znfr6chWnRDNfFNqLwPvm4db3WuZkqV+UgXQzSngG3CEKdBkw5jrv3axjjL96glyiiKjsxJG3X6WBZwX3w==}
    engines: {node: '>=4'}
    dependencies:
      decompress-tar: 4.1.1
      file-type: 5.2.0
      is-stream: 1.1.0
    dev: false

  /decompress-unzip/4.0.1:
    resolution: {integrity: sha512-1fqeluvxgnn86MOh66u8FjbtJpAFv5wgCT9Iw8rcBqQcCo5tO8eiJw7NNTrvt9n4CRBVq7CstiS922oPgyGLrw==}
    engines: {node: '>=4'}
    dependencies:
      file-type: 3.9.0
      get-stream: 2.3.1
      pify: 2.3.0
      yauzl: 2.10.0
    dev: false

  /decompress/4.2.1:
    resolution: {integrity: sha512-e48kc2IjU+2Zw8cTb6VZcJQ3lgVbS4uuB1TfCHbiZIP/haNXm+SVyhu+87jts5/3ROpd82GSVCoNs/z8l4ZOaQ==}
    engines: {node: '>=4'}
    dependencies:
      decompress-tar: 4.1.1
      decompress-tarbz2: 4.1.1
      decompress-targz: 4.1.1
      decompress-unzip: 4.0.1
      graceful-fs: 4.2.11
      make-dir: 1.3.0
      pify: 2.3.0
      strip-dirs: 2.1.0
    dev: false

  /deep-extend/0.6.0:
    resolution: {integrity: sha512-LOHxIOaPYdHlJRtCQfDIVZtfw/ufM8+rVj649RIHzcm/vGwQRXFt6OPqIFWsm2XEMrNIEtWR64sY1LEKD2vAOA==}
    engines: {node: '>=4.0.0'}

  /deep-is/0.1.4:
    resolution: {integrity: sha512-oIPzksmTg4/MriiaYGO+okXDT7ztn/w3Eptv/+gSIdMdKsJo0u4CfYNFJPy+4SKMuCqGw2wxnA+URMg3t8a/bQ==}
    dev: true

  /defaults/1.0.4:
    resolution: {integrity: sha512-eFuaLoy/Rxalv2kr+lqMlUnrDWV+3j4pljOIJgLIhI058IQfWJ7vXhyEIHu+HtC738klGALYxOKDO0bQP3tg8A==}
    dependencies:
      clone: 1.0.4
    dev: true

  /defer-to-connect/1.1.3:
    resolution: {integrity: sha512-0ISdNousHvZT2EiFlZeZAHBUvSxmKswVCEf8hW7KWgG4a8MVEu/3Vb6uWYozkjylyCxe0JBIiRB1jV45S70WVQ==}
    dev: true

  /defer-to-connect/2.0.1:
    resolution: {integrity: sha512-4tvttepXG1VaYGrRibk5EwJd1t4udunSOVMdLSAL6mId1ix438oPwPZMALY41FCijukO1L0twNcGsdzS7dHgDg==}
    engines: {node: '>=10'}
    dev: true

  /define-data-property/1.1.4:
    resolution: {integrity: sha512-rBMvIzlpA8v6E+SJZoo++HAYqsLrkg7MSfIinMPFhmkorw7X+dOXVJQs+QT69zGkzMyfDnIMN2Wid1+NbL3T+A==}
    engines: {node: '>= 0.4'}
    dependencies:
      es-define-property: 1.0.0
      es-errors: 1.3.0
      gopd: 1.0.1

  /define-properties/1.2.1:
    resolution: {integrity: sha512-8QmQKqEASLd5nx0U1B1okLElbUuuttJ/AnYmRXbbbGDWh6uS208EjD4Xqq/I9wK7u0v6O08XhTWnt5XtEbR6Dg==}
    engines: {node: '>= 0.4'}
    dependencies:
      define-data-property: 1.1.4
      has-property-descriptors: 1.0.2
      object-keys: 1.1.1
    dev: true

  /delay/5.0.0:
    resolution: {integrity: sha512-ReEBKkIfe4ya47wlPYf/gu5ib6yUG0/Aez0JQZQz94kiWtRQvZIQbTiehsnwHvLSWJnQdhVeqYue7Id1dKr0qw==}
    engines: {node: '>=10'}
    dev: true

  /delayed-stream/1.0.0:
    resolution: {integrity: sha512-ZySD7Nf91aLB0RxL4KGrKHBXl7Eds1DAmEdcoVawXnLD7SDhpNgtuII2aAkg7a7QS41jxPSZ17p4VdGnMHk3MQ==}
    engines: {node: '>=0.4.0'}

  /delegates/1.0.0:
    resolution: {integrity: sha512-bd2L678uiWATM6m5Z1VzNCErI3jiGzt6HGY8OVICs40JQq/HALfbyNJmp0UDakEY4pMMaN0Ly5om/B1VI/+xfQ==}

  /denque/1.5.1:
    resolution: {integrity: sha512-XwE+iZ4D6ZUB7mfYRMb5wByE8L74HCn30FBN7sWnXksWc1LO1bPDl67pBR9o/kC4z/xSNAwkMYcGgqDV3BE3Hw==}
    engines: {node: '>=0.10'}
    dev: false

  /denque/2.1.0:
    resolution: {integrity: sha512-HVQE3AAb/pxF8fQAoiqpvg9i3evqug3hoiwakOyZAwJm+6vZehbkYXZ0l4JxS+I3QxM97v5aaRNhj8v5oBhekw==}
    engines: {node: '>=0.10'}

  /depd/2.0.0:
    resolution: {integrity: sha512-g7nH6P6dyDioJogAAGprGpCtVImJhpPk/roCzdb3fIh61/s/nPsfR6onyMwkCAR/OlC3yBC0lESvUoQEAssIrw==}
    engines: {node: '>= 0.8'}

  /deprecation/2.3.1:
    resolution: {integrity: sha512-xmHIy4F3scKVwMsQ4WnVaS8bHOx0DmVwRywosKhaILI0ywMDWPtBSku2HNxRvF7jtwDRsoEwYQSfbxj8b7RlJQ==}
    dev: true

  /destroy/1.2.0:
    resolution: {integrity: sha512-2sJGJTaXIIaR1w4iJSNoN0hnMY7Gpc/n8D4qSCJw8QqFWXf7cuAgnEHxBpweaVcPevC2l3KpjYCx3NypQQgaJg==}
    engines: {node: '>= 0.8', npm: 1.2.8000 || >= 1.4.16}
    dev: false

  /detect-indent/5.0.0:
    resolution: {integrity: sha512-rlpvsxUtM0PQvy9iZe640/IWwWYyBsTApREbA1pHOpmOUIl9MkP/U4z7vTtg4Oaojvqhxt7sdufnT0EzGaR31g==}
    engines: {node: '>=4'}
    dev: true

  /detect-indent/6.1.0:
    resolution: {integrity: sha512-reYkTUJAZb9gUuZ2RvVCNhVHdg62RHnJ7WJl8ftMi4diZ6NWlciOzQN88pUhSELEwflJht4oQDv0F0BMlwaYtA==}
    engines: {node: '>=8'}
    dev: true

  /detect-indent/7.0.1:
    resolution: {integrity: sha512-Mc7QhQ8s+cLrnUfU/Ji94vG/r8M26m8f++vyres4ZoojaRDpZ1eSIh/EpzLNwlWuvzSZ3UbDFspjFvTDXe6e/g==}
    engines: {node: '>=12.20'}
    dev: true

  /detect-libc/1.0.3:
    resolution: {integrity: sha512-pGjwhsmsp4kL2RTz08wcOlGN83otlqHeD/Z5T8GXZB+/YcpQ/dgo+lbU8ZsGxV0HIvqqxo9l7mqYwyYMD9bKDg==}
    engines: {node: '>=0.10'}
    hasBin: true
    dev: false
    optional: true

  /detect-newline/2.1.0:
    resolution: {integrity: sha512-CwffZFvlJffUg9zZA0uqrjQayUTC8ob94pnr5sFwaVv3IOmkfUHcWH+jXaQK3askE51Cqe8/9Ql/0uXNwqZ8Zg==}
    engines: {node: '>=0.10.0'}
    dev: true

  /detect-newline/3.1.0:
    resolution: {integrity: sha512-TLz+x/vEXm/Y7P7wn1EJFNLxYpUD4TgMosxY6fAVJUnJMbupHBOncxyWUG9OpTaH9EBD7uFI5LfEgmMOc54DsA==}
    engines: {node: '>=8'}
    dev: true

  /detect-newline/4.0.1:
    resolution: {integrity: sha512-qE3Veg1YXzGHQhlA6jzebZN2qVf6NX+A7m7qlhCGG30dJixrAQhYOsJjsnBjJkCSmuOPpCk30145fr8FV0bzog==}
    engines: {node: ^12.20.0 || ^14.13.1 || >=16.0.0}
    dev: true

  /diff/4.0.2:
    resolution: {integrity: sha512-58lmxKSA4BNyLz+HHMUzlOEpg09FV+ev6ZMe3vJihgdxzgcwZ8VoEEPmALCZG9LmqfVoNMMKpttIYTVG6uDY7A==}
    engines: {node: '>=0.3.1'}
    dev: true

  /diff/5.0.0:
    resolution: {integrity: sha512-/VTCrvm5Z0JGty/BWHljh+BAiw3IK+2j87NGMu8Nwc/f48WoDAC395uomO9ZD117ZOBaHmkX1oyLvkVM/aIT3w==}
    engines: {node: '>=0.3.1'}
    dev: true

  /dir-glob/3.0.1:
    resolution: {integrity: sha512-WkrWp9GR4KXfKGYzOLmTuGVi1UWFfws377n9cc55/tb6DuqyF6pcQ5AbiHEshaDpY9v6oaSr2XCDidGmMwdzIA==}
    engines: {node: '>=8'}
    dependencies:
      path-type: 4.0.0
    dev: true

  /doctrine/2.1.0:
    resolution: {integrity: sha512-35mSku4ZXK0vfCuHEDAwt55dg2jNajHZ1odvF+8SSr82EsZY4QmXfuWso8oEd8zRhVObSN18aM0CjSdoBX7zIw==}
    engines: {node: '>=0.10.0'}
    dependencies:
      esutils: 2.0.3
    dev: true

  /doctrine/3.0.0:
    resolution: {integrity: sha512-yS+Q5i3hBf7GBkd4KG8a7eBNNWNGLTaEwwYWUijIYM7zrlYDM0BFXHjjPWlWZ1Rg7UaddZeIDmi9jF3HmqiQ2w==}
    engines: {node: '>=6.0.0'}
    dependencies:
      esutils: 2.0.3
    dev: true

  /dot-case/3.0.4:
    resolution: {integrity: sha512-Kv5nKlh6yRrdrGvxeJ2e5y2eRUpkUosIW4A2AS38zwSz27zu7ufDwQPi5Jhs3XAlGNetl3bmnGhQsMtkKJnj3w==}
    dependencies:
      no-case: 3.0.4
      tslib: 2.6.2
    dev: true

  /dot-prop/6.0.1:
    resolution: {integrity: sha512-tE7ztYzXHIeyvc7N+hR3oi7FIbf/NIjVP9hmAt3yMXzrQ072/fpjGLx2GxNxGxUl5V73MEqYzioOMoVhGMJ5cA==}
    engines: {node: '>=10'}
    dependencies:
      is-obj: 2.0.0
    dev: true

  /duplexer3/0.1.5:
    resolution: {integrity: sha512-1A8za6ws41LQgv9HrE/66jyC5yuSjQ3L/KOpFtoBilsAK2iA2wuS5rTt1OCzIvtS2V7nVmedsUU+DGRcjBmOYA==}
    dev: true

  /eastasianwidth/0.2.0:
    resolution: {integrity: sha512-I88TYZWc9XiYHRQ4/3c5rjjfgkjhLyW2luGIheGERbNQ6OY7yTybanSpDXZa8y7VUP9YmDcYa+eyq4ca7iLqWA==}
    dev: true

  /ecdsa-sig-formatter/1.0.11:
    resolution: {integrity: sha512-nagl3RYrbNv6kQkeJIpt6NJZy8twLB/2vtz6yN9Z4vRKHN4/QZJIEbqohALSgwKdnksuY3k5Addp5lg8sVoVcQ==}
    dependencies:
      safe-buffer: 5.2.1

  /ee-first/1.1.1:
    resolution: {integrity: sha512-WMwm9LhRUo+WUaRN+vRuETqG89IgZphVSNkdFgeb6sS/E4OrDIN7t48CAewSHXc6C8lefD8KKfr5vY61brQlow==}
    dev: false

  /ejs/3.1.10:
    resolution: {integrity: sha512-UeJmFfOrAQS8OJWPZ4qtgHyWExa088/MtK5UEyoJGFH67cDEXkZSviOiKRCZ4Xij0zxI3JECgYs3oKx+AizQBA==}
    engines: {node: '>=0.10.0'}
    hasBin: true
    dependencies:
      jake: 10.8.7
    dev: true

  /electron-to-chromium/1.4.612:
    resolution: {integrity: sha512-dM8BMtXtlH237ecSMnYdYuCkib2QHq0kpWfUnavjdYsyr/6OsAwg5ZGUfnQ9KD1Ga4QgB2sqXlB2NT8zy2GnVg==}
    dev: true

  /emoji-regex/8.0.0:
    resolution: {integrity: sha512-MSjYzcWNOA0ewAHpz0MxpYFvwg6yjy1NG3xteoqz644VCo/RPgnr1/GGt+ic3iJTzQ8Eu3TdM14SawnVUmGE6A==}

  /emoji-regex/9.2.2:
    resolution: {integrity: sha512-L18DaJsXSUk2+42pv8mLs5jJT2hqFkFE4j21wOmgbUqsZ2hL72NsUU785g9RXgo3s0ZNgVl42TiHp3ZtOv/Vyg==}
    dev: true

  /enabled/2.0.0:
    resolution: {integrity: sha512-AKrN98kuwOzMIdAizXGI86UFBoo26CL21UM763y1h/GMSJ4/OHU9k2YlsmBpyScFo/wbLzWQJBMCW4+IO3/+OQ==}
    dev: false

  /encodeurl/1.0.2:
    resolution: {integrity: sha512-TPJXq8JqFaVYm2CWmPvnP2Iyo4ZSM7/QKcSmuMLDObfpH5fi7RUGmd/rTDf+rut/saiDiQEeVTNgAmJEdAOx0w==}
    engines: {node: '>= 0.8'}
    dev: false

  /encoding/0.1.13:
    resolution: {integrity: sha512-ETBauow1T35Y/WZMkio9jiM0Z5xjHHmJ4XmjZOq1l/dXz3lr2sRn87nJy20RupqSh1F2m3HHPSp8ShIPQJrJ3A==}
    requiresBuild: true
    dependencies:
      iconv-lite: 0.6.3
    dev: true
    optional: true

  /end-of-stream/1.4.4:
    resolution: {integrity: sha512-+uw1inIHVPQoaVuHzRyXd21icM+cnt4CzD5rW+NC1wjOUSTOs+Te7FOv7AhN7vS9x/oIyhLP5PR1H+phQAHu5Q==}
    dependencies:
      once: 1.4.0

  /engine.io-parser/5.2.1:
    resolution: {integrity: sha512-9JktcM3u18nU9N2Lz3bWeBgxVgOKpw7yhRaoxQA3FUDZzzw+9WlA6p4G4u0RixNkg14fH7EfEc/RhpurtiROTQ==}
    engines: {node: '>=10.0.0'}
    dev: false

  /engine.io/6.5.4:
    resolution: {integrity: sha512-KdVSDKhVKyOi+r5uEabrDLZw2qXStVvCsEB/LN3mw4WFi6Gx50jTyuxYVCwAAC0U46FdnzP/ScKRBTXb/NiEOg==}
    engines: {node: '>=10.2.0'}
    dependencies:
      '@types/cookie': 0.4.1
      '@types/cors': 2.8.13
      '@types/node': 18.19.3
      accepts: 1.3.8
      base64id: 2.0.0
      cookie: 0.4.2
      cors: 2.8.5
      debug: 4.3.4
      engine.io-parser: 5.2.1
      ws: 8.11.0
    transitivePeerDependencies:
      - bufferutil
      - supports-color
      - utf-8-validate
    dev: false

  /enhanced-resolve/5.15.0:
    resolution: {integrity: sha512-LXYT42KJ7lpIKECr2mAXIaMldcNCh/7E0KBKOu4KSfkHmP+mZmSs+8V5gBAqisWBy0OO4W5Oyys0GO1Y8KtdKg==}
    engines: {node: '>=10.13.0'}
    dependencies:
      graceful-fs: 4.2.11
      tapable: 2.2.1
    dev: true

  /env-paths/2.2.1:
    resolution: {integrity: sha512-+h1lkLKhZMTYjog1VEpJNG7NZJWcuc2DDk/qsqSTRRCOXiLjeQ1d1/udrUGhqMxUgAlwKNZ0cf2uqan5GLuS2A==}
    engines: {node: '>=6'}
    dev: true

  /err-code/2.0.3:
    resolution: {integrity: sha512-2bmlRpNKBxT/CRmPOlyISQpNj+qSeYvcym/uT0Jx2bMOlKLtSy1ZmLuVxSEKKyor/N5yhvp/ZiG1oE3DEYMSFA==}
    dev: true

  /error-ex/1.3.2:
    resolution: {integrity: sha512-7dFHNmqeFSEt2ZBsCriorKnn3Z2pj+fd9kmI6QoWw4//DL+icEBfc0U7qJCisqrTsKTjw4fNFy2pW9OqStD84g==}
    dependencies:
      is-arrayish: 0.2.1
    dev: true

  /es-abstract/1.22.4:
    resolution: {integrity: sha512-vZYJlk2u6qHYxBOTjAeg7qUxHdNfih64Uu2J8QqWgXZ2cri0ZpJAkzDUK/q593+mvKwlxyaxr6F1Q+3LKoQRgg==}
    engines: {node: '>= 0.4'}
    dependencies:
      array-buffer-byte-length: 1.0.1
      arraybuffer.prototype.slice: 1.0.3
      available-typed-arrays: 1.0.7
      call-bind: 1.0.7
      es-define-property: 1.0.0
      es-errors: 1.3.0
      es-set-tostringtag: 2.0.3
      es-to-primitive: 1.2.1
      function.prototype.name: 1.1.6
      get-intrinsic: 1.2.4
      get-symbol-description: 1.0.2
      globalthis: 1.0.3
      gopd: 1.0.1
      has-property-descriptors: 1.0.2
      has-proto: 1.0.3
      has-symbols: 1.0.3
      hasown: 2.0.1
      internal-slot: 1.0.7
      is-array-buffer: 3.0.4
      is-callable: 1.2.7
      is-negative-zero: 2.0.2
      is-regex: 1.1.4
      is-shared-array-buffer: 1.0.2
      is-string: 1.0.7
      is-typed-array: 1.1.13
      is-weakref: 1.0.2
      object-inspect: 1.13.1
      object-keys: 1.1.1
      object.assign: 4.1.5
      regexp.prototype.flags: 1.5.2
      safe-array-concat: 1.1.0
      safe-regex-test: 1.0.3
      string.prototype.trim: 1.2.8
      string.prototype.trimend: 1.0.7
      string.prototype.trimstart: 1.0.7
      typed-array-buffer: 1.0.2
      typed-array-byte-length: 1.0.1
      typed-array-byte-offset: 1.0.2
      typed-array-length: 1.0.4
      unbox-primitive: 1.0.2
      which-typed-array: 1.1.14
    dev: true

  /es-define-property/1.0.0:
    resolution: {integrity: sha512-jxayLKShrEqqzJ0eumQbVhTYQM27CfT1T35+gCgDFoL82JLsXqTJ76zv6A0YLOgEnLUMvLzsDsGIrl8NFpT2gQ==}
    engines: {node: '>= 0.4'}
    dependencies:
      get-intrinsic: 1.2.4

  /es-errors/1.3.0:
    resolution: {integrity: sha512-Zf5H2Kxt2xjTvbJvP2ZWLEICxA6j+hAmMzIlypy4xcBg1vKVnx89Wy0GbS+kf5cwCVFFzdCFh2XSCFNULS6csw==}
    engines: {node: '>= 0.4'}

  /es-iterator-helpers/1.0.17:
    resolution: {integrity: sha512-lh7BsUqelv4KUbR5a/ZTaGGIMLCjPGPqJ6q+Oq24YP0RdyptX1uzm4vvaqzk7Zx3bpl/76YLTTDj9L7uYQ92oQ==}
    engines: {node: '>= 0.4'}
    dependencies:
      asynciterator.prototype: 1.0.0
      call-bind: 1.0.7
      define-properties: 1.2.1
      es-abstract: 1.22.4
      es-errors: 1.3.0
      es-set-tostringtag: 2.0.3
      function-bind: 1.1.2
      get-intrinsic: 1.2.4
      globalthis: 1.0.3
      has-property-descriptors: 1.0.2
      has-proto: 1.0.3
      has-symbols: 1.0.3
      internal-slot: 1.0.7
      iterator.prototype: 1.1.2
      safe-array-concat: 1.1.0
    dev: true

  /es-module-lexer/1.4.1:
    resolution: {integrity: sha512-cXLGjP0c4T3flZJKQSuziYoq7MlT+rnvfZjfp7h+I7K9BNX54kP9nyWvdbwjQ4u1iWbOL4u96fgeZLToQlZC7w==}
    dev: true

  /es-set-tostringtag/2.0.3:
    resolution: {integrity: sha512-3T8uNMC3OQTHkFUsFq8r/BwAXLHvU/9O9mE0fBc/MY5iq/8H7ncvO947LmYA6ldWw9Uh8Yhf25zu6n7nML5QWQ==}
    engines: {node: '>= 0.4'}
    dependencies:
      get-intrinsic: 1.2.4
      has-tostringtag: 1.0.2
      hasown: 2.0.1
    dev: true

  /es-shim-unscopables/1.0.2:
    resolution: {integrity: sha512-J3yBRXCzDu4ULnQwxyToo/OjdMx6akgVC7K6few0a7F/0wLtmKKN7I73AH5T2836UuXRqN7Qg+IIUw/+YJksRw==}
    dependencies:
      hasown: 2.0.1
    dev: true

  /es-to-primitive/1.2.1:
    resolution: {integrity: sha512-QCOllgZJtaUo9miYBcLChTUaHNjJF3PYs1VidD7AwiEj1kYxKeQTctLAezAOH5ZKRH0g2IgPn6KwB4IT8iRpvA==}
    engines: {node: '>= 0.4'}
    dependencies:
      is-callable: 1.2.7
      is-date-object: 1.0.5
      is-symbol: 1.0.4
    dev: true

  /es6-object-assign/1.1.0:
    resolution: {integrity: sha512-MEl9uirslVwqQU369iHNWZXsI8yaZYGg/D65aOgZkeyFJwHYSxilf7rQzXKI7DdDuBPrBXbfk3sl9hJhmd5AUw==}
    dev: true

  /escalade/3.1.1:
    resolution: {integrity: sha512-k0er2gUkLf8O0zKJiAhmkTnJlTvINGv7ygDNPbeIsX/TJjGJZHuh9B2UxbsaEkmlEo9MfhrSzmhIlhRlI2GXnw==}
    engines: {node: '>=6'}

  /escape-goat/4.0.0:
    resolution: {integrity: sha512-2Sd4ShcWxbx6OY1IHyla/CVNwvg7XwZVoXZHcSu9w9SReNP1EzzD5T8NWKIR38fIqEns9kDWKUQTXXAmlDrdPg==}
    engines: {node: '>=12'}
    dev: true

  /escape-html/1.0.3:
    resolution: {integrity: sha512-NiSupZ4OeuGwr68lGIeym/ksIZMJodUGOSCZ/FSnTxcrekbvqrgdUxlJOMpijaKZVjAJrWrGs/6Jy8OMuyj9ow==}
    dev: false

  /escape-string-regexp/1.0.5:
    resolution: {integrity: sha512-vbRorB5FUQWvla16U8R/qgaFIya2qGzwDrNmCZuYKrbdSUMG6I1ZCGQRefkRVhuOkIGVne7BQ35DSfo1qvJqFg==}
    engines: {node: '>=0.8.0'}
    dev: true

  /escape-string-regexp/4.0.0:
    resolution: {integrity: sha512-TtpcNJ3XAzx3Gq8sWRzJaVajRs0uVxA2YAkdb1jm2YkPz4G6egUFAyA3n5vtEIZefPk5Wa4UXbKuS5fKkJWdgA==}
    engines: {node: '>=10'}
    dev: true

  /eslint-config-prettier/9.0.0_eslint@8.55.0:
    resolution: {integrity: sha512-IcJsTkJae2S35pRsRAwoCE+925rJJStOdkKnLVgtE+tEpqU0EVVM7OqrwxqgptKdX29NUwC82I5pXsGFIgSevw==}
    hasBin: true
    peerDependencies:
      eslint: '>=7.0.0'
    dependencies:
      eslint: 8.55.0
    dev: true

  /eslint-import-resolver-node/0.3.9:
    resolution: {integrity: sha512-WFj2isz22JahUv+B788TlO3N6zL3nNJGU8CcZbPZvVEkBPaJdCV4vy5wyghty5ROFbCRnm132v8BScu5/1BQ8g==}
    dependencies:
      debug: 3.2.7
      is-core-module: 2.13.1
      resolve: 1.22.8
    transitivePeerDependencies:
      - supports-color
    dev: true

  /eslint-import-resolver-typescript/3.6.1_qdfkx7gk6ri6dqmzhi7yrouuje:
    resolution: {integrity: sha512-xgdptdoi5W3niYeuQxKmzVDTATvLYqhpwmykwsh7f6HIOStGWEIL9iqZgQDF9u9OEzrRwR8no5q2VT+bjAujTg==}
    engines: {node: ^14.18.0 || >=16.0.0}
    peerDependencies:
      eslint: '*'
      eslint-plugin-import: '*'
    dependencies:
      debug: 4.3.4
      enhanced-resolve: 5.15.0
      eslint: 8.55.0
      eslint-module-utils: 2.8.0_j7h7oj6rrhtikhzta4fgkou42e
      eslint-plugin-import: /eslint-plugin-i/2.29.1_j7h7oj6rrhtikhzta4fgkou42e
      fast-glob: 3.3.2
      get-tsconfig: 4.7.2
      is-core-module: 2.13.1
      is-glob: 4.0.3
    transitivePeerDependencies:
      - '@typescript-eslint/parser'
      - eslint-import-resolver-node
      - eslint-import-resolver-webpack
      - supports-color
    dev: true

  /eslint-module-utils/2.8.0_762h3b5esehr7f4s6pbg6xsz7q:
    resolution: {integrity: sha512-aWajIYfsqCKRDgUfjEXNN/JlrzauMuSEy5sbd7WXbtW3EH6A6MpwEh42c7qD+MqQo9QMJ6fWLAeIJynx0g6OAw==}
    engines: {node: '>=4'}
    peerDependencies:
      '@typescript-eslint/parser': '*'
      eslint: '*'
      eslint-import-resolver-node: '*'
      eslint-import-resolver-typescript: '*'
      eslint-import-resolver-webpack: '*'
    peerDependenciesMeta:
      '@typescript-eslint/parser':
        optional: true
      eslint:
        optional: true
      eslint-import-resolver-node:
        optional: true
      eslint-import-resolver-typescript:
        optional: true
      eslint-import-resolver-webpack:
        optional: true
    dependencies:
      '@typescript-eslint/parser': 6.7.5_yzjfgl2l2fa2siv5ppqhbzvdbi
      debug: 3.2.7
      eslint: 8.55.0
      eslint-import-resolver-node: 0.3.9
      eslint-import-resolver-typescript: 3.6.1_qdfkx7gk6ri6dqmzhi7yrouuje
    transitivePeerDependencies:
      - supports-color
    dev: true

  /eslint-module-utils/2.8.0_j7h7oj6rrhtikhzta4fgkou42e:
    resolution: {integrity: sha512-aWajIYfsqCKRDgUfjEXNN/JlrzauMuSEy5sbd7WXbtW3EH6A6MpwEh42c7qD+MqQo9QMJ6fWLAeIJynx0g6OAw==}
    engines: {node: '>=4'}
    peerDependencies:
      '@typescript-eslint/parser': '*'
      eslint: '*'
      eslint-import-resolver-node: '*'
      eslint-import-resolver-typescript: '*'
      eslint-import-resolver-webpack: '*'
    peerDependenciesMeta:
      '@typescript-eslint/parser':
        optional: true
      eslint:
        optional: true
      eslint-import-resolver-node:
        optional: true
      eslint-import-resolver-typescript:
        optional: true
      eslint-import-resolver-webpack:
        optional: true
    dependencies:
      '@typescript-eslint/parser': 6.7.5_yzjfgl2l2fa2siv5ppqhbzvdbi
      debug: 3.2.7
      eslint: 8.55.0
      eslint-import-resolver-typescript: 3.6.1_qdfkx7gk6ri6dqmzhi7yrouuje
    transitivePeerDependencies:
      - supports-color
    dev: true

  /eslint-plugin-eslint-comments/3.2.0_eslint@8.55.0:
    resolution: {integrity: sha512-0jkOl0hfojIHHmEHgmNdqv4fmh7300NdpA9FFpF7zaoLvB/QeXOGNLIo86oAveJFrfB1p05kC8hpEMHM8DwWVQ==}
    engines: {node: '>=6.5.0'}
    peerDependencies:
      eslint: '>=4.19.1'
    dependencies:
      escape-string-regexp: 1.0.5
      eslint: 8.55.0
      ignore: 5.3.0
    dev: true

  /eslint-plugin-i/2.29.1_j7h7oj6rrhtikhzta4fgkou42e:
    resolution: {integrity: sha512-ORizX37MelIWLbMyqI7hi8VJMf7A0CskMmYkB+lkCX3aF4pkGV7kwx5bSEb4qx7Yce2rAf9s34HqDRPjGRZPNQ==}
    engines: {node: '>=12'}
    peerDependencies:
      eslint: ^7.2.0 || ^8
    dependencies:
      debug: 4.3.4
      doctrine: 3.0.0
      eslint: 8.55.0
      eslint-import-resolver-node: 0.3.9
      eslint-module-utils: 2.8.0_762h3b5esehr7f4s6pbg6xsz7q
      get-tsconfig: 4.7.2
      is-glob: 4.0.3
      minimatch: 3.1.2
      semver: 7.6.0
    transitivePeerDependencies:
      - '@typescript-eslint/parser'
      - eslint-import-resolver-typescript
      - eslint-import-resolver-webpack
      - supports-color
    dev: true

  /eslint-plugin-jsdoc/46.8.2_eslint@8.55.0:
    resolution: {integrity: sha512-5TSnD018f3tUJNne4s4gDWQflbsgOycIKEUBoCLn6XtBMgNHxQFmV8vVxUtiPxAQq8lrX85OaSG/2gnctxw9uQ==}
    engines: {node: '>=16'}
    peerDependencies:
      eslint: ^7.0.0 || ^8.0.0
    dependencies:
      '@es-joy/jsdoccomment': 0.40.1
      are-docs-informative: 0.0.2
      comment-parser: 1.4.0
      debug: 4.3.4
      escape-string-regexp: 4.0.0
      eslint: 8.55.0
      esquery: 1.5.0
      is-builtin-module: 3.2.1
      semver: 7.6.0
      spdx-expression-parse: 3.0.1
    transitivePeerDependencies:
      - supports-color
    dev: true

  /eslint-plugin-promise/6.1.1_eslint@8.55.0:
    resolution: {integrity: sha512-tjqWDwVZQo7UIPMeDReOpUgHCmCiH+ePnVT+5zVapL0uuHnegBUs2smM13CzOs2Xb5+MHMRFTs9v24yjba4Oig==}
    engines: {node: ^12.22.0 || ^14.17.0 || >=16.0.0}
    peerDependencies:
      eslint: ^7.0.0 || ^8.0.0
    dependencies:
      eslint: 8.55.0
    dev: true

  /eslint-plugin-react-hooks/4.6.0_eslint@8.55.0:
    resolution: {integrity: sha512-oFc7Itz9Qxh2x4gNHStv3BqJq54ExXmfC+a1NjAta66IAN87Wu0R/QArgIS9qKzX3dXKPI9H5crl9QchNMY9+g==}
    engines: {node: '>=10'}
    peerDependencies:
      eslint: ^3.0.0 || ^4.0.0 || ^5.0.0 || ^6.0.0 || ^7.0.0 || ^8.0.0-0
    dependencies:
      eslint: 8.55.0
    dev: true

  /eslint-plugin-react/7.33.2_eslint@8.55.0:
    resolution: {integrity: sha512-73QQMKALArI8/7xGLNI/3LylrEYrlKZSb5C9+q3OtOewTnMQi5cT+aE9E41sLCmli3I9PGGmD1yiZydyo4FEPw==}
    engines: {node: '>=4'}
    peerDependencies:
      eslint: ^3 || ^4 || ^5 || ^6 || ^7 || ^8
    dependencies:
      array-includes: 3.1.6
      array.prototype.flatmap: 1.3.1
      array.prototype.tosorted: 1.1.3
      doctrine: 2.1.0
      es-iterator-helpers: 1.0.17
      eslint: 8.55.0
      estraverse: 5.3.0
      jsx-ast-utils: 3.3.3
      minimatch: 3.1.2
      object.entries: 1.1.6
      object.fromentries: 2.0.6
      object.hasown: 1.1.2
      object.values: 1.1.6
      prop-types: 15.8.1
      resolve: 2.0.0-next.4
      semver: 6.3.1
      string.prototype.matchall: 4.0.8
    dev: true

  /eslint-plugin-tsdoc/0.2.17:
    resolution: {integrity: sha512-xRmVi7Zx44lOBuYqG8vzTXuL6IdGOeF9nHX17bjJ8+VE6fsxpdGem0/SBTmAwgYMKYB1WBkqRJVQ+n8GK041pA==}
    dependencies:
      '@microsoft/tsdoc': 0.14.2
      '@microsoft/tsdoc-config': 0.16.2
    dev: true

  /eslint-plugin-unicorn/48.0.1_eslint@8.55.0:
    resolution: {integrity: sha512-FW+4r20myG/DqFcCSzoumaddKBicIPeFnTrifon2mWIzlfyvzwyqZjqVP7m4Cqr/ZYisS2aiLghkUWaPg6vtCw==}
    engines: {node: '>=16'}
    peerDependencies:
      eslint: '>=8.44.0'
    dependencies:
      '@babel/helper-validator-identifier': 7.22.20
      '@eslint-community/eslint-utils': 4.4.0_eslint@8.55.0
      ci-info: 3.8.0
      clean-regexp: 1.0.0
      eslint: 8.55.0
      esquery: 1.5.0
      indent-string: 4.0.0
      is-builtin-module: 3.2.1
      jsesc: 3.0.2
      lodash: 4.17.21
      pluralize: 8.0.0
      read-pkg-up: 7.0.1
      regexp-tree: 0.1.27
      regjsparser: 0.10.0
      semver: 7.6.0
      strip-indent: 3.0.0
    dev: true

  /eslint-plugin-unused-imports/3.0.0_q2lq45qjv2a3kzwivaf2whp57u:
    resolution: {integrity: sha512-sduiswLJfZHeeBJ+MQaG+xYzSWdRXoSw61DpU13mzWumCkR0ufD0HmO4kdNokjrkluMHpj/7PJeN35pgbhW3kw==}
    engines: {node: ^12.22.0 || ^14.17.0 || >=16.0.0}
    peerDependencies:
      '@typescript-eslint/eslint-plugin': ^6.0.0
      eslint: ^8.0.0
    peerDependenciesMeta:
      '@typescript-eslint/eslint-plugin':
        optional: true
    dependencies:
      '@typescript-eslint/eslint-plugin': 6.7.5_ho7n3yadytgybgxdt3dodfo7xq
      eslint: 8.55.0
      eslint-rule-composer: 0.3.0
    dev: true

  /eslint-rule-composer/0.3.0:
    resolution: {integrity: sha512-bt+Sh8CtDmn2OajxvNO+BX7Wn4CIWMpTRm3MaiKPCQcnnlm0CS2mhui6QaoeQugs+3Kj2ESKEEGJUdVafwhiCg==}
    engines: {node: '>=4.0.0'}
    dev: true

  /eslint-scope/5.1.1:
    resolution: {integrity: sha512-2NxwbF/hZ0KpepYN0cNbo+FN6XoK7GaHlQhgx/hIZl6Va0bF45RQOOwhLIy8lQDbuCiadSLCBnH2CFYquit5bw==}
    engines: {node: '>=8.0.0'}
    dependencies:
      esrecurse: 4.3.0
      estraverse: 4.3.0
    dev: true

  /eslint-scope/7.2.2:
    resolution: {integrity: sha512-dOt21O7lTMhDM+X9mB4GX+DZrZtCUJPL/wlcTqxyrx5IvO0IYtILdtrQGQp+8n5S0gwSVmOf9NQrjMOgfQZlIg==}
    engines: {node: ^12.22.0 || ^14.17.0 || >=16.0.0}
    dependencies:
      esrecurse: 4.3.0
      estraverse: 5.3.0
    dev: true

  /eslint-visitor-keys/3.4.3:
    resolution: {integrity: sha512-wpc+LXeiyiisxPlEkUzU6svyS1frIO3Mgxj1fdy7Pm8Ygzguax2N3Fa/D/ag1WqbOprdI+uY6wMUl8/a2G+iag==}
    engines: {node: ^12.22.0 || ^14.17.0 || >=16.0.0}
    dev: true

  /eslint/8.55.0:
    resolution: {integrity: sha512-iyUUAM0PCKj5QpwGfmCAG9XXbZCWsqP/eWAWrG/W0umvjuLRBECwSFdt+rCntju0xEH7teIABPwXpahftIaTdA==}
    engines: {node: ^12.22.0 || ^14.17.0 || >=16.0.0}
    hasBin: true
    dependencies:
      '@eslint-community/eslint-utils': 4.4.0_eslint@8.55.0
      '@eslint-community/regexpp': 4.10.0
      '@eslint/eslintrc': 2.1.4
      '@eslint/js': 8.55.0
      '@humanwhocodes/config-array': 0.11.14
      '@humanwhocodes/module-importer': 1.0.1
      '@nodelib/fs.walk': 1.2.8
      '@ungap/structured-clone': 1.2.0
      ajv: 6.12.6
      chalk: 4.1.2
      cross-spawn: 7.0.3
      debug: 4.3.4
      doctrine: 3.0.0
      escape-string-regexp: 4.0.0
      eslint-scope: 7.2.2
      eslint-visitor-keys: 3.4.3
      espree: 9.6.1
      esquery: 1.5.0
      esutils: 2.0.3
      fast-deep-equal: 3.1.3
      file-entry-cache: 6.0.1
      find-up: 5.0.0
      glob-parent: 6.0.2
      globals: 13.20.0
      graphemer: 1.4.0
      ignore: 5.3.0
      imurmurhash: 0.1.4
      is-glob: 4.0.3
      is-path-inside: 3.0.3
      js-yaml: 4.1.0
      json-stable-stringify-without-jsonify: 1.0.1
      levn: 0.4.1
      lodash.merge: 4.6.2
      minimatch: 3.1.2
      natural-compare: 1.4.0
      optionator: 0.9.3
      strip-ansi: 6.0.1
      text-table: 0.2.0
    transitivePeerDependencies:
      - supports-color
    dev: true

  /espree/9.6.1:
    resolution: {integrity: sha512-oruZaFkjorTpF32kDSI5/75ViwGeZginGGy2NoOSg3Q9bnwlnmDm4HLnkl0RE3n+njDXR037aY1+x58Z/zFdwQ==}
    engines: {node: ^12.22.0 || ^14.17.0 || >=16.0.0}
    dependencies:
      acorn: 8.11.2
      acorn-jsx: 5.3.2_acorn@8.11.2
      eslint-visitor-keys: 3.4.3
    dev: true

  /esprima/4.0.1:
    resolution: {integrity: sha512-eGuFFw7Upda+g4p+QHvnW0RyTX/SVeJBDM/gCtMARO0cLuT2HcEKnTPvhjV6aGeqrCB/sbNop0Kszm0jsaWU4A==}
    engines: {node: '>=4'}
    hasBin: true
    dev: true

  /esquery/1.5.0:
    resolution: {integrity: sha512-YQLXUplAwJgCydQ78IMJywZCceoqk1oH01OERdSAJc/7U2AylwjhSCLDEtqwg811idIS/9fIU5GjG73IgjKMVg==}
    engines: {node: '>=0.10'}
    dependencies:
      estraverse: 5.3.0
    dev: true

  /esrecurse/4.3.0:
    resolution: {integrity: sha512-KmfKL3b6G+RXvP8N1vr3Tq1kL/oCFgn2NYXEtqP8/L3pKapUA4G8cFVaoF3SU323CD4XypR/ffioHmkti6/Tag==}
    engines: {node: '>=4.0'}
    dependencies:
      estraverse: 5.3.0
    dev: true

  /estraverse/4.3.0:
    resolution: {integrity: sha512-39nnKffWz8xN1BU/2c79n9nB9HDzo0niYUqx6xyqUnyoAnQyyWpOTdZEeiCch8BBu515t4wp9ZmgVfVhn9EBpw==}
    engines: {node: '>=4.0'}
    dev: true

  /estraverse/5.3.0:
    resolution: {integrity: sha512-MMdARuVEQziNTeJD8DgMqmhwR11BRQ/cBP+pLtYdSTnf3MIO8fFeiINEbX36ZdNlfU/7A9f3gUw49B3oQsvwBA==}
    engines: {node: '>=4.0'}
    dev: true

  /esutils/2.0.3:
    resolution: {integrity: sha512-kVscqXk4OCp68SZ0dkgEKVi6/8ij300KBWTJq32P/dYeWTSwK41WyTxalN1eRmA5Z9UU/LX9D7FWSmV9SAYx6g==}
    engines: {node: '>=0.10.0'}
    dev: true

  /etag/1.8.1:
    resolution: {integrity: sha512-aIL5Fx7mawVa300al2BnEE4iNvo1qETxLrPI/o05L7z6go7fCw1J6EQmbK4FmJ2AS7kgVF/KEZWufBfdClMcPg==}
    engines: {node: '>= 0.6'}
    dev: false

  /event-lite/0.1.3:
    resolution: {integrity: sha512-8qz9nOz5VeD2z96elrEKD2U433+L3DWdUdDkOINLGOJvx1GsMBbMn0aCeu28y8/e85A6mCigBiFlYMnTBEGlSw==}
    dev: true

  /events/3.3.0:
    resolution: {integrity: sha512-mQw+2fkQbALzQ7V0MY0IqdnXNOeTtP4r0lN9z7AAawCXgqea7bDii20AYrIBrFd/Hx0M2Ocz6S111CaFkUcb0Q==}
    engines: {node: '>=0.8.x'}

  /execa/5.1.1:
    resolution: {integrity: sha512-8uSpZZocAZRBAPIEINJj3Lo9HyGitllczc27Eh5YYojjMFMn8yHMDMaUHE2Jqfq05D/wucwI4JGURyXt1vchyg==}
    engines: {node: '>=10'}
    dependencies:
      cross-spawn: 7.0.3
      get-stream: 6.0.1
      human-signals: 2.1.0
      is-stream: 2.0.1
      merge-stream: 2.0.0
      npm-run-path: 4.0.1
      onetime: 5.1.2
      signal-exit: 3.0.7
      strip-final-newline: 2.0.0
    dev: true

  /exit-on-epipe/1.0.1:
    resolution: {integrity: sha512-h2z5mrROTxce56S+pnvAV890uu7ls7f1kEvVGJbw1OlFH3/mlJ5bkXu0KRyW94v37zzHPiUd55iLn3DA7TjWpw==}
    engines: {node: '>=0.8'}

  /expand-template/2.0.3:
    resolution: {integrity: sha512-XYfuKMvj4O35f/pOXLObndIRvyQ+/+6AhODh+OKWj9S9498pHHn/IMszH+gt0fBCRWMNfk1ZSp5x3AifmnI2vg==}
    engines: {node: '>=6'}
    dev: false
    optional: true

  /expand-tilde/2.0.2:
    resolution: {integrity: sha512-A5EmesHW6rfnZ9ysHQjPdJRni0SRar0tjtG5MNtm9n5TUvsYU8oozprtRD4AqHxcZWWlVuAmQo2nWKfN9oyjTw==}
    engines: {node: '>=0.10.0'}
    dependencies:
      homedir-polyfill: 1.0.3
    dev: true

  /express/4.19.2:
    resolution: {integrity: sha512-5T6nhjsT+EOMzuck8JjBHARTHfMht0POzlA60WV2pMD3gyXw2LZnZ+ueGdNxG+0calOJcWKbpFcuzLZ91YWq9Q==}
    engines: {node: '>= 0.10.0'}
    dependencies:
      accepts: 1.3.8
      array-flatten: 1.1.1
      body-parser: 1.20.2
      content-disposition: 0.5.4
      content-type: 1.0.5
      cookie: 0.6.0
      cookie-signature: 1.0.6
      debug: 2.6.9
      depd: 2.0.0
      encodeurl: 1.0.2
      escape-html: 1.0.3
      etag: 1.8.1
      finalhandler: 1.2.0
      fresh: 0.5.2
      http-errors: 2.0.0
      merge-descriptors: 1.0.1
      methods: 1.1.2
      on-finished: 2.4.1
      parseurl: 1.3.3
      path-to-regexp: 0.1.7
      proxy-addr: 2.0.7
      qs: 6.11.2
      range-parser: 1.2.1
      safe-buffer: 5.2.1
      send: 0.18.0
      serve-static: 1.15.0
      setprototypeof: 1.2.0
      statuses: 2.0.1
      type-is: 1.6.18
      utils-merge: 1.0.1
      vary: 1.1.2
    transitivePeerDependencies:
      - supports-color
    dev: false

  /extend-shallow/2.0.1:
    resolution: {integrity: sha512-zCnTtlxNoAiDc3gqY2aYAWFx7XWWiasuF2K8Me5WbN8otHKTUKBwjPtNpRs/rbUZm7KxWAaNj7P1a/p52GbVug==}
    engines: {node: '>=0.10.0'}
    dependencies:
      is-extendable: 0.1.1
    dev: true

  /extend/3.0.2:
    resolution: {integrity: sha512-fjquC59cD7CyW6urNXK0FBufkZcoiGG80wTuPujX590cB5Ttln20E2UB4S/WARVqhXffZl2LNgS+gQdPIIim/g==}
    dev: true

  /external-editor/3.1.0:
    resolution: {integrity: sha512-hMQ4CX1p1izmuLYyZqLMO/qGNw10wSv9QDCPfzXfyFrOaCSSoRfqE1Kf1s5an66J5JZC62NewG+mK49jOCtQew==}
    engines: {node: '>=4'}
    dependencies:
      chardet: 0.7.0
      iconv-lite: 0.4.24
      tmp: 0.0.33
    dev: true

  /fast-deep-equal/3.1.3:
    resolution: {integrity: sha512-f3qQ9oQy9j2AhBe/H9VC91wLmKBCCU/gDOnKNAYG5hswO7BLKj09Hc5HYNz9cGI++xlpDCIgDaitVs03ATR84Q==}
    dev: true

  /fast-glob/3.3.2:
    resolution: {integrity: sha512-oX2ruAFQwf/Orj8m737Y5adxDQO0LAB7/S5MnxCdTNDd4p6BsyIVsv9JQsATbTSq8KHRpLwIHbVlUNatxd+1Ow==}
    engines: {node: '>=8.6.0'}
    dependencies:
      '@nodelib/fs.stat': 2.0.5
      '@nodelib/fs.walk': 1.2.8
      glob-parent: 5.1.2
      merge2: 1.4.1
      micromatch: 4.0.5
    dev: true

  /fast-json-patch/3.1.1:
    resolution: {integrity: sha512-vf6IHUX2SBcA+5/+4883dsIjpBTqmfBjmYiWK1savxQmFk4JfBMLa7ynTYOs1Rolp/T1betJxHiGD3g1Mn8lUQ==}
    dev: true

  /fast-json-stable-stringify/2.1.0:
    resolution: {integrity: sha512-lhd/wF+Lk98HZoTCtlVraHtfh5XYijIjalXck7saUtuanSDyLMxnHhSXEDJqHxD7msR8D0uCmqlkwjCV8xvwHw==}
    dev: true

  /fast-levenshtein/2.0.6:
    resolution: {integrity: sha512-DCXu6Ifhqcks7TZKY3Hxp3y6qphY5SJZmrWMDrKcERSOXWQdMhU9Ig/PYrzyw/ul9jOIyh0N4M0tbC5hodg8dw==}
    dev: true

  /fast-levenshtein/3.0.0:
    resolution: {integrity: sha512-hKKNajm46uNmTlhHSyZkmToAc56uZJwYq7yrciZjqOxnlfQwERDQJmHPUp7m1m9wx8vgOe8IaCKZ5Kv2k1DdCQ==}
    dependencies:
      fastest-levenshtein: 1.0.16
    dev: true

  /fast-memoize/2.5.2:
    resolution: {integrity: sha512-Ue0LwpDYErFbmNnZSF0UH6eImUwDmogUO1jyE+JbN2gsQz/jICm1Ve7t9QT0rNSsfJt+Hs4/S3GnsDVjL4HVrw==}
    dev: true

  /fast-redact/3.3.0:
    resolution: {integrity: sha512-6T5V1QK1u4oF+ATxs1lWUmlEk6P2T9HqJG3e2DnHOdVgZy2rFJBoEnrIedcTXlkAHU/zKC+7KETJ+KGGKwxgMQ==}
    engines: {node: '>=6'}
    dev: false

  /fast-xml-parser/4.2.5:
    resolution: {integrity: sha512-B9/wizE4WngqQftFPmdaMYlXoJlJOYxGQOanC77fq9k8+Z0v5dDSVh+3glErdIROP//s/jgb7ZuxKfB8nVyo0g==}
    hasBin: true
    dependencies:
      strnum: 1.0.5

  /fastest-levenshtein/1.0.16:
    resolution: {integrity: sha512-eRnCtTTtGZFpQCwhJiUOuxPQWRXVKYDn0b2PeHfXL6/Zi53SLAzAHfVhVWK2AryC/WH05kGfxhFIPvTF0SXQzg==}
    engines: {node: '>= 4.9.1'}
    dev: true

  /fastq/1.15.0:
    resolution: {integrity: sha512-wBrocU2LCXXa+lWBt8RoIRD89Fi8OdABODa/kEnyeyjS5aZO5/GNvI5sEINADqP/h8M29UHTHUb53sUu5Ihqdw==}
    dependencies:
      reusify: 1.0.4
    dev: true

  /fd-slicer/1.1.0:
    resolution: {integrity: sha512-cE1qsB/VwyQozZ+q1dGxR8LBYNZeofhEdUNGSMbQD3Gw2lAzX9Zb3uIU6Ebc/Fmyjo9AWWfnn0AUCHqtevs/8g==}
    dependencies:
      pend: 1.2.0
    dev: false

  /fecha/4.2.3:
    resolution: {integrity: sha512-OP2IUU6HeYKJi3i0z4A19kHMQoLVs4Hc+DPqqxI2h/DPZHTm/vjsfC6P0b4jCMy14XizLBqvndQ+UilD7707Jw==}
    dev: false

  /fengari-interop/0.1.3_fengari@0.1.4:
    resolution: {integrity: sha512-EtZ+oTu3kEwVJnoymFPBVLIbQcCoy9uWCVnMA6h3M/RqHkUBsLYp29+RRHf9rKr6GwjubWREU1O7RretFIXjHw==}
    peerDependencies:
      fengari: ^0.1.0
    dependencies:
      fengari: 0.1.4

  /fengari/0.1.4:
    resolution: {integrity: sha512-6ujqUuiIYmcgkGz8MGAdERU57EIluGGPSUgGPTsco657EHa+srq0S3/YUl/r9kx1+D+d4rGfYObd+m8K22gB1g==}
    dependencies:
      readline-sync: 1.4.10
      sprintf-js: 1.1.3
      tmp: 0.0.33

  /figures/3.2.0:
    resolution: {integrity: sha512-yaduQFRKLXYOGgEn6AZau90j3ggSOyiqXU0F9JZfeXYhNa+Jk4X+s45A2zg5jns87GAFa34BBm2kXw4XpNcbdg==}
    engines: {node: '>=8'}
    dependencies:
      escape-string-regexp: 1.0.5
    dev: true

  /file-entry-cache/6.0.1:
    resolution: {integrity: sha512-7Gps/XWymbLk2QLYK4NzpMOrYjMhdIxXuIvy2QBsLE6ljuodKvdkWs/cpyJJ3CVIVpH0Oi1Hvg1ovbMzLdFBBg==}
    engines: {node: ^10.12.0 || >=12.0.0}
    dependencies:
      flat-cache: 3.0.4
    dev: true

  /file-type/3.9.0:
    resolution: {integrity: sha512-RLoqTXE8/vPmMuTI88DAzhMYC99I8BWv7zYP4A1puo5HIjEJ5EX48ighy4ZyKMG9EDXxBgW6e++cn7d1xuFghA==}
    engines: {node: '>=0.10.0'}
    dev: false

  /file-type/5.2.0:
    resolution: {integrity: sha512-Iq1nJ6D2+yIO4c8HHg4fyVb8mAJieo1Oloy1mLLaB2PvezNedhBVm+QU7g0qM42aiMbRXTxKKwGD17rjKNJYVQ==}
    engines: {node: '>=4'}
    dev: false

  /file-type/6.2.0:
    resolution: {integrity: sha512-YPcTBDV+2Tm0VqjybVd32MHdlEGAtuxS3VAYsumFokDSMG+ROT5wawGlnHDoz7bfMcMDt9hxuXvXwoKUx2fkOg==}
    engines: {node: '>=4'}
    dev: false

  /file-uri-to-path/1.0.0:
    resolution: {integrity: sha512-0Zt+s3L7Vf1biwWZ29aARiVYLx7iMGnEUl9x33fbB/j3jR81u/O2LbqK+Bm1CDSNDKVtJ/YjwY7TUd5SkeLQLw==}
    dev: false

  /filelist/1.0.4:
    resolution: {integrity: sha512-w1cEuf3S+DrLCQL7ET6kz+gmlJdbq9J7yXCSjK/OZCPA+qEN1WyF4ZAf0YYJa4/shHJra2t/d/r8SV4Ji+x+8Q==}
    dependencies:
      minimatch: 5.1.6
    dev: true

  /fill-range/7.0.1:
    resolution: {integrity: sha512-qOo9F+dMUmC2Lcb4BbVvnKJxTPjCm+RRpe4gDuGrzkL7mEVl/djYSu2OdQ2Pa302N4oqkSg9ir6jaLWJ2USVpQ==}
    engines: {node: '>=8'}
    dependencies:
      to-regex-range: 5.0.1
    dev: true

  /filter-obj/1.1.0:
    resolution: {integrity: sha512-8rXg1ZnX7xzy2NGDVkBVaAy+lSlPNwad13BtgSlLuxfIslyt5Vg64U7tFcCt4WS1R0hvtnQybT/IyCkGZ3DpXQ==}
    engines: {node: '>=0.10.0'}
    dev: true

  /finalhandler/1.2.0:
    resolution: {integrity: sha512-5uXcUVftlQMFnWC9qu/svkWv3GTd2PfUhK/3PLkYNAe7FbqJMt3515HaxE6eRL74GdsriiwujiawdaB1BpEISg==}
    engines: {node: '>= 0.8'}
    dependencies:
      debug: 2.6.9
      encodeurl: 1.0.2
      escape-html: 1.0.3
      on-finished: 2.4.1
      parseurl: 1.3.3
      statuses: 2.0.1
      unpipe: 1.0.0
    transitivePeerDependencies:
      - supports-color
    dev: false

  /find-up/4.1.0:
    resolution: {integrity: sha512-PpOwAdQ/YlXQ2vj8a3h8IipDuYRi3wceVQQGYWxNINccq40Anw7BlsEXCMbt1Zt+OLA6Fq9suIpIWD0OsnISlw==}
    engines: {node: '>=8'}
    dependencies:
      locate-path: 5.0.0
      path-exists: 4.0.0
    dev: true

  /find-up/5.0.0:
    resolution: {integrity: sha512-78/PXT1wlLLDgTzDs7sjq9hzz0vXD+zn+7wypEe4fXQxCmdmqfGsEPQxmiCSQI3ajFV91bVSsvNtrJRiW6nGng==}
    engines: {node: '>=10'}
    dependencies:
      locate-path: 6.0.0
      path-exists: 4.0.0
    dev: true

  /find-up/7.0.0:
    resolution: {integrity: sha512-YyZM99iHrqLKjmt4LJDj58KI+fYyufRLBSYcqycxf//KpBk9FoewoGX0450m9nB44qrZnovzC2oeP5hUibxc/g==}
    engines: {node: '>=18'}
    dependencies:
      locate-path: 7.2.0
      path-exists: 5.0.0
      unicorn-magic: 0.1.0
    dev: true

  /find-yarn-workspace-root/2.0.0:
    resolution: {integrity: sha512-1IMnbjt4KzsQfnhnzNd8wUEgXZ44IzZaZmnLYx7D5FZlaHt2gW20Cri8Q+E/t5tIj4+epTBub+2Zxu/vNILzqQ==}
    dependencies:
      micromatch: 4.0.5
    dev: true

  /flat-cache/3.0.4:
    resolution: {integrity: sha512-dm9s5Pw7Jc0GvMYbshN6zchCA9RgQlzzEZX3vylR9IqFfS8XciblUXOKfW6SiuJ0e13eDYZoZV5wdrev7P3Nwg==}
    engines: {node: ^10.12.0 || >=12.0.0}
    dependencies:
      flatted: 3.2.7
      rimraf: 3.0.2
    dev: true

  /flat/5.0.2:
    resolution: {integrity: sha512-b6suED+5/3rTpUBdG1gupIl8MPFCAMA0QXwmljLhvCUKcUvdE4gWky9zpuGCcXHOsz4J9wPGNWq6OKpmIzz3hQ==}
    hasBin: true
    dev: true

  /flatted/3.2.7:
    resolution: {integrity: sha512-5nqDSxl8nn5BSNxyR3n4I6eDmbolI6WT+QqR547RwxQapgjQBmtktdP+HTBb/a/zLsbzERTONyUB5pefh5TtjQ==}
    dev: true

  /fn.name/1.1.0:
    resolution: {integrity: sha512-GRnmB5gPyJpAhTQdSZTSp9uaPSvl09KoYcMQtsB9rQoOmzs9dH6ffeccH+Z+cv6P68Hu5bC6JjRh4Ah/mHSNRw==}
    dev: false

  /follow-redirects/1.15.6_debug@4.3.4:
    resolution: {integrity: sha512-wWN62YITEaOpSK584EZXJafH1AGpO8RVgElfkuXbTOrPX4fIfOyEpW/CsiNd8JdYrAoOvafRTOEnvsO++qCqFA==}
    engines: {node: '>=4.0'}
    peerDependencies:
      debug: '*'
    peerDependenciesMeta:
      debug:
        optional: true
    dependencies:
      debug: 4.3.4

  /for-each/0.3.3:
    resolution: {integrity: sha512-jqYfLp7mo9vIyQf8ykW2v7A+2N4QjeCeI5+Dz9XraiO1ign81wjiH7Fb9vSOWvQfNtmSa4H2RoQTrrXivdUZmw==}
    dependencies:
      is-callable: 1.2.7
    dev: true

  /foreground-child/2.0.0:
    resolution: {integrity: sha512-dCIq9FpEcyQyXKCkyzmlPTFNgrCzPudOe+mhvJU5zAtlBnGVy2yKxtfsxK2tQBThwq225jcvBjpw1Gr40uzZCA==}
    engines: {node: '>=8.0.0'}
    dependencies:
      cross-spawn: 7.0.3
      signal-exit: 3.0.7
    dev: true

  /foreground-child/3.1.1:
    resolution: {integrity: sha512-TMKDUnIte6bfb5nWv7V/caI169OHgvwjb7V4WkeUvbQQdjr5rWKqHFiKWb/fcOwB+CzBT+qbWjvj+DVwRskpIg==}
    engines: {node: '>=14'}
    dependencies:
      cross-spawn: 7.0.3
      signal-exit: 4.1.0
    dev: true

  /form-data-encoder/2.1.4:
    resolution: {integrity: sha512-yDYSgNMraqvnxiEXO4hi88+YZxaHC6QKzb5N84iRCTDeRO7ZALpir/lVmf/uXUhnwUr2O4HU8s/n6x+yNjQkHw==}
    engines: {node: '>= 14.17'}
    dev: true

  /form-data/2.5.1:
    resolution: {integrity: sha512-m21N3WOmEEURgk6B9GLOE4RuWOFf28Lhh9qGYeNlGq4VDXUlJy2th2slBNU8Gp8EzloYZOibZJ7t5ecIrFSjVA==}
    engines: {node: '>= 0.12'}
    dependencies:
      asynckit: 0.4.0
      combined-stream: 1.0.8
      mime-types: 2.1.35
    dev: true

  /form-data/4.0.0:
    resolution: {integrity: sha512-ETEklSGi5t0QMZuiXoA/Q6vcnxcLQP5vdugSpuAyi6SVGi2clPPp+xgEhuMaHC+zGgn31Kd235W35f7Hykkaww==}
    engines: {node: '>= 6'}
    dependencies:
      asynckit: 0.4.0
      combined-stream: 1.0.8
      mime-types: 2.1.35

  /formidable/1.2.6:
    resolution: {integrity: sha512-KcpbcpuLNOwrEjnbpMC0gS+X8ciDoZE1kkqzat4a8vrprf+s9pKNQ/QIwWfbfs4ltgmFl3MD177SNTkve3BwGQ==}
    deprecated: 'Please upgrade to latest, formidable@v2 or formidable@v3! Check these notes: https://bit.ly/2ZEqIau'
    dev: true

  /forwarded/0.2.0:
    resolution: {integrity: sha512-buRG0fpBtRHSTCOASe6hD258tEubFoRLb4ZNA6NxMVHNw2gOcwHo9wyablzMzOA5z9xA9L1KNjk/Nt6MT9aYow==}
    engines: {node: '>= 0.6'}
    dev: false

  /fp-and-or/0.1.3:
    resolution: {integrity: sha512-wJaE62fLaB3jCYvY2ZHjZvmKK2iiLiiehX38rz5QZxtdN8fVPJDeZUiVvJrHStdTc+23LHlyZuSEKgFc0pxi2g==}
    engines: {node: '>=10'}
    dev: true

  /fresh/0.5.2:
    resolution: {integrity: sha512-zJ2mQYM18rEFOudeV4GShTGIQ7RbzA7ozbU9I/XBpm7kqgMywgmylMwXHxZJmkVoYkna9d2pVXVXPdYTP9ej8Q==}
    engines: {node: '>= 0.6'}
    dev: false

  /fs-constants/1.0.0:
    resolution: {integrity: sha512-y6OAwoSIf7FyjMIv94u+b5rdheZEjzR63GTyZJm5qh4Bi+2YgwLCcI/fPFZkL5PSixOt6ZNKm+w+Hfp/Bciwow==}
    dev: false

  /fs-exists-sync/0.1.0:
    resolution: {integrity: sha512-cR/vflFyPZtrN6b38ZyWxpWdhlXrzZEBawlpBQMq7033xVY7/kg0GDMBK5jg8lDYQckdJ5x/YC88lM3C7VMsLg==}
    engines: {node: '>=0.10.0'}
    dev: true

  /fs-extra/7.0.1:
    resolution: {integrity: sha512-YJDaCJZEnBmcbw13fvdAM9AwNOJwOzrE4pqMqBq5nFiEqXUqHwlK4B+3pUw6JNvfSPtX05xFHtYy/1ni01eGCw==}
    engines: {node: '>=6 <7 || >=8'}
    dependencies:
      graceful-fs: 4.2.11
      jsonfile: 4.0.0
      universalify: 0.1.2
    dev: true

  /fs-extra/8.1.0:
    resolution: {integrity: sha512-yhlQgA6mnOJUKOsRUFsgJdQCvkKhcz8tlZG5HBQfReYZy46OwLcY+Zia0mtdHsOo9y/hP+CxMN0TU9QxoOtG4g==}
    engines: {node: '>=6 <7 || >=8'}
    dependencies:
      graceful-fs: 4.2.11
      jsonfile: 4.0.0
      universalify: 0.1.2
    dev: true

  /fs-extra/9.1.0:
    resolution: {integrity: sha512-hcg3ZmepS30/7BSFqRvoo3DOMQu7IjqxO5nCDt+zM9XWjb33Wg7ziNT+Qvqbuc3+gWpzO02JubVyk2G4Zvo1OQ==}
    engines: {node: '>=10'}
    dependencies:
      at-least-node: 1.0.0
      graceful-fs: 4.2.11
      jsonfile: 6.1.0
      universalify: 2.0.1
    dev: true

  /fs-minipass/2.1.0:
    resolution: {integrity: sha512-V/JgOLFCS+R6Vcq0slCuaeWEdNC3ouDlJMNIsacH2VtALiu9mV4LPrHc5cDl8k5aw6J8jwgWWpiTo5RYhmIzvg==}
    engines: {node: '>= 8'}
    dependencies:
      minipass: 3.3.6
    dev: true

  /fs-minipass/3.0.2:
    resolution: {integrity: sha512-2GAfyfoaCDRrM6jaOS3UsBts8yJ55VioXdWcOL7dK9zdAuKT71+WBA4ifnNYqVjYv+4SsPxjK0JT4yIIn4cA/g==}
    engines: {node: ^14.17.0 || ^16.13.0 || >=18.0.0}
    dependencies:
      minipass: 5.0.0
    dev: true

  /fs.realpath/1.0.0:
    resolution: {integrity: sha512-OO0pH2lK6a0hZnAdau5ItzHPI6pUlvI7jMVnxUQRtw4owF2wk8lOSabtGDCTP4Ggrg2MbGnWO9X8K1t4+fGMDw==}

  /fsevents/2.3.3:
    resolution: {integrity: sha512-5xoDfX+fL7faATnagmWPpbFtwh/R77WmMMqqHGS65C3vvB0YHrgF+B1YmZ3441tMj5n63k0212XNoJwzlhffQw==}
    engines: {node: ^8.16.0 || ^10.6.0 || >=11.0.0}
    os: [darwin]
    requiresBuild: true
    dev: true
    optional: true

  /function-bind/1.1.2:
    resolution: {integrity: sha512-7XHNxH7qX9xG5mIwxkhumTox/MIRNcOgDrxWsMt2pAr23WHp6MrRlN7FBSFpCpr+oVO0F744iUgR82nJMfG2SA==}

  /function.prototype.name/1.1.6:
    resolution: {integrity: sha512-Z5kx79swU5P27WEayXM1tBi5Ze/lbIyiNgU3qyXUOf9b2rgXYyF9Dy9Cx+IQv/Lc8WCG6L82zwUPpSS9hGehIg==}
    engines: {node: '>= 0.4'}
    dependencies:
      call-bind: 1.0.7
      define-properties: 1.2.1
      es-abstract: 1.22.4
      functions-have-names: 1.2.3
    dev: true

  /functions-have-names/1.2.3:
    resolution: {integrity: sha512-xckBUXyTIqT97tq2x2AMb+g163b5JFysYk0x4qxNFwbfQkmNZoiRHb6sPzI9/QV33WeuvVYBUIiD4NzNIyqaRQ==}
    dev: true

  /gauge/2.7.4:
    resolution: {integrity: sha512-14x4kjc6lkD3ltw589k0NrPD6cCNTD6CWoVUNpB85+DrtONoZn+Rug6xZU5RvSC4+TZPxA5AnBibQYAvZn41Hg==}
    dependencies:
      aproba: 1.2.0
      console-control-strings: 1.1.0
      has-unicode: 2.0.1
      object-assign: 4.1.1
      signal-exit: 3.0.7
      string-width: 1.0.2
      strip-ansi: 3.0.1
      wide-align: 1.1.5
    dev: false
    optional: true

  /gauge/4.0.4:
    resolution: {integrity: sha512-f9m+BEN5jkg6a0fZjleidjN51VE1X+mPFQ2DJ0uv1V39oCLCbsGe6yjbBnp7eK7z/+GAon99a3nHuqbuuthyPg==}
    engines: {node: ^12.13.0 || ^14.15.0 || >=16.0.0}
    dependencies:
      aproba: 2.0.0
      color-support: 1.1.3
      console-control-strings: 1.1.0
      has-unicode: 2.0.1
      signal-exit: 3.0.7
      string-width: 4.2.3
      strip-ansi: 6.0.1
      wide-align: 1.1.5
    dev: true

  /get-caller-file/2.0.5:
    resolution: {integrity: sha512-DyFP3BM/3YHTQOCUL/w0OZHR0lpKeGrxotcHWcqNEdnltqFwXVfhEBQ94eIo34AfQpo0rGki4cyIiftY06h2Fg==}
    engines: {node: 6.* || 8.* || >= 10.*}

  /get-intrinsic/1.2.4:
    resolution: {integrity: sha512-5uYhsJH8VJBTv7oslg4BznJYhDoRI6waYCxMmCdnTrcCrHA/fCFKoTFz2JKKE0HdDFUF7/oQuhzumXJK7paBRQ==}
    engines: {node: '>= 0.4'}
    dependencies:
      es-errors: 1.3.0
      function-bind: 1.1.2
      has-proto: 1.0.3
      has-symbols: 1.0.3
      hasown: 2.0.1

  /get-package-type/0.1.0:
    resolution: {integrity: sha512-pjzuKtY64GYfWizNAJ0fr9VqttZkNiK2iS430LtIHzjBEr6bX8Am2zm4sW4Ro5wjWW5cAlRL1qAMTcXbjNAO2Q==}
    engines: {node: '>=8.0.0'}
    dev: true

  /get-stdin/6.0.0:
    resolution: {integrity: sha512-jp4tHawyV7+fkkSKyvjuLZswblUtz+SQKzSWnBbii16BuZksJlU1wuBYXY75r+duh/llF1ur6oNwi+2ZzjKZ7g==}
    engines: {node: '>=4'}
    dev: true

  /get-stdin/8.0.0:
    resolution: {integrity: sha512-sY22aA6xchAzprjyqmSEQv4UbAAzRN0L2dQB0NlN5acTTK9Don6nhoc3eAbUnpZiCANAMfd/+40kVdKfFygohg==}
    engines: {node: '>=10'}
    dev: true

  /get-stdin/9.0.0:
    resolution: {integrity: sha512-dVKBjfWisLAicarI2Sf+JuBE/DghV4UzNAVe9yhEJuzeREd3JhOTE9cUaJTeSa77fsbQUK3pcOpJfM59+VKZaA==}
    engines: {node: '>=12'}
    dev: true

  /get-stream/2.3.1:
    resolution: {integrity: sha512-AUGhbbemXxrZJRD5cDvKtQxLuYaIbNtDTK8YqupCI393Q2KSTreEsLUN3ZxAWFGiKTzL6nKuzfcIvieflUX9qA==}
    engines: {node: '>=0.10.0'}
    dependencies:
      object-assign: 4.1.1
      pinkie-promise: 2.0.1
    dev: false

  /get-stream/4.1.0:
    resolution: {integrity: sha512-GMat4EJ5161kIy2HevLlr4luNjBgvmj413KaQA7jt4V8B4RDsfpHk7WQ9GVqfYyyx8OS/L66Kox+rJRNklLK7w==}
    engines: {node: '>=6'}
    dependencies:
      pump: 3.0.0
    dev: true

  /get-stream/5.2.0:
    resolution: {integrity: sha512-nBF+F1rAZVCu/p7rjzgA+Yb4lfYXrpl7a6VmJrU8wF9I1CKvP/QwPNZHnOlwbTkY6dvtFIzFMSyQXbLoTQPRpA==}
    engines: {node: '>=8'}
    dependencies:
      pump: 3.0.0
    dev: true

  /get-stream/6.0.1:
    resolution: {integrity: sha512-ts6Wi+2j3jQjqi70w5AlN8DFnkSwC+MqmxEzdEALB2qXZYV3X/b1CTfgPLGJNMeAWxdPfU8FO1ms3NUfaHCPYg==}
    engines: {node: '>=10'}
    dev: true

  /get-symbol-description/1.0.2:
    resolution: {integrity: sha512-g0QYk1dZBxGwk+Ngc+ltRH2IBp2f7zBkBMBJZCDerh6EhlhSR6+9irMCuT/09zD6qkarHUSn529sK/yL4S27mg==}
    engines: {node: '>= 0.4'}
    dependencies:
      call-bind: 1.0.7
      es-errors: 1.3.0
      get-intrinsic: 1.2.4
    dev: true

  /get-tsconfig/4.7.2:
    resolution: {integrity: sha512-wuMsz4leaj5hbGgg4IvDU0bqJagpftG5l5cXIAvo8uZrqn0NJqwtfupTN00VnkQJPcIRrxYrm1Ue24btpCha2A==}
    dependencies:
      resolve-pkg-maps: 1.0.0
    dev: true

  /git-config-path/1.0.1:
    resolution: {integrity: sha512-KcJ2dlrrP5DbBnYIZ2nlikALfRhKzNSX0stvv3ImJ+fvC4hXKoV+U+74SV0upg+jlQZbrtQzc0bu6/Zh+7aQbg==}
    engines: {node: '>=0.10.0'}
    dependencies:
      extend-shallow: 2.0.1
      fs-exists-sync: 0.1.0
      homedir-polyfill: 1.0.3
    dev: true

  /git-hooks-list/1.0.3:
    resolution: {integrity: sha512-Y7wLWcrLUXwk2noSka166byGCvhMtDRpgHdzCno1UQv/n/Hegp++a2xBWJL1lJarnKD3SWaljD+0z1ztqxuKyQ==}
    dev: true

  /git-hooks-list/3.1.0:
    resolution: {integrity: sha512-LF8VeHeR7v+wAbXqfgRlTSX/1BJR9Q1vEMR8JAz1cEg6GX07+zyj3sAdDvYjj/xnlIfVuGgj4qBei1K3hKH+PA==}
    dev: true

  /github-from-package/0.0.0:
    resolution: {integrity: sha512-SyHy3T1v2NUXn29OsWdxmK6RwHD+vkj3v8en8AOBZ1wBQ/hCAQ5bAQTD02kW4W9tUp/3Qh6J8r9EvntiyCmOOw==}
    dev: false
    optional: true

  /github-slugger/1.5.0:
    resolution: {integrity: sha512-wIh+gKBI9Nshz2o46B0B3f5k/W+WI9ZAv6y5Dn5WJ5SK1t0TnDimB4WE5rmTD05ZAIn8HALCZVmCsvj0w0v0lw==}
    dev: true

  /glob-parent/5.1.2:
    resolution: {integrity: sha512-AOIgSQCepiJYwP3ARnGx+5VnTu2HBYdzbGP45eLw1vr3zB3vZLeyed1sC9hnbcOc9/SrMyM5RPQrkGz4aS9Zow==}
    engines: {node: '>= 6'}
    dependencies:
      is-glob: 4.0.3
    dev: true

  /glob-parent/6.0.2:
    resolution: {integrity: sha512-XxwI8EOhVQgWp6iDL+3b0r86f4d6AX6zSU55HfB4ydCEuXLXc5FcYeOu+nnGftS4TEju/11rt4KJPTMgbfmv4A==}
    engines: {node: '>=10.13.0'}
    dependencies:
      is-glob: 4.0.3
    dev: true

  /glob-to-regexp/0.4.1:
    resolution: {integrity: sha512-lkX1HJXwyMcprw/5YUZc2s7DrpAiHB21/V+E1rHUrVNokkvB6bqMzT0VfV6/86ZNabt1k14YOIaT7nDvOX3Iiw==}
    dev: true

  /glob/10.3.10:
    resolution: {integrity: sha512-fa46+tv1Ak0UPK1TOy/pZrIybNNt4HCv7SDzwyfiOZkvZLEbjsZkJBPtDHVshZjbecAoAGSC20MjLDG/qr679g==}
    engines: {node: '>=16 || 14 >=14.17'}
    hasBin: true
    dependencies:
      foreground-child: 3.1.1
      jackspeak: 2.3.6
      minimatch: 9.0.4
      minipass: 7.0.4
      path-scurry: 1.10.1
    dev: true

  /glob/7.2.0:
    resolution: {integrity: sha512-lmLf6gtyrPq8tTjSmrO94wBeQbFR3HbLHbuyD69wuyQkImp2hWqMGB47OX65FBkPffO641IP9jWa1z4ivqG26Q==}
    dependencies:
      fs.realpath: 1.0.0
      inflight: 1.0.6
      inherits: 2.0.4
      minimatch: 3.1.2
      once: 1.4.0
      path-is-absolute: 1.0.1
    dev: true

  /glob/7.2.3:
    resolution: {integrity: sha512-nFR0zLpU2YCaRxwoCJvL6UvCH2JFyFVIvwTLsIf21AuHlMskA1hhTdk+LlYJtOlYt9v6dvszD2BGRqBL+iQK9Q==}
    dependencies:
      fs.realpath: 1.0.0
      inflight: 1.0.6
      inherits: 2.0.4
      minimatch: 3.1.2
      once: 1.4.0
      path-is-absolute: 1.0.1

  /glob/8.1.0:
    resolution: {integrity: sha512-r8hpEjiQEYlF2QU0df3dS+nxxSIreXQS1qRhMJM0Q5NDdR386C7jb7Hwwod8Fgiuex+k0GFjgft18yvxm5XoCQ==}
    engines: {node: '>=12'}
    dependencies:
      fs.realpath: 1.0.0
      inflight: 1.0.6
      inherits: 2.0.4
      minimatch: 5.1.6
      once: 1.4.0
    dev: true

  /glob/9.3.5:
    resolution: {integrity: sha512-e1LleDykUz2Iu+MTYdkSsuWX8lvAjAcs0Xef0lNIu0S2wOAzuTxCJtcd9S3cijlwYF18EsU3rzb8jPVobxDh9Q==}
    engines: {node: '>=16 || 14 >=14.17'}
    dependencies:
      fs.realpath: 1.0.0
      minimatch: 8.0.4
      minipass: 4.2.8
      path-scurry: 1.10.1
    dev: true

  /global-dirs/3.0.1:
    resolution: {integrity: sha512-NBcGGFbBA9s1VzD41QXDG+3++t9Mn5t1FpLdhESY6oKY4gYTFpX4wO3sqGUa0Srjtbfj3szX0RnemmrVRUdULA==}
    engines: {node: '>=10'}
    dependencies:
      ini: 2.0.0
    dev: true

  /globals/13.20.0:
    resolution: {integrity: sha512-Qg5QtVkCy/kv3FUSlu4ukeZDVf9ee0iXLAUYX13gbR17bnejFTzr4iS9bY7kwCf1NztRNm1t91fjOiyx4CSwPQ==}
    engines: {node: '>=8'}
    dependencies:
      type-fest: 0.20.2
    dev: true

  /globalthis/1.0.3:
    resolution: {integrity: sha512-sFdI5LyBiNTHjRd7cGPWapiHWMOXKyuBNX/cWJ3NfzrZQVa8GI/8cofCl74AOVqq9W5kNmguTIzJ/1s2gyI9wA==}
    engines: {node: '>= 0.4'}
    dependencies:
      define-properties: 1.2.1
    dev: true

  /globby/10.0.0:
    resolution: {integrity: sha512-3LifW9M4joGZasyYPz2A1U74zbC/45fvpXUvO/9KbSa+VV0aGZarWkfdgKyR9sExNP0t0x0ss/UMJpNpcaTspw==}
    engines: {node: '>=8'}
    dependencies:
      '@types/glob': 7.2.0
      array-union: 2.1.0
      dir-glob: 3.0.1
      fast-glob: 3.3.2
      glob: 7.2.3
      ignore: 5.3.0
      merge2: 1.4.1
      slash: 3.0.0
    dev: true

  /globby/11.1.0:
    resolution: {integrity: sha512-jhIXaOzy1sb8IyocaruWSn1TjmnBVs8Ayhcy83rmxNJ8q2uWKCAj3CnJY+KpGSXCueAPc0i05kVvVKtP1t9S3g==}
    engines: {node: '>=10'}
    dependencies:
      array-union: 2.1.0
      dir-glob: 3.0.1
      fast-glob: 3.3.2
      ignore: 5.3.0
      merge2: 1.4.1
      slash: 3.0.0
    dev: true

  /globby/13.2.2:
    resolution: {integrity: sha512-Y1zNGV+pzQdh7H39l9zgB4PJqjRNqydvdYCDG4HFXM4XuvSaQQlEc91IU1yALL8gUTDomgBAfz3XJdmUS+oo0w==}
    engines: {node: ^12.20.0 || ^14.13.1 || >=16.0.0}
    dependencies:
      dir-glob: 3.0.1
      fast-glob: 3.3.2
      ignore: 5.3.0
      merge2: 1.4.1
      slash: 4.0.0
    dev: true

  /gopd/1.0.1:
    resolution: {integrity: sha512-d65bNlIadxvpb/A2abVdlqKqV563juRnZ1Wtk6s1sIR8uNsXR70xqIzVqxVf1eTqDunwT2MkczEeaezCKTZhwA==}
    dependencies:
      get-intrinsic: 1.2.4

  /got/11.8.6:
    resolution: {integrity: sha512-6tfZ91bOr7bOXnK7PRDCGBLa1H4U080YHNaAQ2KsMGlLEzRbk44nsZF2E1IeRc3vtJHPVbKCYgdFbaGO2ljd8g==}
    engines: {node: '>=10.19.0'}
    dependencies:
      '@sindresorhus/is': 4.6.0
      '@szmarczak/http-timer': 4.0.6
      '@types/cacheable-request': 6.0.3
      '@types/responselike': 1.0.0
      cacheable-lookup: 5.0.4
      cacheable-request: 7.0.2
      decompress-response: 6.0.0
      http2-wrapper: 1.0.3
      lowercase-keys: 2.0.0
      p-cancelable: 2.1.1
      responselike: 2.0.1
    dev: true

  /got/12.6.1:
    resolution: {integrity: sha512-mThBblvlAF1d4O5oqyvN+ZxLAYwIJK7bpMxgYqPD9okW0C3qm5FFn7k811QrcuEBwaogR3ngOFoCfs6mRv7teQ==}
    engines: {node: '>=14.16'}
    dependencies:
      '@sindresorhus/is': 5.3.0
      '@szmarczak/http-timer': 5.0.1
      cacheable-lookup: 7.0.0
      cacheable-request: 10.2.10
      decompress-response: 6.0.0
      form-data-encoder: 2.1.4
      get-stream: 6.0.1
      http2-wrapper: 2.2.0
      lowercase-keys: 3.0.0
      p-cancelable: 3.0.0
      responselike: 3.0.0
    dev: true

  /got/13.0.0:
    resolution: {integrity: sha512-XfBk1CxOOScDcMr9O1yKkNaQyy865NbYs+F7dr4H0LZMVgCj2Le59k6PqbNHoL5ToeaEQUYh6c6yMfVcc6SJxA==}
    engines: {node: '>=16'}
    dependencies:
      '@sindresorhus/is': 5.3.0
      '@szmarczak/http-timer': 5.0.1
      cacheable-lookup: 7.0.0
      cacheable-request: 10.2.10
      decompress-response: 6.0.0
      form-data-encoder: 2.1.4
      get-stream: 6.0.1
      http2-wrapper: 2.2.0
      lowercase-keys: 3.0.0
      p-cancelable: 3.0.0
      responselike: 3.0.0
    dev: true

  /got/9.6.0:
    resolution: {integrity: sha512-R7eWptXuGYxwijs0eV+v3o6+XH1IqVK8dJOEecQfTmkncw9AV4dcw/Dhxi8MdlqPthxxpZyizMzyg8RTmEsG+Q==}
    engines: {node: '>=8.6'}
    dependencies:
      '@sindresorhus/is': 0.14.0
      '@szmarczak/http-timer': 1.1.2
      '@types/keyv': 3.1.4
      '@types/responselike': 1.0.0
      cacheable-request: 6.1.0
      decompress-response: 3.3.0
      duplexer3: 0.1.5
      get-stream: 4.1.0
      lowercase-keys: 1.0.1
      mimic-response: 1.0.1
      p-cancelable: 1.1.0
      to-readable-stream: 1.0.0
      url-parse-lax: 3.0.0
    dev: true

  /graceful-fs/4.2.10:
    resolution: {integrity: sha512-9ByhssR2fPVsNZj478qUUbKfmL0+t5BDVyjShtyZZLiK7ZDAArFFfopyOTj0M05wE2tJPisA4iTnnXl2YoPvOA==}
    dev: true

  /graceful-fs/4.2.11:
    resolution: {integrity: sha512-RbJ5/jmFcNNCcDV5o9eTnBLJ/HszWV0P73bc+Ff4nS/rJj+YaS6IGyiOL0VoBYX+l1Wrl3k63h/KrH+nhJ0XvQ==}

  /graphemer/1.4.0:
    resolution: {integrity: sha512-EtKwoO6kxCL9WO5xipiHTZlSzBm7WLT627TqC/uVRd0HKmq8NXyebnNYxDoBi7wt8eTWrUrKXCOVaFq9x1kgag==}
    dev: true

  /gray-matter/4.0.3:
    resolution: {integrity: sha512-5v6yZd4JK3eMI3FqqCouswVqwugaA9r4dNZB1wwcmrD02QkV5H0y7XBQW8QwQqEaZY1pM9aqORSORhJRdNK44Q==}
    engines: {node: '>=6.0'}
    dependencies:
      js-yaml: 3.14.1
      kind-of: 6.0.3
      section-matter: 1.0.0
      strip-bom-string: 1.0.0
    dev: true

  /has-bigints/1.0.2:
    resolution: {integrity: sha512-tSvCKtBr9lkF0Ex0aQiP9N+OpV4zi2r/Nee5VkRDbaqv35RLYMzbwQfFSZZH0kR+Rd6302UJZ2p/bJCEoR3VoQ==}
    dev: true

  /has-flag/2.0.0:
    resolution: {integrity: sha512-P+1n3MnwjR/Epg9BBo1KT8qbye2g2Ou4sFumihwt6I4tsUX7jnLcX4BTOSKg/B1ZrIYMN9FcEnG4x5a7NB8Eng==}
    engines: {node: '>=0.10.0'}
    dev: true

  /has-flag/3.0.0:
    resolution: {integrity: sha512-sKJf1+ceQBr4SMkvQnBDNDtf4TXpVhVGateu0t918bl30FnbE2m4vNLX+VWe/dpjlb+HugGYzW7uQXH98HPEYw==}
    engines: {node: '>=4'}
    dev: true

  /has-flag/4.0.0:
    resolution: {integrity: sha512-EykJT/Q1KjTWctppgIAgfSO0tKVuZUjhgMr17kqTumMl6Afv3EISleU7qZUzoXDFTAHTDC4NOoG/ZxU3EvlMPQ==}
    engines: {node: '>=8'}
    dev: true

  /has-property-descriptors/1.0.2:
    resolution: {integrity: sha512-55JNKuIW+vq4Ke1BjOTjM2YctQIvCT7GFzHwmfZPGo5wnrgkid0YQtnAleFSqumZm4az3n2BS+erby5ipJdgrg==}
    dependencies:
      es-define-property: 1.0.0

  /has-proto/1.0.3:
    resolution: {integrity: sha512-SJ1amZAJUiZS+PhsVLf5tGydlaVB8EdFpaSO4gmiUKUOxk8qzn5AIy4ZeJUmh22znIdk/uMAUT2pl3FxzVUH+Q==}
    engines: {node: '>= 0.4'}

  /has-symbols/1.0.3:
    resolution: {integrity: sha512-l3LCuF6MgDNwTDKkdYGEihYjt5pRPbEg46rtlmnSPlUbgmB8LOIrKJbYYFBSbnPaJexMKtiPO8hmeRjRz2Td+A==}
    engines: {node: '>= 0.4'}

  /has-tostringtag/1.0.2:
    resolution: {integrity: sha512-NqADB8VjPFLM2V0VvHUewwwsw0ZWBaIdgo+ieHtK3hasLz4qeCRjYcqfB6AQrBggRKppKF8L52/VqdVsO47Dlw==}
    engines: {node: '>= 0.4'}
    dependencies:
      has-symbols: 1.0.3
    dev: true

  /has-unicode/2.0.1:
    resolution: {integrity: sha512-8Rf9Y83NBReMnx0gFzA8JImQACstCYWUplepDa9xprwwtmgEZUF0h/i5xSA625zB/I37EtrswSST6OXxwaaIJQ==}

  /has-yarn/3.0.0:
    resolution: {integrity: sha512-IrsVwUHhEULx3R8f/aA8AHuEzAorplsab/v8HBzEiIukwq5i/EC+xmOW+HfP1OaDP+2JkgT1yILHN2O3UFIbcA==}
    engines: {node: ^12.20.0 || ^14.13.1 || >=16.0.0}
    dev: true

  /hasown/2.0.1:
    resolution: {integrity: sha512-1/th4MHjnwncwXsIW6QMzlvYL9kG5e/CpVvLRZe4XPa8TOUNbCELqmvhDmnkNsAjwaG4+I8gJJL0JBvTTLO9qA==}
    engines: {node: '>= 0.4'}
    dependencies:
      function-bind: 1.1.2

  /he/1.2.0:
    resolution: {integrity: sha512-F/1DnUGPopORZi0ni+CvrCgHQ5FyEAHRLSApuYWMmrbSwoN2Mn/7k+Gl38gJnR7yyDZk6WLXwiGod1JOWNDKGw==}
    hasBin: true
    dev: true

  /header-case/2.0.4:
    resolution: {integrity: sha512-H/vuk5TEEVZwrR0lp2zed9OCo1uAILMlx0JEMgC26rzyJJ3N1v6XkwHHXJQdR2doSjcGPM6OKPYoJgf0plJ11Q==}
    dependencies:
      capital-case: 1.0.4
      tslib: 2.6.2
    dev: true

  /homedir-polyfill/1.0.3:
    resolution: {integrity: sha512-eSmmWE5bZTK2Nou4g0AI3zZ9rswp7GRKoKXS1BLUkvPviOqs4YTN1djQIqrXy9k5gEtdLPy86JjRwsNM9tnDcA==}
    engines: {node: '>=0.10.0'}
    dependencies:
      parse-passwd: 1.0.0
    dev: true

  /hosted-git-info/2.8.9:
    resolution: {integrity: sha512-mxIDAb9Lsm6DoOJ7xH+5+X4y1LU/4Hi50L9C5sIswK3JzULS4bwk1FvjdBgvYR4bzT4tuUQiC15FE2f5HbLvYw==}
    dev: true

  /hosted-git-info/4.1.0:
    resolution: {integrity: sha512-kyCuEOWjJqZuDbRHzL8V93NzQhwIB71oFWSyzVo+KPZI+pnQPPxucdkrOZvkLRnrf5URsQM+IJ09Dw29cRALIA==}
    engines: {node: '>=10'}
    dependencies:
      lru-cache: 6.0.0
    dev: true

  /hosted-git-info/5.2.1:
    resolution: {integrity: sha512-xIcQYMnhcx2Nr4JTjsFmwwnr9vldugPy9uVm0o87bjqqWMv9GaqsTeT+i99wTl0mk1uLxJtHxLb8kymqTENQsw==}
    engines: {node: ^12.13.0 || ^14.15.0 || >=16.0.0}
    dependencies:
      lru-cache: 7.18.3
    dev: true

  /hosted-git-info/6.1.1:
    resolution: {integrity: sha512-r0EI+HBMcXadMrugk0GCQ+6BQV39PiWAZVfq7oIckeGiN7sjRGyQxPdft3nQekFTCQbYxLBH+/axZMeH8UX6+w==}
    engines: {node: ^14.17.0 || ^16.13.0 || >=18.0.0}
    dependencies:
      lru-cache: 7.18.3
    dev: true

  /hosted-git-info/7.0.1:
    resolution: {integrity: sha512-+K84LB1DYwMHoHSgaOY/Jfhw3ucPmSET5v98Ke/HdNSw4a0UktWzyW1mjhjpuxxTqOOsfWT/7iVshHmVZ4IpOA==}
    engines: {node: ^16.14.0 || >=18.0.0}
    dependencies:
      lru-cache: 10.1.0
    dev: true

  /html-escaper/2.0.2:
    resolution: {integrity: sha512-H2iMtd0I4Mt5eYiapRdIDjp+XzelXQ0tFE4JS7YFwFevXXMmOp9myNrUvCg0D6ws8iqkRPBfKHgbwig1SmlLfg==}
    dev: true

  /http-cache-semantics/4.1.1:
    resolution: {integrity: sha512-er295DKPVsV82j5kw1Gjt+ADA/XYHsajl82cGNQG2eyoPkvgUhX+nDIyelzhIWbbsXP39EHcI6l5tYs2FYqYXQ==}
    dev: true

  /http-call/5.3.0:
    resolution: {integrity: sha512-ahwimsC23ICE4kPl9xTBjKB4inbRaeLyZeRunC/1Jy/Z6X8tv22MEAjK+KBOMSVLaqXPTTmd8638waVIKLGx2w==}
    engines: {node: '>=8.0.0'}
    dependencies:
      content-type: 1.0.5
      debug: 4.3.4
      is-retry-allowed: 1.2.0
      is-stream: 2.0.1
      parse-json: 4.0.0
      tunnel-agent: 0.6.0
    transitivePeerDependencies:
      - supports-color
    dev: true

  /http-errors/2.0.0:
    resolution: {integrity: sha512-FtwrG/euBzaEjYeRqOgly7G0qviiXoJWnvEH2Z1plBdXgbyjv34pHTSb9zoeHMyDy33+DWy5Wt9Wo+TURtOYSQ==}
    engines: {node: '>= 0.8'}
    dependencies:
      depd: 2.0.0
      inherits: 2.0.4
      setprototypeof: 1.2.0
      statuses: 2.0.1
      toidentifier: 1.0.1
    dev: false

  /http-proxy-agent/5.0.0:
    resolution: {integrity: sha512-n2hY8YdoRE1i7r6M0w9DIw5GgZN0G25P8zLCRQ8rjXtTU3vsNFBI/vWK/UIeE6g5MUUz6avwAPXmL6Fy9D/90w==}
    engines: {node: '>= 6'}
    dependencies:
      '@tootallnate/once': 2.0.0
      agent-base: 6.0.2
      debug: 4.3.4
    transitivePeerDependencies:
      - supports-color
    dev: true

  /http2-wrapper/1.0.3:
    resolution: {integrity: sha512-V+23sDMr12Wnz7iTcDeJr3O6AIxlnvT/bmaAAAP/Xda35C90p9599p0F1eHR/N1KILWSoWVAiOMFjBBXaXSMxg==}
    engines: {node: '>=10.19.0'}
    dependencies:
      quick-lru: 5.1.1
      resolve-alpn: 1.2.1
    dev: true

  /http2-wrapper/2.2.0:
    resolution: {integrity: sha512-kZB0wxMo0sh1PehyjJUWRFEd99KC5TLjZ2cULC4f9iqJBAmKQQXEICjxl5iPJRwP40dpeHFqqhm7tYCvODpqpQ==}
    engines: {node: '>=10.19.0'}
    dependencies:
      quick-lru: 5.1.1
      resolve-alpn: 1.2.1
    dev: true

  /https-proxy-agent/5.0.1:
    resolution: {integrity: sha512-dFcAjpTQFgoLMzC2VwU+C/CbS7uRL0lWmxDITmqm7C+7F0Odmj6s9l6alZc6AELXhrnggM2CeWSXHGOdX2YtwA==}
    engines: {node: '>= 6'}
    dependencies:
      agent-base: 6.0.2
      debug: 4.3.4
    transitivePeerDependencies:
      - supports-color
    dev: true

  /human-id/4.0.0:
    resolution: {integrity: sha512-pui0xZRgeAlaRt0I9r8N2pNlbNmluvn71EfjKRpM7jOpZbuHe5mm76r67gcprjw/Nd+GpvB9C3OlTbh7ZKLg7A==}
    dev: true

  /human-signals/2.1.0:
    resolution: {integrity: sha512-B4FFZ6q/T2jhhksgkbEW3HBvWIfDW85snkQgawt07S7J5QXTk6BkNV+0yAeZrM5QpMAdYlocGoljn0sJ/WQkFw==}
    engines: {node: '>=10.17.0'}
    dev: true

  /humanize-ms/1.2.1:
    resolution: {integrity: sha512-Fl70vYtsAFb/C06PTS9dZBo7ihau+Tu/DNCk/OyHhea07S+aeMWpFFkUaXRa8fI+ScZbEI8dfSxwY7gxZ9SAVQ==}
    dependencies:
      ms: 2.1.3
    dev: true

  /hyperlinker/1.0.0:
    resolution: {integrity: sha512-Ty8UblRWFEcfSuIaajM34LdPXIhbs1ajEX/BBPv24J+enSVaEVY63xQ6lTO9VRYS5LAoghIG0IDJ+p+IPzKUQQ==}
    engines: {node: '>=4'}
    dev: true

  /iconv-lite/0.4.24:
    resolution: {integrity: sha512-v3MXnZAcvnywkTUEZomIActle7RXXeedOR31wwl7VlyoXO4Qi9arvSenNQWne1TcRwhCL1HwLI21bEqdpj8/rA==}
    engines: {node: '>=0.10.0'}
    dependencies:
      safer-buffer: 2.1.2

  /iconv-lite/0.6.3:
    resolution: {integrity: sha512-4fCk79wshMdzMp2rH06qWrJE4iolqLhCUH+OiuIgU++RB0+94NlDL81atO7GX55uUKueo0txHNtvEyI6D7WdMw==}
    engines: {node: '>=0.10.0'}
    dependencies:
      safer-buffer: 2.1.2
    dev: true
    optional: true

  /ieee754/1.2.1:
    resolution: {integrity: sha512-dcyqhDvX1C46lXZcVqCpK+FtMRQVdIMN6/Df5js2zouUsqG7I6sFxitIC+7KYK29KdXOLHdu9zL4sFnoVQnqaA==}

  /ignore-walk/6.0.3:
    resolution: {integrity: sha512-C7FfFoTA+bI10qfeydT8aZbvr91vAEU+2W5BZUlzPec47oNb07SsOfwYrtxuvOYdUApPP/Qlh4DtAO51Ekk2QA==}
    engines: {node: ^14.17.0 || ^16.13.0 || >=18.0.0}
    dependencies:
      minimatch: 9.0.4
    dev: true

  /ignore/5.3.0:
    resolution: {integrity: sha512-g7dmpshy+gD7mh88OC9NwSGTKoc3kyLAZQRU1mt53Aw/vnvfXnbC+F/7F7QoYVKbV+KNvJx8wArewKy1vXMtlg==}
    engines: {node: '>= 4'}
    dev: true

  /immediate/3.0.6:
    resolution: {integrity: sha512-XXOFtyqDjNDAQxVfYxuF7g9Il/IbWmmlQg2MYKOH8ExIT1qg6xc4zyS3HaEEATgs1btfzxq15ciUiY7gjSXRGQ==}
    dev: true

  /import-fresh/3.3.0:
    resolution: {integrity: sha512-veYYhQa+D1QBKznvhUHxb8faxlrwUnxseDAbAp457E0wLNio2bOSKnjYDhMj+YiAq61xrMGhQk9iXVk5FzgQMw==}
    engines: {node: '>=6'}
    dependencies:
      parent-module: 1.0.1
      resolve-from: 4.0.0
    dev: true

  /import-lazy/4.0.0:
    resolution: {integrity: sha512-rKtvo6a868b5Hu3heneU+L4yEQ4jYKLtjpnPeUdK7h0yzXGmyBTypknlkCvHFBqfX9YlorEiMM6Dnq/5atfHkw==}
    engines: {node: '>=8'}
    dev: true

  /imurmurhash/0.1.4:
    resolution: {integrity: sha512-JmXMZ6wuvDmLiHEml9ykzqO6lwFbof0GG4IkcGaENdCRDDmMVnny7s5HsIgHCbaq0w2MyPhDqkhTUgS2LU2PHA==}
    engines: {node: '>=0.8.19'}
    dev: true

  /indent-string/4.0.0:
    resolution: {integrity: sha512-EdDDZu4A2OyIK7Lr/2zG+w5jmbuk1DVBnEwREQvBzspBJkCEbRa8GxU1lghYcaGJCnRWibjDXlq779X1/y5xwg==}
    engines: {node: '>=8'}
    dev: true

  /infer-owner/1.0.4:
    resolution: {integrity: sha512-IClj+Xz94+d7irH5qRyfJonOdfTzuDaifE6ZPWfx0N0+/ATZCbuTPq2prFl526urkQd90WyUKIh1DfBQ2hMz9A==}
    dev: true

  /inflight/1.0.6:
    resolution: {integrity: sha512-k92I/b08q4wvFscXCLvqfsHCrjrF7yiXsQuIVvVE7N82W3+aqpzuUdBbfhWcy/FZR3/4IgflMgKLOsvPDrGCJA==}
    dependencies:
      once: 1.4.0
      wrappy: 1.0.2

  /inherits/2.0.4:
    resolution: {integrity: sha512-k/vGaX4/Yla3WzyMCvTQOXYeIHvqOKtnqBduzTHpzpQZzAskKMhZ2K+EnBiSM9zGSoIFeMpXKxa4dYeZIQqewQ==}

  /ini/1.3.8:
    resolution: {integrity: sha512-JV/yugV2uzW5iMRSiZAyDtQd+nxtUnjeLt0acNdw98kKLrvuRVyB80tsREOE7yvGVgalhZ6RNXCmEHkUKBKxew==}

  /ini/2.0.0:
    resolution: {integrity: sha512-7PnF4oN3CvZF23ADhA5wRaYEQpJ8qygSkbtTXWBeXWXmEVRXK+1ITciHWwHhsjv1TmW0MgacIv6hEi5pX5NQdA==}
    engines: {node: '>=10'}

  /ini/4.1.1:
    resolution: {integrity: sha512-QQnnxNyfvmHFIsj7gkPcYymR8Jdw/o7mp5ZFihxn6h8Ci6fh3Dx4E1gPjpQEpIuPo9XVNY/ZUwh4BPMjGyL01g==}
    engines: {node: ^14.17.0 || ^16.13.0 || >=18.0.0}
    dev: true

  /inquirer/8.2.5:
    resolution: {integrity: sha512-QAgPDQMEgrDssk1XiwwHoOGYF9BAbUcc1+j+FhEvaOt8/cKRqyLn0U5qA6F74fGhTMGxf92pOvPBeh29jQJDTQ==}
    engines: {node: '>=12.0.0'}
    dependencies:
      ansi-escapes: 4.3.2
      chalk: 4.1.2
      cli-cursor: 3.1.0
      cli-width: 3.0.0
      external-editor: 3.1.0
      figures: 3.2.0
      lodash: 4.17.21
      mute-stream: 0.0.8
      ora: 5.4.1
      run-async: 2.4.1
      rxjs: 7.8.1
      string-width: 4.2.3
      strip-ansi: 6.0.1
      through: 2.3.8
      wrap-ansi: 7.0.0
    dev: true

  /int64-buffer/0.1.10:
    resolution: {integrity: sha512-v7cSY1J8ydZ0GyjUHqF+1bshJ6cnEVLo9EnjB8p+4HDRPZc9N5jjmvUV7NvEsqQOKyH0pmIBFWXVQbiS0+OBbA==}
    dev: true

  /internal-slot/1.0.7:
    resolution: {integrity: sha512-NGnrKwXzSms2qUUih/ILZ5JBqNTSa1+ZmP6flaIp6KmSElgE9qdndzS3cqjrDovwFdmwsGsLdeFgB6suw+1e9g==}
    engines: {node: '>= 0.4'}
    dependencies:
      es-errors: 1.3.0
      hasown: 2.0.1
      side-channel: 1.0.4
    dev: true

  /interpret/1.4.0:
    resolution: {integrity: sha512-agE4QfB2Lkp9uICn7BAqoscw4SZP9kTE2hxiFI3jBPmXJfdqiahTbUuKGsMoN2GtqL9AxhYioAcVvgsb1HvRbA==}
    engines: {node: '>= 0.10'}
    dev: false

  /ioredis-mock/8.9.0_whigv4nyskcwa5yfbkgfhxb5me:
    resolution: {integrity: sha512-yIglcCkI1lvhwJVoMsR51fotZVsPsSk07ecTCgRTRlicG0Vq3lke6aAaHklyjmRNRsdYAgswqC2A0bPtQK4LSw==}
    engines: {node: '>=12.22'}
    peerDependencies:
      '@types/ioredis-mock': ^8
      ioredis: ^5
    dependencies:
      '@ioredis/as-callback': 3.0.0
      '@ioredis/commands': 1.2.0
      '@types/ioredis-mock': 8.2.5
      fengari: 0.1.4
      fengari-interop: 0.1.3_fengari@0.1.4
      ioredis: 5.2.3
      semver: 7.5.4

  /ioredis/5.2.3:
    resolution: {integrity: sha512-gQNcMF23/NpvjCaa1b5YycUyQJ9rBNH2xP94LWinNpodMWVUPP5Ai/xXANn/SM7gfIvI62B5CCvZxhg5pOgyMw==}
    engines: {node: '>=12.22.0'}
    dependencies:
      '@ioredis/commands': 1.2.0
      cluster-key-slot: 1.1.2
      debug: 4.3.4
      denque: 2.1.0
      lodash.defaults: 4.2.0
      lodash.isarguments: 3.1.0
      redis-errors: 1.2.0
      redis-parser: 3.0.0
      standard-as-callback: 2.1.0
    transitivePeerDependencies:
      - supports-color

  /ip/2.0.0:
    resolution: {integrity: sha512-WKa+XuLG1A1R0UWhl2+1XQSi+fZWMsYKffMZTTYsiZaUD8k2yDAj5atimTUD2TZkyCkNEeYE5NhFZmupOGtjYQ==}

  /ipaddr.js/1.9.1:
    resolution: {integrity: sha512-0KI/607xoxSToH7GjN1FfSbLoU0+btTicjsQSWQlh/hZykN8KpmMf7uYwPW3R+akZ6R/w18ZlXSHBYXiYUPO3g==}
    engines: {node: '>= 0.10'}
    dev: false

  /is-arguments/1.1.1:
    resolution: {integrity: sha512-8Q7EARjzEnKpt/PCD7e1cgUS0a6X8u5tdSiMqXhojOdoV9TsMsiO+9VLC5vAmO8N7/GmXn7yjR8qnA6bVAEzfA==}
    engines: {node: '>= 0.4'}
    dependencies:
      call-bind: 1.0.7
      has-tostringtag: 1.0.2
    dev: true

  /is-array-buffer/3.0.4:
    resolution: {integrity: sha512-wcjaerHw0ydZwfhiKbXJWLDY8A7yV7KhjQOpb83hGgGfId/aQa4TOvwyzn2PuswW2gPCYEL/nEAiSVpdOj1lXw==}
    engines: {node: '>= 0.4'}
    dependencies:
      call-bind: 1.0.7
      get-intrinsic: 1.2.4
    dev: true

  /is-arrayish/0.2.1:
    resolution: {integrity: sha512-zz06S8t0ozoDXMG+ube26zeCTNXcKIPJZJi8hBrF4idCLms4CG9QtK7qBl1boi5ODzFpjswb5JPmHCbMpjaYzg==}
    dev: true

  /is-arrayish/0.3.2:
    resolution: {integrity: sha512-eVRqCvVlZbuw3GrM63ovNSNAeA1K16kaR/LRY/92w0zxQ5/1YzwblUX652i4Xs9RwAGjW9d9y6X88t8OaAJfWQ==}

  /is-async-function/2.0.0:
    resolution: {integrity: sha512-Y1JXKrfykRJGdlDwdKlLpLyMIiWqWvuSd17TvZk68PLAOGOoF4Xyav1z0Xhoi+gCYjZVeC5SI+hYFOfvXmGRCA==}
    engines: {node: '>= 0.4'}
    dependencies:
      has-tostringtag: 1.0.2
    dev: true

  /is-bigint/1.0.4:
    resolution: {integrity: sha512-zB9CruMamjym81i2JZ3UMn54PKGsQzsJeo6xvN3HJJ4CAsQNB6iRutp2To77OfCNuoxspsIhzaPoO1zyCEhFOg==}
    dependencies:
      has-bigints: 1.0.2
    dev: true

  /is-binary-path/2.1.0:
    resolution: {integrity: sha512-ZMERYes6pDydyuGidse7OsHxtbI7WVeUEozgR/g7rd0xUimYNlvZRE/K2MgZTjWy725IfelLeVcEM97mmtRGXw==}
    engines: {node: '>=8'}
    dependencies:
      binary-extensions: 2.2.0
    dev: true

  /is-boolean-object/1.1.2:
    resolution: {integrity: sha512-gDYaKHJmnj4aWxyj6YHyXVpdQawtVLHU5cb+eztPGczf6cjuTdwve5ZIEfgXqH4e57An1D1AKf8CZ3kYrQRqYA==}
    engines: {node: '>= 0.4'}
    dependencies:
      call-bind: 1.0.7
      has-tostringtag: 1.0.2
    dev: true

  /is-buffer/2.0.5:
    resolution: {integrity: sha512-i2R6zNFDwgEHJyQUtJEk0XFi1i0dPFn/oqjK3/vPCcDeJvW5NQ83V8QbicfF1SupOaB0h8ntgBC2YiE7dfyctQ==}
    engines: {node: '>=4'}
    dev: true

  /is-builtin-module/3.2.1:
    resolution: {integrity: sha512-BSLE3HnV2syZ0FK0iMA/yUGplUeMmNz4AW5fnTunbCIqZi4vG3WjJT9FHMy5D69xmAYBHXQhJdALdpwVxV501A==}
    engines: {node: '>=6'}
    dependencies:
      builtin-modules: 3.3.0
    dev: true

  /is-callable/1.2.7:
    resolution: {integrity: sha512-1BC0BVFhS/p0qtw6enp8e+8OD0UrK0oFLztSjNzhcKA3WDuJxxAPXzPuPtKkjEY9UUoEWlX/8fgKeu2S8i9JTA==}
    engines: {node: '>= 0.4'}
    dev: true

  /is-ci/3.0.1:
    resolution: {integrity: sha512-ZYvCgrefwqoQ6yTyYUbQu64HsITZ3NfKX1lzaEYdkTDcfKzzCI/wthRRYKkdjHKFVgNiXKAKm65Zo1pk2as/QQ==}
    hasBin: true
    dependencies:
      ci-info: 3.8.0
    dev: true

  /is-core-module/2.13.1:
    resolution: {integrity: sha512-hHrIjvZsftOsvKSn2TRYl63zvxsgE0K+0mYMoH6gD4omR5IWB2KynivBQczo3+wF1cCkjzvptnI9Q0sPU66ilw==}
    dependencies:
      hasown: 2.0.1

  /is-date-object/1.0.5:
    resolution: {integrity: sha512-9YQaSxsAiSwcvS33MBk3wTCVnWK+HhF8VZR2jRxehM16QcVOdHqPn4VPHmRK4lSr38n9JriurInLcP90xsYNfQ==}
    engines: {node: '>= 0.4'}
    dependencies:
      has-tostringtag: 1.0.2
    dev: true

  /is-docker/2.2.1:
    resolution: {integrity: sha512-F+i2BKsFrH66iaUFc0woD8sLy8getkwTwtOBjvs56Cx4CgJDeKQeqfz8wAYiSb8JOprWhHH5p77PbmYCvvUuXQ==}
    engines: {node: '>=8'}
    hasBin: true
    dev: true

  /is-extendable/0.1.1:
    resolution: {integrity: sha512-5BMULNob1vgFX6EjQw5izWDxrecWK9AM72rugNr0TFldMOi0fj6Jk+zeKIt0xGj4cEfQIJth4w3OKWOJ4f+AFw==}
    engines: {node: '>=0.10.0'}
    dev: true

  /is-extglob/2.1.1:
    resolution: {integrity: sha512-SbKbANkN603Vi4jEZv49LeVJMn4yGwsbzZworEoyEiutsN3nJYdbO36zfhGJ6QEDpOZIFkDtnq5JRxmvl3jsoQ==}
    engines: {node: '>=0.10.0'}
    dev: true

  /is-finalizationregistry/1.0.2:
    resolution: {integrity: sha512-0by5vtUJs8iFQb5TYUHHPudOR+qXYIMKtiUzvLIZITZUjknFmziyBJuLhVRc+Ds0dREFlskDNJKYIdIzu/9pfw==}
    dependencies:
      call-bind: 1.0.7
    dev: true

  /is-fullwidth-code-point/1.0.0:
    resolution: {integrity: sha512-1pqUqRjkhPJ9miNq9SwMfdvi6lBJcd6eFxvfaivQhaH3SgisfiuudvFntdKOmxuee/77l+FPjKrQjWvmPjWrRw==}
    engines: {node: '>=0.10.0'}
    dependencies:
      number-is-nan: 1.0.1
    dev: false
    optional: true

  /is-fullwidth-code-point/3.0.0:
    resolution: {integrity: sha512-zymm5+u+sCsSWyD9qNaejV3DFvhCKclKdizYaJUuHA83RLjb7nSuGnddCHGv0hk+KY7BMAlsWeK4Ueg6EV6XQg==}
    engines: {node: '>=8'}

  /is-generator-function/1.0.10:
    resolution: {integrity: sha512-jsEjy9l3yiXEQ+PsXdmBwEPcOxaXWLspKdplFUVI9vq1iZgIekeC0L167qeu86czQaxed3q/Uzuw0swL0irL8A==}
    engines: {node: '>= 0.4'}
    dependencies:
      has-tostringtag: 1.0.2
    dev: true

  /is-glob/4.0.3:
    resolution: {integrity: sha512-xelSayHH36ZgE7ZWhli7pW34hNbNl8Ojv5KVmkJD4hBdD3th8Tfk9vYasLM+mXWOZhFkgZfxhLSnrwRr4elSSg==}
    engines: {node: '>=0.10.0'}
    dependencies:
      is-extglob: 2.1.1
    dev: true

  /is-installed-globally/0.4.0:
    resolution: {integrity: sha512-iwGqO3J21aaSkC7jWnHP/difazwS7SFeIqxv6wEtLU8Y5KlzFTjyqcSIT0d8s4+dDhKytsk9PJZ2BkS5eZwQRQ==}
    engines: {node: '>=10'}
    dependencies:
      global-dirs: 3.0.1
      is-path-inside: 3.0.3
    dev: true

  /is-interactive/1.0.0:
    resolution: {integrity: sha512-2HvIEKRoqS62guEC+qBjpvRubdX910WCMuJTZ+I9yvqKU2/12eSL549HMwtabb4oupdj2sMP50k+XJfB/8JE6w==}
    engines: {node: '>=8'}
    dev: true

  /is-lambda/1.0.1:
    resolution: {integrity: sha512-z7CMFGNrENq5iFB9Bqo64Xk6Y9sg+epq1myIcdHaGnbMTYOxvzsEtdYqQUylB7LxfkvgrrjP32T6Ywciio9UIQ==}
    dev: true

  /is-map/2.0.2:
    resolution: {integrity: sha512-cOZFQQozTha1f4MxLFzlgKYPTyj26picdZTx82hbc/Xf4K/tZOOXSCkMvU4pKioRXGDLJRn0GM7Upe7kR721yg==}
    dev: true

  /is-nan/1.3.2:
    resolution: {integrity: sha512-E+zBKpQ2t6MEo1VsonYmluk9NxGrbzpeeLC2xIViuO2EjU2xsXsBPwTr3Ykv9l08UYEVEdWeRZNouaZqF6RN0w==}
    engines: {node: '>= 0.4'}
    dependencies:
      call-bind: 1.0.7
      define-properties: 1.2.1
    dev: true

  /is-natural-number/4.0.1:
    resolution: {integrity: sha512-Y4LTamMe0DDQIIAlaer9eKebAlDSV6huy+TWhJVPlzZh2o4tRP5SQWFlLn5N0To4mDD22/qdOq+veo1cSISLgQ==}
    dev: false

  /is-negative-zero/2.0.2:
    resolution: {integrity: sha512-dqJvarLawXsFbNDeJW7zAz8ItJ9cd28YufuuFzh0G8pNHjJMnY08Dv7sYX2uF5UpQOwieAeOExEYAWWfu7ZZUA==}
    engines: {node: '>= 0.4'}
    dev: true

  /is-npm/6.0.0:
    resolution: {integrity: sha512-JEjxbSmtPSt1c8XTkVrlujcXdKV1/tvuQ7GwKcAlyiVLeYFQ2VHat8xfrDJsIkhCdF/tZ7CiIR3sy141c6+gPQ==}
    engines: {node: ^12.20.0 || ^14.13.1 || >=16.0.0}
    dev: true

  /is-number-object/1.0.7:
    resolution: {integrity: sha512-k1U0IRzLMo7ZlYIfzRu23Oh6MiIFasgpb9X76eqfFZAqwH44UI4KTBvBYIZ1dSL9ZzChTB9ShHfLkR4pdW5krQ==}
    engines: {node: '>= 0.4'}
    dependencies:
      has-tostringtag: 1.0.2
    dev: true

  /is-number/7.0.0:
    resolution: {integrity: sha512-41Cifkg6e8TylSpdtTpeLVMqvSBEVzTttHvERD741+pnZ8ANv0004MRL43QKPDlK9cGvNp6NZWZUBlbGXYxxng==}
    engines: {node: '>=0.12.0'}
    dev: true

  /is-obj/2.0.0:
    resolution: {integrity: sha512-drqDG3cbczxxEJRoOXcOjtdp1J/lyp1mNn0xaznRs8+muBhgQcrnbspox5X5fOw0HnMnbfDzvnEMEtqDEJEo8w==}
    engines: {node: '>=8'}
    dev: true

  /is-path-inside/3.0.3:
    resolution: {integrity: sha512-Fd4gABb+ycGAmKou8eMftCupSir5lRxqf4aD/vd0cD2qc4HL07OjCeuHMr8Ro4CoMaeCKDB0/ECBOVWjTwUvPQ==}
    engines: {node: '>=8'}
    dev: true

  /is-plain-obj/2.1.0:
    resolution: {integrity: sha512-YWnfyRwxL/+SsrWYfOpUtz5b3YD+nyfkHvjbcanzk8zgyO4ASD67uVMRt8k5bM4lLMDnXfriRhOpemw+NfT1eA==}
    engines: {node: '>=8'}
    dev: true

  /is-plain-obj/4.1.0:
    resolution: {integrity: sha512-+Pgi+vMuUNkJyExiMBt5IlFoMyKnr5zhJ4Uspz58WOhBF5QoIZkFyNHIbBAtHwzVAgk5RtndVNsDRN61/mmDqg==}
    engines: {node: '>=12'}
    dev: true

  /is-plain-object/5.0.0:
    resolution: {integrity: sha512-VRSzKkbMm5jMDoKLbltAkFQ5Qr7VDiTFGXxYFXXowVj387GeGNOCsOH6Msy00SGZ3Fp84b1Naa1psqgcCIEP5Q==}
    engines: {node: '>=0.10.0'}
    dev: true

  /is-regex/1.1.4:
    resolution: {integrity: sha512-kvRdxDsxZjhzUX07ZnLydzS1TU/TJlTUHHY4YLL87e37oUA49DfkLqgy+VjFocowy29cKvcSiu+kIv728jTTVg==}
    engines: {node: '>= 0.4'}
    dependencies:
      call-bind: 1.0.7
      has-tostringtag: 1.0.2
    dev: true

  /is-retry-allowed/1.2.0:
    resolution: {integrity: sha512-RUbUeKwvm3XG2VYamhJL1xFktgjvPzL0Hq8C+6yrWIswDy3BIXGqCxhxkc30N9jqK311gVU137K8Ei55/zVJRg==}
    engines: {node: '>=0.10.0'}
    dev: true

  /is-set/2.0.2:
    resolution: {integrity: sha512-+2cnTEZeY5z/iXGbLhPrOAaK/Mau5k5eXq9j14CpRTftq0pAJu2MwVRSZhyZWBzx3o6X795Lz6Bpb6R0GKf37g==}
    dev: true

  /is-shared-array-buffer/1.0.2:
    resolution: {integrity: sha512-sqN2UDu1/0y6uvXyStCOzyhAjCSlHceFoMKJW8W9EU9cvic/QdsZ0kEU93HEy3IUEFZIiH/3w+AH/UQbPHNdhA==}
    dependencies:
      call-bind: 1.0.7
    dev: true

  /is-stream/1.1.0:
    resolution: {integrity: sha512-uQPm8kcs47jx38atAcWTVxyltQYoPT68y9aWYdV6yWXSyW8mzSat0TL6CiWdZeCdF3KrAvpVtnHbTv4RN+rqdQ==}
    engines: {node: '>=0.10.0'}
    dev: false

  /is-stream/2.0.1:
    resolution: {integrity: sha512-hFoiJiTl63nn+kstHGBtewWSKnQLpyb155KHheA1l39uvtO9nWIop1p3udqPcUd/xbF1VLMO4n7OI6p7RbngDg==}
    engines: {node: '>=8'}

  /is-string/1.0.7:
    resolution: {integrity: sha512-tE2UXzivje6ofPW7l23cjDOMa09gb7xlAqG6jG5ej6uPV32TlWP3NKPigtaGeHNu9fohccRYvIiZMfOOnOYUtg==}
    engines: {node: '>= 0.4'}
    dependencies:
      has-tostringtag: 1.0.2
    dev: true

  /is-symbol/1.0.4:
    resolution: {integrity: sha512-C/CPBqKWnvdcxqIARxyOh4v1UUEOCHpgDa0WYgpKDFMszcrPcffg5uhwSgPCLD2WWxmq6isisz87tzT01tuGhg==}
    engines: {node: '>= 0.4'}
    dependencies:
      has-symbols: 1.0.3
    dev: true

  /is-typed-array/1.1.13:
    resolution: {integrity: sha512-uZ25/bUAlUY5fR4OKT4rZQEBrzQWYV9ZJYGGsUmEJ6thodVJ1HX64ePQ6Z0qPWP+m+Uq6e9UugrE38jeYsDSMw==}
    engines: {node: '>= 0.4'}
    dependencies:
      which-typed-array: 1.1.14
    dev: true

  /is-typedarray/1.0.0:
    resolution: {integrity: sha512-cyA56iCMHAh5CdzjJIa4aohJyeO1YbwLi3Jc35MmRU6poroFjIGZzUzupGiRPOjgHg9TLu43xbpwXk523fMxKA==}
    dev: true

  /is-unicode-supported/0.1.0:
    resolution: {integrity: sha512-knxG2q4UC3u8stRGyAVJCOdxFmv5DZiRcdlIaAQXAbSfJya+OhopNotLQrstBhququ4ZpuKbDc/8S6mgXgPFPw==}
    engines: {node: '>=10'}
    dev: true

  /is-weakmap/2.0.1:
    resolution: {integrity: sha512-NSBR4kH5oVj1Uwvv970ruUkCV7O1mzgVFO4/rev2cLRda9Tm9HrL70ZPut4rOHgY0FNrUu9BCbXA2sdQ+x0chA==}
    dev: true

  /is-weakref/1.0.2:
    resolution: {integrity: sha512-qctsuLZmIQ0+vSSMfoVvyFe2+GSEvnmZ2ezTup1SBse9+twCCeial6EEi3Nc2KFcf6+qz2FBPnjXsk8xhKSaPQ==}
    dependencies:
      call-bind: 1.0.7
    dev: true

  /is-weakset/2.0.2:
    resolution: {integrity: sha512-t2yVvttHkQktwnNNmBQ98AhENLdPUTDTE21uPqAQ0ARwQfGeQKRVS0NNurH7bTf7RrvcVn1OOge45CnBeHCSmg==}
    dependencies:
      call-bind: 1.0.7
      get-intrinsic: 1.2.4
    dev: true

  /is-wsl/2.2.0:
    resolution: {integrity: sha512-fKzAra0rGJUUBwGBgNkHZuToZcn+TtXHpeCgmkMJMMYx1sQDYaCSyjJBSCa2nH1DGm7s3n1oBnohoVTBaN7Lww==}
    engines: {node: '>=8'}
    dependencies:
      is-docker: 2.2.1
    dev: true

  /is-yarn-global/0.4.1:
    resolution: {integrity: sha512-/kppl+R+LO5VmhYSEWARUFjodS25D68gvj8W7z0I7OWhUla5xWu8KL6CtB2V0R6yqhnRgbcaREMr4EEM6htLPQ==}
    engines: {node: '>=12'}
    dev: true

  /isarray/0.0.1:
    resolution: {integrity: sha512-D2S+3GLxWH+uhrNEcoh/fnmYeP8E8/zHl644d/jdA0g2uyXvy3sb0qxotE+ne0LtccHknQzWwZEzhak7oJ0COQ==}

  /isarray/1.0.0:
    resolution: {integrity: sha512-VLghIWNM6ELQzo7zwmcg0NmTVyWKYjvIeM83yjp0wRDTmUnrM678fQbcKBo6n2CJEF0szoG//ytg+TKla89ALQ==}

  /isarray/2.0.5:
    resolution: {integrity: sha512-xHjhDr3cNBK0BzdUJSPXZntQUx/mwMS5Rw4A7lPJ90XGAO6ISP/ePDNuo0vhqOZU+UD5JoodwCAAoZQd3FeAKw==}
    dev: true

  /isexe/2.0.0:
    resolution: {integrity: sha512-RHxMLp9lnKHGHRng9QFhRCMbYAcVpn69smSGcq3f36xjgVVWThj4qqLbTLlq7Ssj8B+fIQ1EuCEGI2lKsyQeIw==}
    dev: true

  /istanbul-lib-coverage/3.2.0:
    resolution: {integrity: sha512-eOeJ5BHCmHYvQK7xt9GkdHuzuCGS1Y6g9Gvnx3Ym33fz/HpLRYxiS0wHNr+m/MBC8B647Xt608vCDEvhl9c6Mw==}
    engines: {node: '>=8'}
    dev: true

  /istanbul-lib-report/3.0.1:
    resolution: {integrity: sha512-GCfE1mtsHGOELCU8e/Z7YWzpmybrx/+dSTfLrvY8qRmaY6zXTKWn6WQIjaAFw069icm6GVMNkgu0NzI4iPZUNw==}
    engines: {node: '>=10'}
    dependencies:
      istanbul-lib-coverage: 3.2.0
      make-dir: 4.0.0
      supports-color: 7.2.0
    dev: true

  /istanbul-reports/3.1.6:
    resolution: {integrity: sha512-TLgnMkKg3iTDsQ9PbPTdpfAK2DzjF9mqUG7RMgcQl8oFjad8ob4laGxv5XV5U9MAfx8D6tSJiUyuAwzLicaxlg==}
    engines: {node: '>=8'}
    dependencies:
      html-escaper: 2.0.2
      istanbul-lib-report: 3.0.1
    dev: true

  /iterator.prototype/1.1.2:
    resolution: {integrity: sha512-DR33HMMr8EzwuRL8Y9D3u2BMj8+RqSE850jfGu59kS7tbmPLzGkZmVSfyCFSDxuZiEY6Rzt3T2NA/qU+NwVj1w==}
    dependencies:
      define-properties: 1.2.1
      get-intrinsic: 1.2.4
      has-symbols: 1.0.3
      reflect.getprototypeof: 1.0.5
      set-function-name: 2.0.2
    dev: true

  /jackspeak/2.3.6:
    resolution: {integrity: sha512-N3yCS/NegsOBokc8GAdM8UcmfsKiSS8cipheD/nivzr700H+nsMOxJjQnvwOcRYVuFkdH0wGUvW2WbXGmrZGbQ==}
    engines: {node: '>=14'}
    dependencies:
      '@isaacs/cliui': 8.0.2
    optionalDependencies:
      '@pkgjs/parseargs': 0.11.0
    dev: true

  /jake/10.8.7:
    resolution: {integrity: sha512-ZDi3aP+fG/LchyBzUM804VjddnwfSfsdeYkwt8NcbKRvo4rFkjhs456iLFn3k2ZUWvNe4i48WACDbza8fhq2+w==}
    engines: {node: '>=10'}
    hasBin: true
    dependencies:
      async: 3.2.4
      chalk: 4.1.2
      filelist: 1.0.4
      minimatch: 3.1.2
    dev: true

  /jest-worker/27.5.1:
    resolution: {integrity: sha512-7vuh85V5cdDofPyxn58nrPjBktZo0u9x1g8WtjQol+jZDaE+fhN+cIvTj11GndBnMnyfrUOG1sZQxCdjKh+DKg==}
    engines: {node: '>= 10.13.0'}
    dependencies:
      '@types/node': 18.19.3
      merge-stream: 2.0.0
      supports-color: 8.1.1
    dev: true

  /jju/1.4.0:
    resolution: {integrity: sha512-8wb9Yw966OSxApiCt0K3yNJL8pnNeIv+OEq2YMidz4FKP6nonSRoOXc80iXY4JaN2FC11B9qsNmDsm+ZOfMROA==}
    dev: true

  /js-tokens/4.0.0:
    resolution: {integrity: sha512-RdJUflcE3cUzKiMqQgsCu06FPu9UdIJO0beYbPhHN4k6apgJtifcoCtT9bcxOpYBtpD2kCM6Sbzg4CausW/PKQ==}
    dev: true

  /js-yaml/3.14.1:
    resolution: {integrity: sha512-okMH7OXXJ7YrN9Ok3/SXrnu4iX9yOk+25nqX4imS2npuvTYDmo/QEZoqwZkYaIDk3jVvBOTOIEgEhaLOynBS9g==}
    hasBin: true
    dependencies:
      argparse: 1.0.10
      esprima: 4.0.1
    dev: true

  /js-yaml/4.1.0:
    resolution: {integrity: sha512-wpxZs9NoxZaJESJGIZTyDEaYpl0FKSA+FB9aJiyemKhMwkxQg63h4T1KJgUGHpTqPDNRcmmYLugrRjJlBtWvRA==}
    hasBin: true
    dependencies:
      argparse: 2.0.1
    dev: true

  /jsdoc-type-pratt-parser/4.0.0:
    resolution: {integrity: sha512-YtOli5Cmzy3q4dP26GraSOeAhqecewG04hoO8DY56CH4KJ9Fvv5qKWUCCo3HZob7esJQHCv6/+bnTy72xZZaVQ==}
    engines: {node: '>=12.0.0'}
    dev: true

  /jsesc/0.5.0:
    resolution: {integrity: sha512-uZz5UnB7u4T9LvwmFqXii7pZSouaRPorGs5who1Ip7VO0wxanFvBL7GkM6dTHlgX+jhBApRetaWpnDabOeTcnA==}
    hasBin: true
    dev: true

  /jsesc/3.0.2:
    resolution: {integrity: sha512-xKqzzWXDttJuOcawBt4KnKHHIf5oQ/Cxax+0PWFG+DFDgHNAdi+TXECADI+RYiFUMmx8792xsMbbgXj4CwnP4g==}
    engines: {node: '>=6'}
    hasBin: true
    dev: true

  /json-buffer/3.0.0:
    resolution: {integrity: sha512-CuUqjv0FUZIdXkHPI8MezCnFCdaTAacej1TZYulLoAg1h/PhwkdXFN4V/gzY4g+fMBCOV2xF+rp7t2XD2ns/NQ==}
    dev: true

  /json-buffer/3.0.1:
    resolution: {integrity: sha512-4bV5BfR2mqfQTJm+V5tPPdf+ZpuhiIvTuAB5g8kcrXOZpTT/QwwVRWBywX1ozr6lEuPdbHxwaJlm9G6mI2sfSQ==}
    dev: true

  /json-parse-better-errors/1.0.2:
    resolution: {integrity: sha512-mrqyZKfX5EhL7hvqcV6WG1yYjnjeuYDzDhhcAAUrq8Po85NBQBJP+ZDUT75qZQ98IkUoBqdkExkukOU7Ts2wrw==}
    dev: true

  /json-parse-even-better-errors/2.3.1:
    resolution: {integrity: sha512-xyFwyhro/JEof6Ghe2iz2NcXoj2sloNsWr/XsERDK/oiPCfaNhl5ONfp+jQdAZRQQ0IJWNzH9zIZF7li91kh2w==}
    dev: true

  /json-parse-even-better-errors/3.0.1:
    resolution: {integrity: sha512-aatBvbL26wVUCLmbWdCpeu9iF5wOyWpagiKkInA+kfws3sWdBrTnsvN2CKcyCYyUrc7rebNBlK6+kteg7ksecg==}
    engines: {node: ^14.17.0 || ^16.13.0 || >=18.0.0}
    dev: true

  /json-parse-helpfulerror/1.0.3:
    resolution: {integrity: sha512-XgP0FGR77+QhUxjXkwOMkC94k3WtqEBfcnjWqhRd82qTat4SWKRE+9kUnynz/shm3I4ea2+qISvTIeGTNU7kJg==}
    dependencies:
      jju: 1.4.0
    dev: true

  /json-schema-traverse/0.4.1:
    resolution: {integrity: sha512-xbbCH5dCYU5T8LcEhhuh7HJ88HXuW3qsI3Y0zOZFKfZEHcpWiHU/Jxzk629Brsab/mMiHQti9wMP+845RPe3Vg==}
    dev: true

  /json-schema-traverse/1.0.0:
    resolution: {integrity: sha512-NM8/P9n3XjXhIZn1lLhkFaACTOURQXjWhV4BA/RnOv8xvgqtqpAX9IO4mRQxSx1Rlo4tqzeqb0sOlruaOy3dug==}
    dev: true

  /json-stable-stringify-without-jsonify/1.0.1:
    resolution: {integrity: sha512-Bdboy+l7tA3OGW6FjyFHWkP5LuByj1Tk33Ljyq0axyzdk9//JSi2u3fP1QSmd1KNwq6VOKYGlAu87CisVir6Pw==}
    dev: true

  /json-stringify-safe/5.0.1:
    resolution: {integrity: sha512-ZClg6AaYvamvYEE82d3Iyd3vSSIjQ+odgjaTzRuO3s7toCdFKczob2i0zCh7JE8kWn17yvAWhUVxvqGwUalsRA==}

  /json5/2.2.3:
    resolution: {integrity: sha512-XmOWe7eyHYH14cLdVPoyg+GOH3rYX++KpzrylJwSW98t3Nk+U8XOl8FWKOgwtzdb8lXGf6zYwDUzeHMWfxasyg==}
    engines: {node: '>=6'}
    hasBin: true
    dev: true

  /jsonfile/4.0.0:
    resolution: {integrity: sha512-m6F1R3z8jjlf2imQHS2Qez5sjKWQzbuuhuJ/FKYFRZvPE3PuHcSMVZzfsLhGVOkfd20obL5SWEBew5ShlquNxg==}
    optionalDependencies:
      graceful-fs: 4.2.11
    dev: true

  /jsonfile/6.1.0:
    resolution: {integrity: sha512-5dgndWOriYSm5cnYaJNhalLNDKOqFwyDB/rr1E9ZsGciGvKPs8R2xYGCacuf3z6K1YKDz182fd+fY3cn3pMqXQ==}
    dependencies:
      universalify: 2.0.1
    optionalDependencies:
      graceful-fs: 4.2.11
    dev: true

  /jsonlines/0.1.1:
    resolution: {integrity: sha512-ekDrAGso79Cvf+dtm+mL8OBI2bmAOt3gssYs833De/C9NmIpWDWyUO4zPgB5x2/OhY366dkhgfPMYfwZF7yOZA==}
    dev: true

  /jsonparse/1.3.1:
    resolution: {integrity: sha512-POQXvpdL69+CluYsillJ7SUhKvytYjW9vG/GKpnf+xP8UWgYEM/RaMzHHofbALDiKbbP1W8UEYmgGl39WkPZsg==}
    engines: {'0': node >= 0.2.0}
    dev: true

  /jsonpointer/5.0.1:
    resolution: {integrity: sha512-p/nXbhSEcu3pZRdkW1OfJhpsVtW1gd4Wa1fnQc9YLiTfAjn0312eMKimbdIQzuZl9aa9xUGaRlP9T/CJE/ditQ==}
    engines: {node: '>=0.10.0'}
    dev: true

  /jsonwebtoken/9.0.0:
    resolution: {integrity: sha512-tuGfYXxkQGDPnLJ7SibiQgVgeDgfbPq2k2ICcbgqW8WxWLBAxKQM/ZCu/IT8SOSwmaYl4dpTFCW5xZv7YbbWUw==}
    engines: {node: '>=12', npm: '>=6'}
    dependencies:
      jws: 3.2.2
      lodash: 4.17.21
      ms: 2.1.3
      semver: 7.5.0
    dev: false

  /jsonwebtoken/9.0.2:
    resolution: {integrity: sha512-PRp66vJ865SSqOlgqS8hujT5U4AOgMfhrwYIuIhfKaoSCZcirrmASQr8CX7cUg+RMih+hgznrjp99o+W4pJLHQ==}
    engines: {node: '>=12', npm: '>=6'}
    dependencies:
      jws: 3.2.2
      lodash.includes: 4.3.0
      lodash.isboolean: 3.0.3
      lodash.isinteger: 4.0.4
      lodash.isnumber: 3.0.3
      lodash.isplainobject: 4.0.6
      lodash.isstring: 4.0.1
      lodash.once: 4.1.1
      ms: 2.1.3
      semver: 7.5.4

  /jsrsasign/11.1.0:
    resolution: {integrity: sha512-Ov74K9GihaK9/9WncTe1mPmvrO7Py665TUfUKvraXBpu+xcTWitrtuOwcjf4KMU9maPaYn0OuaWy0HOzy/GBXg==}

  /jssm/5.89.2:
    resolution: {integrity: sha512-I70+UdH7KZs542loBlsh1xKDsT5Lx5RZWf6hKmujzgvSJj9DRymEe46HUCTd6+hzouIebuNwQo5I2ftMzfrhnQ==}
    engines: {node: '>=10.0.0'}
    dependencies:
      better_git_changelog: 1.6.2
      circular_buffer_js: 1.10.0
      reduce-to-639-1: 1.1.0
    dev: true

  /jsx-ast-utils/3.3.3:
    resolution: {integrity: sha512-fYQHZTZ8jSfmWZ0iyzfwiU4WDX4HpHbMCZ3gPlWYiCl3BoeOTsqKBqnTVfH2rYT7eP5c3sVbeSPHnnJOaTrWiw==}
    engines: {node: '>=4.0'}
    dependencies:
      array-includes: 3.1.6
      object.assign: 4.1.5
    dev: true

  /jszip/3.10.1:
    resolution: {integrity: sha512-xXDvecyTpGLrqFrvkrUSoxxfJI5AH7U8zxxtVclpsUtMCq4JQ290LY8AW5c7Ggnr/Y/oK+bQMbqK2qmtk3pN4g==}
    dependencies:
      lie: 3.3.0
      pako: 1.0.11
      readable-stream: 2.3.8
      setimmediate: 1.0.5
    dev: true

  /just-extend/4.2.1:
    resolution: {integrity: sha512-g3UB796vUFIY90VIv/WX3L2c8CS2MdWUww3CNrYmqza1Fg0DURc2K/O4YrnklBdQarSJ/y8JnJYDGc+1iumQjg==}
    dev: true

  /jwa/1.4.1:
    resolution: {integrity: sha512-qiLX/xhEEFKUAJ6FiBMbes3w9ATzyk5W7Hvzpa/SLYdxNtng+gcurvrI7TbACjIXlsJyr05/S1oUhZrc63evQA==}
    dependencies:
      buffer-equal-constant-time: 1.0.1
      ecdsa-sig-formatter: 1.0.11
      safe-buffer: 5.2.1

  /jws/3.2.2:
    resolution: {integrity: sha512-YHlZCB6lMTllWDtSPHz/ZXTsi8S00usEV6v1tjq8tOUZzw7DpSDWVXjXDre6ed1w/pd495ODpHZYSdkRTsa0HA==}
    dependencies:
      jwa: 1.4.1
      safe-buffer: 5.2.1

  /jwt-decode/4.0.0:
    resolution: {integrity: sha512-+KJGIyHgkGuIq3IEBNftfhW/LfWhXUIY6OmyVWjliu5KH1y0fw7VQ8YndE2O4qZdMSd9SqbnC8GOcZEy0Om7sA==}
    engines: {node: '>=18'}

  /kafka-node/5.0.0:
    resolution: {integrity: sha512-dD2ga5gLcQhsq1yNoQdy1MU4x4z7YnXM5bcG9SdQuiNr5KKuAmXixH1Mggwdah5o7EfholFbcNDPSVA6BIfaug==}
    engines: {node: '>=8.5.1'}
    dependencies:
      optional: 0.1.4
      async: 2.6.4
      binary: 0.3.0
      bl: 2.2.1
      buffer-crc32: 0.2.13
      buffermaker: 1.2.1
      debug: 2.6.9
      denque: 1.5.1
      lodash: 4.17.21
      minimatch: 3.1.2
      nested-error-stacks: 2.1.1
      retry: 0.10.1
      uuid: 3.4.0
    optionalDependencies:
      snappy: 6.3.5
    transitivePeerDependencies:
      - supports-color
    dev: false

  /keyv/3.1.0:
    resolution: {integrity: sha512-9ykJ/46SN/9KPM/sichzQ7OvXyGDYKGTaDlKMGCAlg2UK8KRy4jb0d8sFc+0Tt0YYnThq8X2RZgCg74RPxgcVA==}
    dependencies:
      json-buffer: 3.0.0
    dev: true

  /keyv/4.5.2:
    resolution: {integrity: sha512-5MHbFaKn8cNSmVW7BYnijeAVlE4cYA/SVkifVgrh7yotnfhKmjuXpDKjrABLnT0SfHWV21P8ow07OGfRrNDg8g==}
    dependencies:
      json-buffer: 3.0.1
    dev: true

  /kind-of/6.0.3:
    resolution: {integrity: sha512-dcS1ul+9tmeD95T+x28/ehLgd9mENa3LsvDTtzm3vyBEO7RPptvAD+t44WVXaUjTBRcrpFeFlC8WCruUR456hw==}
    engines: {node: '>=0.10.0'}
    dev: true

  /kleur/3.0.3:
    resolution: {integrity: sha512-eTIzlVOSUR+JxdDFepEYcBMtZ9Qqdef+rnzWdRZuMbOywu5tO2w2N7rqjoANZ5k9vywhL6Br1VRjUIgTQx4E8w==}
    engines: {node: '>=6'}
    dev: true

  /kleur/4.1.5:
    resolution: {integrity: sha512-o+NO+8WrRiQEE4/7nwRJhN1HWpVmJm511pBHUxPLtp0BUISzlBplORYSmTclCnJvQq2tKu/sgl3xVpkc7ZWuQQ==}
    engines: {node: '>=6'}
    dev: true

  /kuler/2.0.0:
    resolution: {integrity: sha512-Xq9nH7KlWZmXAtodXDDRE7vs6DU1gTU8zYDHDiWLSip45Egwq3plLHzPn27NgvzL2r1LMPC1vdqh98sQxtqj4A==}
    dev: false

  /latest-version/5.1.0:
    resolution: {integrity: sha512-weT+r0kTkRQdCdYCNtkMwWXQTMEswKrFBkm4ckQOMVhhqhIMI1UT2hMj+1iigIhgSZm5gTmrRXBNoGUgaTY1xA==}
    engines: {node: '>=8'}
    dependencies:
      package-json: 6.5.0
    dev: true

  /latest-version/7.0.0:
    resolution: {integrity: sha512-KvNT4XqAMzdcL6ka6Tl3i2lYeFDgXNCuIX+xNx6ZMVR1dFq+idXd9FLKNMOIx0t9mJ9/HudyX4oZWXZQ0UJHeg==}
    engines: {node: '>=14.16'}
    dependencies:
      package-json: 8.1.0
    dev: true

  /levn/0.4.1:
    resolution: {integrity: sha512-+bT2uH4E5LGE7h/n3evcS/sQlJXCpIp6ym8OWJ5eV6+67Dsql/LaaT7qJBAt2rzfoa/5QBGBhxDix1dMt2kQKQ==}
    engines: {node: '>= 0.8.0'}
    dependencies:
      prelude-ls: 1.2.1
      type-check: 0.4.0
    dev: true

  /li/1.3.0:
    resolution: {integrity: sha512-z34TU6GlMram52Tss5mt1m//ifRIpKH5Dqm7yUVOdHI+BQCs9qGPHFaCUTIzsWX7edN30aa2WrPwR7IO10FHaw==}
    dev: true

  /lie/3.3.0:
    resolution: {integrity: sha512-UaiMJzeWRlEujzAuw5LokY1L5ecNQYZKfmyZ9L7wDHb/p5etKaxXhohBcrw0EYby+G/NA52vRSN4N39dxHAIwQ==}
    dependencies:
      immediate: 3.0.6
    dev: true

  /lines-and-columns/1.2.4:
    resolution: {integrity: sha512-7ylylesZQ/PV29jhEDl3Ufjo6ZX7gCqJr5F7PKrqc93v7fzSymt1BpwEU8nAUXs8qzzvqhbjhK5QZg6Mt/HkBg==}
    dev: true

  /loader-runner/4.3.0:
    resolution: {integrity: sha512-3R/1M+yS3j5ou80Me59j7F9IMs4PXs3VqRrm0TU3AbKPxlmpoY1TNscJV/oGJXo8qCatFGTfDbY6W6ipGOYXfg==}
    engines: {node: '>=6.11.5'}
    dev: true

  /locate-path/5.0.0:
    resolution: {integrity: sha512-t7hw9pI+WvuwNJXwk5zVHpyhIqzg2qTlklJOf0mVxGSbe3Fp2VieZcduNYjaLDoy6p9uGpQEGWG87WpMKlNq8g==}
    engines: {node: '>=8'}
    dependencies:
      p-locate: 4.1.0
    dev: true

  /locate-path/6.0.0:
    resolution: {integrity: sha512-iPZK6eYjbxRu3uB4/WZ3EsEIMJFMqAoopl3R+zuq0UjcAm/MO6KCweDgPfP3elTztoKP3KtnVHxTn2NHBSDVUw==}
    engines: {node: '>=10'}
    dependencies:
      p-locate: 5.0.0
    dev: true

  /locate-path/7.2.0:
    resolution: {integrity: sha512-gvVijfZvn7R+2qyPX8mAuKcFGDf6Nc61GdvGafQsHL0sBIxfKzA+usWn4GFC/bk+QdwPUD4kWFJLhElipq+0VA==}
    engines: {node: ^12.20.0 || ^14.13.1 || >=16.0.0}
    dependencies:
      p-locate: 6.0.0
    dev: true

  /lodash._reinterpolate/3.0.0:
    resolution: {integrity: sha512-xYHt68QRoYGjeeM/XOE1uJtvXQAgvszfBhjV4yvsQH0u2i9I6cI6c6/eG4Hh3UAOVn0y/xAXwmTzEay49Q//HA==}
    dev: true

  /lodash.defaults/4.2.0:
    resolution: {integrity: sha512-qjxPLHd3r5DnsdGacqOMU6pb/avJzdh9tFX2ymgoZE27BmjXrNy/y4LoaiTeAb+O3gL8AfpJGtqfX/ae2leYYQ==}

  /lodash.find/4.6.0:
    resolution: {integrity: sha512-yaRZoAV3Xq28F1iafWN1+a0rflOej93l1DQUejs3SZ41h2O9UJBoS9aueGjPDgAl4B6tPC0NuuchLKaDQQ3Isg==}
    dev: true

  /lodash.get/4.4.2:
    resolution: {integrity: sha512-z+Uw/vLuy6gQe8cfaFWD7p0wVv8fJl3mbzXh33RS+0oW2wvUqiRXiQ69gLWSLpgB5/6sU+r6BlQR0MBILadqTQ==}
    dev: true

  /lodash.includes/4.3.0:
    resolution: {integrity: sha512-W3Bx6mdkRTGtlJISOvVD/lbqjTlPPUDTMnlXZFnVwi9NKJ6tiAk6LVdlhZMm17VZisqhKcgzpO5Wz91PCt5b0w==}

  /lodash.isarguments/3.1.0:
    resolution: {integrity: sha512-chi4NHZlZqZD18a0imDHnZPrDeBbTtVN7GXMwuGdRH9qotxAjYs3aVLKc7zNOG9eddR5Ksd8rvFEBc9SsggPpg==}

  /lodash.isboolean/3.0.3:
    resolution: {integrity: sha512-Bz5mupy2SVbPHURB98VAcw+aHh4vRV5IPNhILUCsOzRmsTmSQ17jIuqopAentWoehktxGd9e/hbIXq980/1QJg==}

  /lodash.isequal/4.5.0:
    resolution: {integrity: sha512-pDo3lu8Jhfjqls6GkMgpahsF9kCyayhgykjyLMNFTKWrpVdAQtYyB4muAMWozBB4ig/dtWAmsMxLEI8wuz+DYQ==}
    dev: true

  /lodash.isinteger/4.0.4:
    resolution: {integrity: sha512-DBwtEWN2caHQ9/imiNeEA5ys1JoRtRfY3d7V9wkqtbycnAmTvRRmbHKDV4a0EYc678/dia0jrte4tjYwVBaZUA==}

  /lodash.isnumber/3.0.3:
    resolution: {integrity: sha512-QYqzpfwO3/CWf3XP+Z+tkQsfaLL/EnUlXWVkIk5FUPc4sBdTehEqZONuyRt2P67PXAk+NXmTBcc97zw9t1FQrw==}

  /lodash.isobject/3.0.2:
    resolution: {integrity: sha512-3/Qptq2vr7WeJbB4KHUSKlq8Pl7ASXi3UG6CMbBm8WRtXi8+GHm7mKaU3urfpSEzWe2wCIChs6/sdocUsTKJiA==}
    dev: true

  /lodash.isplainobject/4.0.6:
    resolution: {integrity: sha512-oSXzaWypCMHkPC3NvBEaPHf0KsA5mvPrOPgQWDsbg8n7orZ290M0BmC/jgRZ4vcJ6DTAhjrsSYgdsW/F+MFOBA==}

  /lodash.isstring/4.0.1:
    resolution: {integrity: sha512-0wJxfxH1wgO3GrbuP+dTTk7op+6L41QCXbGINEmD+ny/G/eCqGzxyCsh7159S+mgDDcoarnBw6PC1PS5+wUGgw==}

  /lodash.keys/4.2.0:
    resolution: {integrity: sha512-J79MkJcp7Df5mizHiVNpjoHXLi4HLjh9VLS/M7lQSGoQ+0oQ+lWEigREkqKyizPB1IawvQLLKY8mzEcm1tkyxQ==}
    dev: true

  /lodash.mapvalues/4.6.0:
    resolution: {integrity: sha512-JPFqXFeZQ7BfS00H58kClY7SPVeHertPE0lNuCyZ26/XlN8TvakYD7b9bGyNmXbT/D3BbtPAAmq90gPWqLkxlQ==}
    dev: true

  /lodash.memoize/4.1.2:
    resolution: {integrity: sha512-t7j+NzmgnQzTAYXcsHYLgimltOV1MXHtlOWf6GjL9Kj8GK5FInw5JotxvbOs+IvV1/Dzo04/fCGfLVs7aXb4Ag==}
    dev: true

  /lodash.merge/4.6.2:
    resolution: {integrity: sha512-0KpjqXRVvrYyCsX1swR/XTK0va6VQkQM6MNo7PqW77ByjAhoARA8EfrP1N4+KlKj8YS0ZUCtRT/YUuhyYDujIQ==}
    dev: true

  /lodash.once/4.1.1:
    resolution: {integrity: sha512-Sb487aTOCr9drQVL8pIxOzVhafOjZN9UU54hiN8PU3uAiSV7lx1yYNpbNmex2PK6dSJoNTSJUUswT651yww3Mg==}

  /lodash.pickby/4.6.0:
    resolution: {integrity: sha512-AZV+GsS/6ckvPOVQPXSiFFacKvKB4kOQu6ynt9wz0F3LO4R9Ij4K1ddYsIytDpSgLz88JHd9P+oaLeej5/Sl7Q==}
    dev: true

  /lodash.sortby/4.7.0:
    resolution: {integrity: sha512-HDWXG8isMntAyRF5vZ7xKuEvOhT4AhlRt/3czTSjvGUxjYCBVRQY48ViDHyfYz9VIoBkW4TMGQNapx+l3RUwdA==}
    dev: true

  /lodash.template/4.5.0:
    resolution: {integrity: sha512-84vYFxIkmidUiFxidA/KjjH9pAycqW+h980j7Fuz5qxRtO9pgB7MDFTdys1N7A5mcucRiDyEq4fusljItR1T/A==}
    dependencies:
      lodash._reinterpolate: 3.0.0
      lodash.templatesettings: 4.2.0
    dev: true

  /lodash.templatesettings/4.2.0:
    resolution: {integrity: sha512-stgLz+i3Aa9mZgnjr/O+v9ruKZsPsndy7qPZOchbqk2cnTU1ZaldKK+v7m54WoKIyxiuMZTKT2H81F8BeAc3ZQ==}
    dependencies:
      lodash._reinterpolate: 3.0.0
    dev: true

  /lodash.truncate/4.4.2:
    resolution: {integrity: sha512-jttmRe7bRse52OsWIMDLaXxWqRAmtIUccAQ3garviCqJjafXOfNMO0yMfNpdD6zbGaTU0P5Nz7e7gAT6cKmJRw==}
    dev: true

  /lodash.uniqby/4.7.0:
    resolution: {integrity: sha512-e/zcLx6CSbmaEgFHCA7BnoQKyCtKMxnuWrJygbwPs/AIn+IMKl66L8/s+wBUn5LRw2pZx3bUHibiV1b6aTWIww==}
    dev: true

  /lodash/4.17.21:
    resolution: {integrity: sha512-v2kDEe57lecTulaDIuNTPy3Ry4gLGJ6Z1O3vE1krgXZNrsQ+LFTGHVxVjcXPs17LhbZVGedAJv8XZ1tvj5FvSg==}

  /log-symbols/4.1.0:
    resolution: {integrity: sha512-8XPvpAA8uyhfteu8pIvQxpJZ7SYYdpUivZpGy6sFsBuKRY/7rQGavedeB8aK+Zkyq6upMFVL/9AW6vOYzfRyLg==}
    engines: {node: '>=10'}
    dependencies:
      chalk: 4.1.2
      is-unicode-supported: 0.1.0
    dev: true

  /logform/2.5.1:
    resolution: {integrity: sha512-9FyqAm9o9NKKfiAKfZoYo9bGXXuwMkxQiQttkT4YjjVtQVIQtK6LmVtlxmCaFswo6N4AfEkHqZTV0taDtPotNg==}
    dependencies:
      '@colors/colors': 1.5.0
      '@types/triple-beam': 1.3.2
      fecha: 4.2.3
      ms: 2.1.3
      safe-stable-stringify: 2.4.3
      triple-beam: 1.3.0
    dev: false

  /long/1.1.2:
    resolution: {integrity: sha512-pjR3OP1X2VVQhCQlrq3s8UxugQsuoucwMOn9Yj/kN/61HMc+lDFJS5bvpNEHneZ9NVaSm8gNWxZvtGS7lqHb3Q==}
    engines: {node: '>=0.6'}
    dev: false

  /loose-envify/1.4.0:
    resolution: {integrity: sha512-lyuxPGr/Wfhrlem2CL/UcnUc1zcqKAImBDzukY7Y5F/yQiNdko6+fRLevlw1HgMySw7f611UIY408EtxRSoK3Q==}
    hasBin: true
    dependencies:
      js-tokens: 4.0.0
    dev: true

  /lower-case/2.0.2:
    resolution: {integrity: sha512-7fm3l3NAF9WfN6W3JOmf5drwpVqX78JtoGJ3A6W0a6ZnldM41w2fV5D490psKFTpMds8TJse/eHLFFsNHHjHgg==}
    dependencies:
      tslib: 2.6.2
    dev: true

  /lowercase-keys/1.0.1:
    resolution: {integrity: sha512-G2Lj61tXDnVFFOi8VZds+SoQjtQC3dgokKdDG2mTm1tx4m50NUHBOZSBwQQHyy0V12A0JTG4icfZQH+xPyh8VA==}
    engines: {node: '>=0.10.0'}
    dev: true

  /lowercase-keys/2.0.0:
    resolution: {integrity: sha512-tqNXrS78oMOE73NMxK4EMLQsQowWf8jKooH9g7xPavRT706R6bkQJ6DY2Te7QukaZsulxa30wQ7bk0pm4XiHmA==}
    engines: {node: '>=8'}
    dev: true

  /lowercase-keys/3.0.0:
    resolution: {integrity: sha512-ozCC6gdQ+glXOQsveKD0YsDy8DSQFjDTz4zyzEHNV5+JP5D62LmfDZ6o1cycFx9ouG940M5dE8C8CTewdj2YWQ==}
    engines: {node: ^12.20.0 || ^14.13.1 || >=16.0.0}
    dev: true

  /lru-cache/10.1.0:
    resolution: {integrity: sha512-/1clY/ui8CzjKFyjdvwPWJUYKiFVXG2I2cY0ssG7h4+hwk+XOIX7ZSG9Q7TW8TW3Kp3BUSqgFWBLgL4PJ+Blag==}
    engines: {node: 14 || >=16.14}
    dev: true

  /lru-cache/6.0.0:
    resolution: {integrity: sha512-Jo6dJ04CmSjuznwJSS3pUeWmd/H0ffTlkXXgwZi+eq1UCmqQwCh+eLsYOYCwY991i2Fah4h1BEMCx4qThGbsiA==}
    engines: {node: '>=10'}
    dependencies:
      yallist: 4.0.0

  /lru-cache/7.18.3:
    resolution: {integrity: sha512-jumlc0BIUrS3qJGgIkWZsyfAM7NCWiBcCDhnd+3NNM5KbBmLTgHVfWBcg6W+rLUsIpzpERPsvwUP7CckAQSOoA==}
    engines: {node: '>=12'}
    dev: true

  /make-dir/1.3.0:
    resolution: {integrity: sha512-2w31R7SJtieJJnQtGc7RVL2StM2vGYVfqUOvUDxH6bC6aJTxPxTF0GnIgCyu7tjockiUWAYQRbxa7vKn34s5sQ==}
    engines: {node: '>=4'}
    dependencies:
      pify: 3.0.0
    dev: false

  /make-dir/4.0.0:
    resolution: {integrity: sha512-hXdUTZYIVOt1Ex//jAQi+wTZZpUpwBj/0QsOzqegb3rGMMeJiSEu5xLHnYfBrRV4RH2+OCSOO95Is/7x1WJ4bw==}
    engines: {node: '>=10'}
    dependencies:
      semver: 7.6.0
    dev: true

  /make-fetch-happen/10.2.1:
    resolution: {integrity: sha512-NgOPbRiaQM10DYXvN3/hhGVI2M5MtITFryzBGxHM5p4wnFxsVCbxkrBrDsk+EZ5OB4jEOT7AjDxtdF+KVEFT7w==}
    engines: {node: ^12.13.0 || ^14.15.0 || >=16.0.0}
    dependencies:
      agentkeepalive: 4.3.0
      cacache: 16.1.3
      http-cache-semantics: 4.1.1
      http-proxy-agent: 5.0.0
      https-proxy-agent: 5.0.1
      is-lambda: 1.0.1
      lru-cache: 7.18.3
      minipass: 3.3.6
      minipass-collect: 1.0.2
      minipass-fetch: 2.1.2
      minipass-flush: 1.0.5
      minipass-pipeline: 1.2.4
      negotiator: 0.6.3
      promise-retry: 2.0.1
      socks-proxy-agent: 7.0.0
      ssri: 9.0.1
    transitivePeerDependencies:
      - bluebird
      - supports-color
    dev: true

  /make-fetch-happen/11.1.1:
    resolution: {integrity: sha512-rLWS7GCSTcEujjVBs2YqG7Y4643u8ucvCJeSRqiLYhesrDuzeuFIk37xREzAsfQaqzl8b9rNCE4m6J8tvX4Q8w==}
    engines: {node: ^14.17.0 || ^16.13.0 || >=18.0.0}
    dependencies:
      agentkeepalive: 4.3.0
      cacache: 17.1.0
      http-cache-semantics: 4.1.1
      http-proxy-agent: 5.0.0
      https-proxy-agent: 5.0.1
      is-lambda: 1.0.1
      lru-cache: 7.18.3
      minipass: 5.0.0
      minipass-fetch: 3.0.3
      minipass-flush: 1.0.5
      minipass-pipeline: 1.2.4
      negotiator: 0.6.3
      promise-retry: 2.0.1
      socks-proxy-agent: 7.0.0
      ssri: 10.0.4
    transitivePeerDependencies:
      - supports-color
    dev: true

  /media-typer/0.3.0:
    resolution: {integrity: sha512-dq+qelQ9akHpcOl/gUVRTxVIOkAJ1wR3QAvb4RsVjS8oVoFjDGTc679wJYmUmknUF5HwMLOgb5O+a3KxfWapPQ==}
    engines: {node: '>= 0.6'}
    dev: false

  /memfs-or-file-map-to-github-branch/1.2.1:
    resolution: {integrity: sha512-I/hQzJ2a/pCGR8fkSQ9l5Yx+FQ4e7X6blNHyWBm2ojeFLT3GVzGkTj7xnyWpdclrr7Nq4dmx3xrvu70m3ypzAQ==}
    dependencies:
      '@octokit/rest': 18.12.0
    transitivePeerDependencies:
      - encoding
    dev: true

  /memory-pager/1.5.0:
    resolution: {integrity: sha512-ZS4Bp4r/Zoeq6+NLJpP+0Zzm0pR8whtGPf1XExKLJBAczGMnSi3It14OiNCStjQjM6NU1okjQGSxgEZN8eBYKg==}
    dev: false
    optional: true

  /merge-descriptors/1.0.1:
    resolution: {integrity: sha512-cCi6g3/Zr1iqQi6ySbseM1Xvooa98N0w31jzUYrXPX2xqObmFGHJ0tQ5u74H3mVh7wLouTseZyYIq39g8cNp1w==}
    dev: false

  /merge-stream/2.0.0:
    resolution: {integrity: sha512-abv/qOcuPfk3URPfDzmZU1LKmuw8kT+0nIHvKrKgFrwifol/doWcdA4ZqsWQ8ENrFKkd67Mfpo/LovbIUsbt3w==}
    dev: true

  /merge2/1.4.1:
    resolution: {integrity: sha512-8q7VEgMJW4J8tcfVPy8g09NcQwZdbwFEqhe/WZkoIzjn/3TGDwtOCYtXGxA3O8tPzpczCCDgv+P2P5y00ZJOOg==}
    engines: {node: '>= 8'}
    dev: true

  /methods/1.1.2:
    resolution: {integrity: sha512-iclAHeNqNm68zFtnZ0e+1L2yUIdvzNoauKU4WBA3VvH/vPFieF7qfRlwUZU+DA9P9bPXIS90ulxoUoCH23sV2w==}
    engines: {node: '>= 0.6'}

  /micromatch/4.0.5:
    resolution: {integrity: sha512-DMy+ERcEW2q8Z2Po+WNXuw3c5YaUSFjAO5GsJqfEl7UjvtIuFKO6ZrKvcItdy98dwFI2N1tg3zNIdKaQT+aNdA==}
    engines: {node: '>=8.6'}
    dependencies:
      braces: 3.0.2
      picomatch: 2.3.1
    dev: true

  /mime-db/1.52.0:
    resolution: {integrity: sha512-sPU4uV7dYlvtWJxwwxHD0PuihVNiE7TyAbQ5SWxDCB9mUYvOgroQOwYQQOKPJ8CIbE+1ETVlOoK1UC2nU3gYvg==}
    engines: {node: '>= 0.6'}

  /mime-types/2.1.35:
    resolution: {integrity: sha512-ZDY+bPm5zTTF+YpCrAU9nK0UgICYPT0QtT1NZWFv4s++TNkcgVaT0g6+4R2uI4MjQjzysHB1zxuWL50hzaeXiw==}
    engines: {node: '>= 0.6'}
    dependencies:
      mime-db: 1.52.0

  /mime/1.6.0:
    resolution: {integrity: sha512-x0Vn8spI+wuJ1O6S7gnbaQg8Pxh4NNHb7KSINmEWKiPE4RKOplvijn+NkmYmmRgP68mc70j2EbeTFRsrswaQeg==}
    engines: {node: '>=4'}
    hasBin: true

  /mime/3.0.0:
    resolution: {integrity: sha512-jSCU7/VB1loIWBZe14aEYHU/+1UMEHoaO7qxCOVJOw9GgH72VAWppxNcjU+x9a2k3GSIBXNKxXQFqRvvZ7vr3A==}
    engines: {node: '>=10.0.0'}
    hasBin: true
    dev: true

  /mimic-fn/2.1.0:
    resolution: {integrity: sha512-OqbOk5oEQeAZ8WXWydlu9HJjz9WVdEIvamMCcXmuqUYjTknH/sqsWvhQ3vgwKFRR1HpjvNBKQ37nbJgYzGqGcg==}
    engines: {node: '>=6'}
    dev: true

  /mimic-response/1.0.1:
    resolution: {integrity: sha512-j5EctnkH7amfV/q5Hgmoal1g2QHFJRraOtmx0JpIqkxhBhI/lJSl1nMpQ45hVarwNETOoWEimndZ4QK0RHxuxQ==}
    engines: {node: '>=4'}

  /mimic-response/3.1.0:
    resolution: {integrity: sha512-z0yWI+4FDrrweS8Zmt4Ej5HdJmky15+L2e6Wgn3+iK5fWzb6T3fhNFq2+MeTRb064c6Wr4N/wv0DzQTjNzHNGQ==}
    engines: {node: '>=10'}
    dev: true

  /mimic-response/4.0.0:
    resolution: {integrity: sha512-e5ISH9xMYU0DzrT+jl8q2ze9D6eWBto+I8CNpe+VI+K2J/F/k3PdkdTdz4wvGVH4NTpo+NRYTVIuMQEMMcsLqg==}
    engines: {node: ^12.20.0 || ^14.13.1 || >=16.0.0}
    dev: true

  /min-indent/1.0.1:
    resolution: {integrity: sha512-I9jwMn07Sy/IwOj3zVkVik2JTvgpaykDZEigL6Rx6N9LbMywwUSMtxET+7lVoDLLd3O3IXwJwvuuns8UB/HeAg==}
    engines: {node: '>=4'}
    dev: true

  /minimatch/3.0.8:
    resolution: {integrity: sha512-6FsRAQsxQ61mw+qP1ZzbL9Bc78x2p5OqNgNpnoAFLTrX8n5Kxph0CsnhmKKNXTWjXqU5L0pGPR7hYk+XWZr60Q==}
    dependencies:
      brace-expansion: 1.1.11
    dev: true

  /minimatch/3.1.2:
    resolution: {integrity: sha512-J7p63hRiAjw1NDEww1W7i37+ByIrOWO5XQQAzZ3VOcL0PNybwpfmV/N05zFAzwQ9USyEcX6t3UO+K5aqBQOIHw==}
    dependencies:
      brace-expansion: 1.1.11

  /minimatch/5.0.1:
    resolution: {integrity: sha512-nLDxIFRyhDblz3qMuq+SoRZED4+miJ/G+tdDrjkkkRnjAsBexeGpgjLEQ0blJy7rHhR2b93rhQY4SvyWu9v03g==}
    engines: {node: '>=10'}
    dependencies:
      brace-expansion: 2.0.1
    dev: true

  /minimatch/5.1.6:
    resolution: {integrity: sha512-lKwV/1brpG6mBUFHtb7NUmtABCb2WZZmm2wNiOA5hAb8VdCS4B3dtMWyvcoViccwAW/COERjXLt0zP1zXUN26g==}
    engines: {node: '>=10'}
    dependencies:
      brace-expansion: 2.0.1
    dev: true

  /minimatch/7.4.6:
    resolution: {integrity: sha512-sBz8G/YjVniEz6lKPNpKxXwazJe4c19fEfV2GDMX6AjFz+MX9uDWIZW8XreVhkFW3fkIdTv/gxWr/Kks5FFAVw==}
    engines: {node: '>=10'}
    dependencies:
      brace-expansion: 2.0.1
    dev: true

  /minimatch/8.0.4:
    resolution: {integrity: sha512-W0Wvr9HyFXZRGIDgCicunpQ299OKXs9RgZfaukz4qAW/pJhcpUfupc9c+OObPOFueNy8VSrZgEmDtk6Kh4WzDA==}
    engines: {node: '>=16 || 14 >=14.17'}
    dependencies:
      brace-expansion: 2.0.1
    dev: true

  /minimatch/9.0.4:
    resolution: {integrity: sha512-KqWh+VchfxcMNRAJjj2tnsSJdNbHsVgnkBhTNrW7AjVo6OvLtxw8zfT9oLw1JSohlFzJ8jCoTgaoXvJ+kHt6fw==}
    engines: {node: '>=16 || 14 >=14.17'}
    dependencies:
      brace-expansion: 2.0.1
    dev: true

  /minimist/1.2.8:
    resolution: {integrity: sha512-2yyAR8qBkN3YuheJanUpWC5U3bb5osDywNB8RzDVlDwDHbocAJveqqj1u8+SVD7jkWT4yvsHCpWqqWqAxb0zCA==}

  /minipass-collect/1.0.2:
    resolution: {integrity: sha512-6T6lH0H8OG9kITm/Jm6tdooIbogG9e0tLgpY6mphXSm/A9u8Nq1ryBG+Qspiub9LjWlBPsPS3tWQ/Botq4FdxA==}
    engines: {node: '>= 8'}
    dependencies:
      minipass: 3.3.6
    dev: true

  /minipass-fetch/2.1.2:
    resolution: {integrity: sha512-LT49Zi2/WMROHYoqGgdlQIZh8mLPZmOrN2NdJjMXxYe4nkN6FUyuPuOAOedNJDrx0IRGg9+4guZewtp8hE6TxA==}
    engines: {node: ^12.13.0 || ^14.15.0 || >=16.0.0}
    dependencies:
      minipass: 3.3.6
      minipass-sized: 1.0.3
      minizlib: 2.1.2
    optionalDependencies:
      encoding: 0.1.13
    dev: true

  /minipass-fetch/3.0.3:
    resolution: {integrity: sha512-n5ITsTkDqYkYJZjcRWzZt9qnZKCT7nKCosJhHoj7S7zD+BP4jVbWs+odsniw5TA3E0sLomhTKOKjF86wf11PuQ==}
    engines: {node: ^14.17.0 || ^16.13.0 || >=18.0.0}
    dependencies:
      minipass: 5.0.0
      minipass-sized: 1.0.3
      minizlib: 2.1.2
    optionalDependencies:
      encoding: 0.1.13
    dev: true

  /minipass-flush/1.0.5:
    resolution: {integrity: sha512-JmQSYYpPUqX5Jyn1mXaRwOda1uQ8HP5KAT/oDSLCzt1BYRhQU0/hDtsB1ufZfEEzMZ9aAVmsBw8+FWsIXlClWw==}
    engines: {node: '>= 8'}
    dependencies:
      minipass: 3.3.6
    dev: true

  /minipass-json-stream/1.0.1:
    resolution: {integrity: sha512-ODqY18UZt/I8k+b7rl2AENgbWE8IDYam+undIJONvigAz8KR5GWblsFTEfQs0WODsjbSXWlm+JHEv8Gr6Tfdbg==}
    dependencies:
      jsonparse: 1.3.1
      minipass: 3.3.6
    dev: true

  /minipass-pipeline/1.2.4:
    resolution: {integrity: sha512-xuIq7cIOt09RPRJ19gdi4b+RiNvDFYe5JH+ggNvBqGqpQXcru3PcRmOZuHBKWK1Txf9+cQ+HMVN4d6z46LZP7A==}
    engines: {node: '>=8'}
    dependencies:
      minipass: 3.3.6
    dev: true

  /minipass-sized/1.0.3:
    resolution: {integrity: sha512-MbkQQ2CTiBMlA2Dm/5cY+9SWFEN8pzzOXi6rlM5Xxq0Yqbda5ZQy9sU75a673FE9ZK0Zsbr6Y5iP6u9nktfg2g==}
    engines: {node: '>=8'}
    dependencies:
      minipass: 3.3.6
    dev: true

  /minipass/3.3.6:
    resolution: {integrity: sha512-DxiNidxSEK+tHG6zOIklvNOwm3hvCrbUrdtzY74U6HKTJxvIDfOUL5W5P2Ghd3DTkhhKPYGqeNUIh5qcM4YBfw==}
    engines: {node: '>=8'}
    dependencies:
      yallist: 4.0.0
    dev: true

  /minipass/4.2.8:
    resolution: {integrity: sha512-fNzuVyifolSLFL4NzpF+wEF4qrgqaaKX0haXPQEdQ7NKAN+WecoKMHV09YcuL/DHxrUsYQOK3MiuDf7Ip2OXfQ==}
    engines: {node: '>=8'}
    dev: true

  /minipass/5.0.0:
    resolution: {integrity: sha512-3FnjYuehv9k6ovOEbyOswadCDPX1piCfhV8ncmYtHOjuPwylVWsghTLo7rabjC3Rx5xD4HDx8Wm1xnMF7S5qFQ==}
    engines: {node: '>=8'}
    dev: true

  /minipass/7.0.4:
    resolution: {integrity: sha512-jYofLM5Dam9279rdkWzqHozUo4ybjdZmCsDHePy5V/PbBcVMiSZR97gmAy45aqi8CK1lG2ECd356FU86avfwUQ==}
    engines: {node: '>=16 || 14 >=14.17'}
    dev: true

  /minizlib/2.1.2:
    resolution: {integrity: sha512-bAxsR8BVfj60DWXHE3u30oHzfl4G7khkSuPW+qvpd7jFRHm7dLxOjUk1EHACJ/hxLY8phGJ0YhYHZo7jil7Qdg==}
    engines: {node: '>= 8'}
    dependencies:
      minipass: 3.3.6
      yallist: 4.0.0
    dev: true

  /mkdirp/0.5.6:
    resolution: {integrity: sha512-FP+p8RB8OWpF3YZBCrP5gtADmtXApB5AMLn+vdyA+PyxCjrCs00mjyUozssO33cwDeT3wNGdLxJ5M//YqtHAJw==}
    hasBin: true
    dependencies:
      minimist: 1.2.8

  /mkdirp/1.0.4:
    resolution: {integrity: sha512-vVqVZQyf3WLx2Shd0qJ9xuvqgAyKPLAiqITEtqW0oIUjzo3PePDd6fW9iFz30ef7Ysp/oiWqbhszeGWW2T6Gzw==}
    engines: {node: '>=10'}
    hasBin: true
    dev: true

  /mkdirp/2.1.6:
    resolution: {integrity: sha512-+hEnITedc8LAtIP9u3HJDFIdcLV2vXP33sqLLIzkv1Db1zO/1OxbvYf0Y1OC/S/Qo5dxHXepofhmxL02PsKe+A==}
    engines: {node: '>=10'}
    hasBin: true
    dev: true

  /mkdirp/3.0.1:
    resolution: {integrity: sha512-+NsyUUAZDmo6YVHzL/stxSu3t9YS1iljliy3BSDrXJ/dkn1KYdmtZODGGjLcc9XLgVVpH4KshHB8XmZgMhaBXg==}
    engines: {node: '>=10'}
    hasBin: true
    dev: true

  /mocha/10.2.0:
    resolution: {integrity: sha512-IDY7fl/BecMwFHzoqF2sg/SHHANeBoMMXFlS9r0OXKDssYE1M5O43wUY/9BVPeIvfH2zmEbBfseqN9gBQZzXkg==}
    engines: {node: '>= 14.0.0'}
    hasBin: true
    dependencies:
      ansi-colors: 4.1.1
      browser-stdout: 1.3.1
      chokidar: 3.5.3
      debug: 4.3.4_supports-color@8.1.1
      diff: 5.0.0
      escape-string-regexp: 4.0.0
      find-up: 5.0.0
      glob: 7.2.0
      he: 1.2.0
      js-yaml: 4.1.0
      log-symbols: 4.1.0
      minimatch: 5.0.1
      ms: 2.1.3
      nanoid: 3.3.3
      serialize-javascript: 6.0.0
      strip-json-comments: 3.1.1
      supports-color: 8.1.1
      workerpool: 6.2.1
      yargs: 16.2.0
      yargs-parser: 20.2.4
      yargs-unparser: 2.0.0
    dev: true

  /mongodb-connection-string-url/2.6.0:
    resolution: {integrity: sha512-WvTZlI9ab0QYtTYnuMLgobULWhokRjtC7db9LtcVfJ+Hsnyr5eo6ZtNAt3Ly24XZScGMelOcGtm7lSn0332tPQ==}
    dependencies:
      '@types/whatwg-url': 8.2.2
      whatwg-url: 11.0.0
    dev: false

  /mongodb/4.17.1:
    resolution: {integrity: sha512-MBuyYiPUPRTqfH2dV0ya4dcr2E5N52ocBuZ8Sgg/M030nGF78v855B3Z27mZJnp8PxjnUquEnAtjOsphgMZOlQ==}
    engines: {node: '>=12.9.0'}
    dependencies:
      bson: 4.7.2
      mongodb-connection-string-url: 2.6.0
      socks: 2.7.1
    optionalDependencies:
      '@aws-sdk/credential-providers': 3.470.0
      '@mongodb-js/saslprep': 1.1.1
    transitivePeerDependencies:
      - aws-crt
    dev: false

  /morgan/1.10.0:
    resolution: {integrity: sha512-AbegBVI4sh6El+1gNwvD5YIck7nSA36weD7xvIxG4in80j/UoK8AEGaWnnz8v1GxonMCltmlNs5ZKbGvl9b1XQ==}
    engines: {node: '>= 0.8.0'}
    dependencies:
      basic-auth: 2.0.1
      debug: 2.6.9
      depd: 2.0.0
      on-finished: 2.3.0
      on-headers: 1.0.2
    transitivePeerDependencies:
      - supports-color
    dev: false

  /ms/2.0.0:
    resolution: {integrity: sha512-Tpp60P6IUJDTuOq/5Z8cdskzJujfwqfOTkrwIwj7IRISpnkJnT6SyJ4PCPnGMoFjC9ddhal5KVIYtAt97ix05A==}
    dev: false

  /ms/2.1.2:
    resolution: {integrity: sha512-sGkPx+VjMtmA6MX27oA4FBFELFCZZ4S4XqeGOXCv68tT+jb3vk/RyaKWP0PTKyWtmLSM0b+adUTEvbs1PEaH2w==}

  /ms/2.1.3:
    resolution: {integrity: sha512-6FlzubTLZG3J2a/NVCAleEhjzq5oxgHyaCU9yYXvcLsvoVaHJq/s5xXI6/XXP6tz7R9xAOtHnSO/tXtF3WRTlA==}

  /msgpack-lite/0.1.26:
    resolution: {integrity: sha512-SZ2IxeqZ1oRFGo0xFGbvBJWMp3yLIY9rlIJyxy8CGrwZn1f0ZK4r6jV/AM1r0FZMDUkWkglOk/eeKIL9g77Nxw==}
    hasBin: true
    dependencies:
      event-lite: 0.1.3
      ieee754: 1.2.1
      int64-buffer: 0.1.10
      isarray: 1.0.0
    dev: true

  /mute-stream/0.0.8:
    resolution: {integrity: sha512-nnbWWOkoWyUsTjKrhgD0dcz22mdkSnpYqbEjIm2nhwhuxlSkpywJmBo8h0ZqJdkp73mb90SssHkN4rsRaBAfAA==}
    dev: true

  /mute-stream/1.0.0:
    resolution: {integrity: sha512-avsJQhyd+680gKXyG/sQc0nXaC6rBkPOfyHYcFb9+hdkqQkR9bdnkJ0AMZhke0oesPqIO+mFFJ+IdBc7mst4IA==}
    engines: {node: ^14.17.0 || ^16.13.0 || >=18.0.0}
    dev: true

  /nan/2.17.0:
    resolution: {integrity: sha512-2ZTgtl0nJsO0KQCjEpxcIr5D+Yv90plTitZt9JBfQvVJDS5seMl3FOvsh3+9CoYWXf/1l5OaZzzF6nDm4cagaQ==}
    dev: false

  /nanoid/3.3.3:
    resolution: {integrity: sha512-p1sjXuopFs0xg+fPASzQ28agW1oHD7xDsd9Xkf3T15H3c/cifrFHVwrh74PdoklAPi+i7MdRsE47vm2r6JoB+w==}
    engines: {node: ^10 || ^12 || ^13.7 || ^14 || >=15.0.1}
    hasBin: true
    dev: true

  /napi-build-utils/1.0.2:
    resolution: {integrity: sha512-ONmRUqK7zj7DWX0D9ADe03wbwOBZxNAfF20PlGfCWQcD3+/MakShIHrMqx9YwPTfxDdF1zLeL+RGZiR9kGMLdg==}
    dev: false
    optional: true

  /natural-compare/1.4.0:
    resolution: {integrity: sha512-OWND8ei3VtNC9h7V60qff3SVobHr996CTwgxubgyQYEpg290h9J0buyECNNJexkFm5sOajh5G116RYA1c8ZMSw==}
    dev: true

  /natural-orderby/2.0.3:
    resolution: {integrity: sha512-p7KTHxU0CUrcOXe62Zfrb5Z13nLvPhSWR/so3kFulUQU0sgUll2Z0LwpsLN351eOOD+hRGu/F1g+6xDfPeD++Q==}
    dev: true

  /nconf/0.11.4:
    resolution: {integrity: sha512-YaDR846q11JnG1vTrhJ0QIlhiGY6+W1bgWtReG9SS3vkTl3AoNwFvUItdhG6/ZjGCfWpUVuRTNEBTDAQ3nWhGw==}
    engines: {node: '>= 0.4.0'}
    dependencies:
      async: 1.5.2
      ini: 2.0.0
      secure-keys: 1.0.0
      yargs: 16.2.0
    dev: false

  /nconf/0.12.0:
    resolution: {integrity: sha512-T3fZPw3c7Dfrz8JBQEbEcZJ2s8f7cUMpKuyBtsGQe0b71pcXx6gNh4oti2xh5dxB+gO9ufNfISBlGvvWtfyMcA==}
    engines: {node: '>= 0.4.0'}
    dependencies:
      async: 3.2.4
      ini: 2.0.0
      secure-keys: 1.0.0
      yargs: 16.2.0

  /negotiator/0.6.3:
    resolution: {integrity: sha512-+EUsqGPLsM+j/zdChZjsnX51g4XrHFOIXwfnCVPGlQk/k5giakcKsuxCObBRu6DSm9opw/O6slWbJdghQM4bBg==}
    engines: {node: '>= 0.6'}

  /neo-async/2.6.2:
    resolution: {integrity: sha512-Yd3UES5mWCSqR+qNT93S3UoYUkqAZ9lLg8a7g9rimsWmYGK8cVToA4/sF3RrshdyV3sAGMXVUmpMYOw+dLpOuw==}
    dev: true

  /nested-error-stacks/2.1.1:
    resolution: {integrity: sha512-9iN1ka/9zmX1ZvLV9ewJYEk9h7RyRRtqdK0woXcqohu8EWIerfPUjYJPg0ULy0UqP7cslmdGc8xKDJcojlKiaw==}
    dev: false

  /nise/4.1.0:
    resolution: {integrity: sha512-eQMEmGN/8arp0xsvGoQ+B1qvSkR73B1nWSCh7nOt5neMCtwcQVYQGdzQMhcNscktTsWB54xnlSQFzOAPJD8nXA==}
    dependencies:
      '@sinonjs/commons': 1.8.6
      '@sinonjs/fake-timers': 6.0.1
      '@sinonjs/text-encoding': 0.7.2
      just-extend: 4.2.1
      path-to-regexp: 1.8.0
    dev: true

  /no-case/3.0.4:
    resolution: {integrity: sha512-fgAN3jGAh+RoxUGZHTSOLJIqUc2wmoBwGR4tbpNAKmmovFoWq0OdRkb0VkldReO2a2iBT/OEulG9XSUc10r3zg==}
    dependencies:
      lower-case: 2.0.2
      tslib: 2.6.2
    dev: true

  /node-abi/2.30.1:
    resolution: {integrity: sha512-/2D0wOQPgaUWzVSVgRMx+trKJRC2UG4SUc4oCJoXx9Uxjtp0Vy3/kt7zcbxHF8+Z/pK3UloLWzBISg72brfy1w==}
    dependencies:
      semver: 5.7.2
    dev: false
    optional: true

  /node-cleanup/2.1.2:
    resolution: {integrity: sha512-qN8v/s2PAJwGUtr1/hYTpNKlD6Y9rc4p8KSmJXyGdYGZsDGKXrGThikLFP9OCHFeLeEpQzPwiAtdIvBLqm//Hw==}
    dev: true

  /node-fetch/2.7.0:
    resolution: {integrity: sha512-c4FRfUm/dbcWZ7U+1Wq0AwCyFL+3nt2bEw05wfxSz+DWpWsitgmSgYmy2dQdWyKC1694ELPqMs/YzUSNozLt8A==}
    engines: {node: 4.x || >=6.0.0}
    peerDependencies:
      encoding: ^0.1.0
    peerDependenciesMeta:
      encoding:
        optional: true
    dependencies:
      whatwg-url: 5.0.0
    dev: true

  /node-gyp-build/4.6.0:
    resolution: {integrity: sha512-NTZVKn9IylLwUzaKjkas1e4u2DLNcV4rdYagA4PWdPwW87Bi7z+BznyKSRwS/761tV/lzCGXplWsiaMjLqP2zQ==}
    hasBin: true
    dev: false

  /node-gyp/9.3.1:
    resolution: {integrity: sha512-4Q16ZCqq3g8awk6UplT7AuxQ35XN4R/yf/+wSAwcBUAjg7l58RTactWaP8fIDTi0FzI7YcVLujwExakZlfWkXg==}
    engines: {node: ^12.13 || ^14.13 || >=16}
    hasBin: true
    dependencies:
      env-paths: 2.2.1
      glob: 7.2.3
      graceful-fs: 4.2.11
      make-fetch-happen: 10.2.1
      nopt: 6.0.0
      npmlog: 6.0.2
      rimraf: 3.0.2
      semver: 7.6.0
      tar: 6.1.14
      which: 2.0.2
    transitivePeerDependencies:
      - bluebird
      - supports-color
    dev: true

  /node-rdkafka/2.16.1:
    resolution: {integrity: sha512-fiZJGl/w9QnACLhfVTYuS4V4WxSmVSbxhXyxL+B0SgRWEa8kA1NpdiB+gHPG71C3CqjbvYEfTJWhjd/1y0OeSA==}
    engines: {node: '>=6.0.0'}
    requiresBuild: true
    dependencies:
      bindings: 1.5.0
      nan: 2.17.0
    dev: false

  /node-releases/2.0.14:
    resolution: {integrity: sha512-y10wOWt8yZpqXmOgRo77WaHEmhYQYGNA6y421PKsKYWEK8aW+cqAphborZDhqfyKrbZEN92CN1X2KbafY2s7Yw==}
    dev: true

  /noop-logger/0.1.1:
    resolution: {integrity: sha512-6kM8CLXvuW5crTxsAtva2YLrRrDaiTIkIePWs9moLHqbFWT94WpNFjwS/5dfLfECg5i/lkmw3aoqVidxt23TEQ==}
    dev: false
    optional: true

  /nopt/6.0.0:
    resolution: {integrity: sha512-ZwLpbTgdhuZUnZzjd7nb1ZV+4DoiC6/sfiVKok72ym/4Tlf+DFdlHYmT2JPmcNNWV6Pi3SDf1kT+A4r9RTuT9g==}
    engines: {node: ^12.13.0 || ^14.15.0 || >=16.0.0}
    hasBin: true
    dependencies:
      abbrev: 1.1.1
    dev: true

  /normalize-package-data/2.5.0:
    resolution: {integrity: sha512-/5CMN3T0R4XTj4DcGaexo+roZSdSFW/0AOOTROrjxzCG1wrWXEsGbRKevjlIL+ZDE4sZlJr5ED4YW0yqmkK+eA==}
    dependencies:
      hosted-git-info: 2.8.9
      resolve: 1.22.8
      semver: 5.7.2
      validate-npm-package-license: 3.0.4
    dev: true

  /normalize-package-data/3.0.3:
    resolution: {integrity: sha512-p2W1sgqij3zMMyRC067Dg16bfzVH+w7hyegmpIvZ4JNjqtGOVAIvLmjBx3yP7YTe9vKJgkoNOPjwQGogDoMXFA==}
    engines: {node: '>=10'}
    dependencies:
      hosted-git-info: 4.1.0
      is-core-module: 2.13.1
      semver: 7.6.0
      validate-npm-package-license: 3.0.4
    dev: true

  /normalize-package-data/5.0.0:
    resolution: {integrity: sha512-h9iPVIfrVZ9wVYQnxFgtw1ugSvGEMOlyPWWtm8BMJhnwyEL/FLbYbTY3V3PpjI/BUK67n9PEWDu6eHzu1fB15Q==}
    engines: {node: ^14.17.0 || ^16.13.0 || >=18.0.0}
    dependencies:
      hosted-git-info: 6.1.1
      is-core-module: 2.13.1
      semver: 7.6.0
      validate-npm-package-license: 3.0.4
    dev: true

  /normalize-path/3.0.0:
    resolution: {integrity: sha512-6eZs5Ls3WtCisHWp9S2GUy8dqkpGi4BVSz3GaqiE6ezub0512ESztXUwUB6C6IKbQkY2Pnb/mD4WYojCRwcwLA==}
    engines: {node: '>=0.10.0'}
    dev: true

  /normalize-url/4.5.1:
    resolution: {integrity: sha512-9UZCFRHQdNrfTpGg8+1INIg93B6zE0aXMVFkw1WFwvO4SlZywU6aLg5Of0Ap/PgcbSw4LNxvMWXMeugwMCX0AA==}
    engines: {node: '>=8'}
    dev: true

  /normalize-url/6.1.0:
    resolution: {integrity: sha512-DlL+XwOy3NxAQ8xuC0okPgK46iuVNAK01YN7RueYBqqFeGsBjV9XmCAzAdgt+667bCl5kPh9EqKKDwnaPG1I7A==}
    engines: {node: '>=10'}
    dev: true

  /normalize-url/8.0.0:
    resolution: {integrity: sha512-uVFpKhj5MheNBJRTiMZ9pE/7hD1QTeEvugSJW/OmLzAp78PB5O6adfMNTvmfKhXBkvCzC+rqifWcVYpGFwTjnw==}
    engines: {node: '>=14.16'}
    dev: true

  /notepack.io/2.1.3:
    resolution: {integrity: sha512-AgSt+cP5XMooho1Ppn8NB3FFaVWefV+qZoZncYTUSch2GAEwlYLcIIbT5YVkMlFeNHnfwOvc4HDlbvrB5BRxXA==}
    dev: false

  /notepack.io/2.2.0:
    resolution: {integrity: sha512-9b5w3t5VSH6ZPosoYnyDONnUTF8o0UkBw7JLA6eBlYJWyGT1Q3vQa8Hmuj1/X6RYvHjjygBDgw6fJhe0JEojfw==}
    dev: false

  /notepack.io/2.3.0:
    resolution: {integrity: sha512-9RiFDxeydHsWOqdthRUck2Kd4UW2NzVd2xxOulZiQ9mvge6ElsHXLpwD3HEJyql6sFEnEn/eMO7HSdS0M5mWkA==}
    dev: false

  /npm-bundled/3.0.0:
    resolution: {integrity: sha512-Vq0eyEQy+elFpzsKjMss9kxqb9tG3YHg4dsyWuUENuzvSUWe1TCnW/vV9FkhvBk/brEDoDiVd+M1Btosa6ImdQ==}
    engines: {node: ^14.17.0 || ^16.13.0 || >=18.0.0}
    dependencies:
      npm-normalize-package-bin: 3.0.1
    dev: true

  /npm-check-updates/16.10.16:
    resolution: {integrity: sha512-d8mNYce/l8o5RHPE5ZUp2P1zj9poI7KWQCh5AsTIP3EhicONEhc63mLQQv4/nkCsMb3wCrikx6YOo4BOwN4+1w==}
    engines: {node: '>=14.14'}
    hasBin: true
    dependencies:
      chalk: 5.3.0
      cli-table3: 0.6.3
      commander: 10.0.1
      fast-memoize: 2.5.2
      find-up: 5.0.0
      fp-and-or: 0.1.3
      get-stdin: 8.0.0
      globby: 11.1.0
      hosted-git-info: 5.2.1
      ini: 4.1.1
      js-yaml: 4.1.0
      json-parse-helpfulerror: 1.0.3
      jsonlines: 0.1.1
      lodash: 4.17.21
      minimatch: 9.0.4
      p-map: 4.0.0
      pacote: 15.2.0
      parse-github-url: 1.0.2
      progress: 2.0.3
      prompts-ncu: 3.0.0
      rc-config-loader: 4.1.3
      remote-git-tags: 3.0.0
      rimraf: 5.0.5
      semver: 7.6.0
      semver-utils: 1.1.4
      source-map-support: 0.5.21
      spawn-please: 2.0.1
      strip-json-comments: 5.0.1
      untildify: 4.0.0
      update-notifier: 6.0.2
    transitivePeerDependencies:
      - bluebird
      - supports-color
    dev: true

  /npm-install-checks/6.1.1:
    resolution: {integrity: sha512-dH3GmQL4vsPtld59cOn8uY0iOqRmqKvV+DLGwNXV/Q7MDgD2QfOADWd/mFXcIE5LVhYYGjA3baz6W9JneqnuCw==}
    engines: {node: ^14.17.0 || ^16.13.0 || >=18.0.0}
    dependencies:
      semver: 7.6.0
    dev: true

  /npm-normalize-package-bin/3.0.1:
    resolution: {integrity: sha512-dMxCf+zZ+3zeQZXKxmyuCKlIDPGuv8EF940xbkC4kQVDTtqoh6rJFO+JTKSA6/Rwi0getWmtuy4Itup0AMcaDQ==}
    engines: {node: ^14.17.0 || ^16.13.0 || >=18.0.0}
    dev: true

  /npm-package-arg/10.1.0:
    resolution: {integrity: sha512-uFyyCEmgBfZTtrKk/5xDfHp6+MdrqGotX/VoOyEEl3mBwiEE5FlBaePanazJSVMPT7vKepcjYBY2ztg9A3yPIA==}
    engines: {node: ^14.17.0 || ^16.13.0 || >=18.0.0}
    dependencies:
      hosted-git-info: 6.1.1
      proc-log: 3.0.0
      semver: 7.6.0
      validate-npm-package-name: 5.0.0
    dev: true

  /npm-package-arg/11.0.2:
    resolution: {integrity: sha512-IGN0IAwmhDJwy13Wc8k+4PEbTPhpJnMtfR53ZbOyjkvmEcLS4nCwp6mvMWjS5sUjeiW3mpx6cHmuhKEu9XmcQw==}
    engines: {node: ^16.14.0 || >=18.0.0}
    dependencies:
      hosted-git-info: 7.0.1
      proc-log: 4.0.0
      semver: 7.6.0
      validate-npm-package-name: 5.0.0
    dev: true

  /npm-packlist/7.0.4:
    resolution: {integrity: sha512-d6RGEuRrNS5/N84iglPivjaJPxhDbZmlbTwTDX2IbcRHG5bZCdtysYMhwiPvcF4GisXHGn7xsxv+GQ7T/02M5Q==}
    engines: {node: ^14.17.0 || ^16.13.0 || >=18.0.0}
    dependencies:
      ignore-walk: 6.0.3
    dev: true

  /npm-pick-manifest/8.0.1:
    resolution: {integrity: sha512-mRtvlBjTsJvfCCdmPtiu2bdlx8d/KXtF7yNXNWe7G0Z36qWA9Ny5zXsI2PfBZEv7SXgoxTmNaTzGSbbzDZChoA==}
    engines: {node: ^14.17.0 || ^16.13.0 || >=18.0.0}
    dependencies:
      npm-install-checks: 6.1.1
      npm-normalize-package-bin: 3.0.1
      npm-package-arg: 10.1.0
      semver: 7.6.0
    dev: true

  /npm-registry-fetch/14.0.5:
    resolution: {integrity: sha512-kIDMIo4aBm6xg7jOttupWZamsZRkAqMqwqqbVXnUqstY5+tapvv6bkH/qMR76jdgV+YljEUCyWx3hRYMrJiAgA==}
    engines: {node: ^14.17.0 || ^16.13.0 || >=18.0.0}
    dependencies:
      make-fetch-happen: 11.1.1
      minipass: 5.0.0
      minipass-fetch: 3.0.3
      minipass-json-stream: 1.0.1
      minizlib: 2.1.2
      npm-package-arg: 10.1.0
      proc-log: 3.0.0
    transitivePeerDependencies:
      - supports-color
    dev: true

  /npm-run-path/4.0.1:
    resolution: {integrity: sha512-S48WzZW777zhNIrn7gxOlISNAqi9ZC/uQFnRdbeIHhZhCA6UqpkOT8T1G7BvfdgP4Er8gF4sUbaS0i7QvIfCWw==}
    engines: {node: '>=8'}
    dependencies:
      path-key: 3.1.1
    dev: true

  /npm-run-path/5.3.0:
    resolution: {integrity: sha512-ppwTtiJZq0O/ai0z7yfudtBpWIoxM8yE6nHi1X47eFR2EWORqfbu6CnPlNsjeN683eT0qG6H/Pyf9fCcvjnnnQ==}
    engines: {node: ^12.20.0 || ^14.13.1 || >=16.0.0}
    dependencies:
      path-key: 4.0.0
    dev: true

  /npm/10.5.0:
    resolution: {integrity: sha512-Ejxwvfh9YnWVU2yA5FzoYLTW52vxHCz+MHrOFg9Cc8IFgF/6f5AGPAvb5WTay5DIUP1NIfN3VBZ0cLlGO0Ys+A==}
    engines: {node: ^18.17.0 || >=20.5.0}
    hasBin: true
    dev: true
    bundledDependencies:
      - '@isaacs/string-locale-compare'
      - '@npmcli/arborist'
      - '@npmcli/config'
      - '@npmcli/fs'
      - '@npmcli/map-workspaces'
      - '@npmcli/package-json'
      - '@npmcli/promise-spawn'
      - '@npmcli/run-script'
      - '@sigstore/tuf'
      - abbrev
      - archy
      - cacache
      - chalk
      - ci-info
      - cli-columns
      - cli-table3
      - columnify
      - fastest-levenshtein
      - fs-minipass
      - glob
      - graceful-fs
      - hosted-git-info
      - ini
      - init-package-json
      - is-cidr
      - json-parse-even-better-errors
      - libnpmaccess
      - libnpmdiff
      - libnpmexec
      - libnpmfund
      - libnpmhook
      - libnpmorg
      - libnpmpack
      - libnpmpublish
      - libnpmsearch
      - libnpmteam
      - libnpmversion
      - make-fetch-happen
      - minimatch
      - minipass
      - minipass-pipeline
      - ms
      - node-gyp
      - nopt
      - normalize-package-data
      - npm-audit-report
      - npm-install-checks
      - npm-package-arg
      - npm-pick-manifest
      - npm-profile
      - npm-registry-fetch
      - npm-user-validate
      - npmlog
      - p-map
      - pacote
      - parse-conflict-json
      - proc-log
      - qrcode-terminal
      - read
      - semver
      - spdx-expression-parse
      - ssri
      - supports-color
      - tar
      - text-table
      - tiny-relative-date
      - treeverse
      - validate-npm-package-name
      - which
      - write-file-atomic

  /npmlog/4.1.2:
    resolution: {integrity: sha512-2uUqazuKlTaSI/dC8AzicUck7+IrEaOnN/e0jd3Xtt1KcGpwx30v50mL7oPyr/h9bL3E4aZccVwpwP+5W9Vjkg==}
    dependencies:
      are-we-there-yet: 1.1.7
      console-control-strings: 1.1.0
      gauge: 2.7.4
      set-blocking: 2.0.0
    dev: false
    optional: true

  /npmlog/6.0.2:
    resolution: {integrity: sha512-/vBvz5Jfr9dT/aFWd0FIRf+T/Q2WBsLENygUaFUqstqsycmZAP/t5BvFJTK0viFmSUxiUKTUplWy5vt+rvKIxg==}
    engines: {node: ^12.13.0 || ^14.15.0 || >=16.0.0}
    dependencies:
      are-we-there-yet: 3.0.1
      console-control-strings: 1.1.0
      gauge: 4.0.4
      set-blocking: 2.0.0
    dev: true

  /number-is-nan/1.0.1:
    resolution: {integrity: sha512-4jbtZXNAsfZbAHiiqjLPBiCl16dES1zI4Hpzzxw61Tk+loF+sBDBKx1ICKKKwIqQ7M0mFn1TmkN7euSncWgHiQ==}
    engines: {node: '>=0.10.0'}
    dev: false
    optional: true

  /object-assign/4.1.1:
    resolution: {integrity: sha512-rJgTQnkUnH1sFw8yT6VSU3zD3sWmu6sZhIseY8VX+GRu3P6F7Fu+JNDoXfklElbLJSnc3FUQHVe4cU5hj+BcUg==}
    engines: {node: '>=0.10.0'}

  /object-inspect/1.13.1:
    resolution: {integrity: sha512-5qoj1RUiKOMsCCNLV1CBiPYE10sziTsnmNxkAI/rZhiD63CF7IqdFGC/XzjWjpSgLf0LxXX3bDFIh0E18f6UhQ==}

  /object-is/1.1.5:
    resolution: {integrity: sha512-3cyDsyHgtmi7I7DfSSI2LDp6SK2lwvtbg0p0R1e0RvTqF5ceGx+K2dfSjm1bKDMVCFEDAQvy+o8c6a7VujOddw==}
    engines: {node: '>= 0.4'}
    dependencies:
      call-bind: 1.0.7
      define-properties: 1.2.1
    dev: true

  /object-keys/1.1.1:
    resolution: {integrity: sha512-NuAESUOUMrlIXOfHKzD6bpPu3tYt3xvjNdRIQ+FeT0lNb4K8WR70CaDxhuNguS2XG+GjkyMwOzsN5ZktImfhLA==}
    engines: {node: '>= 0.4'}
    dev: true

  /object-treeify/1.1.33:
    resolution: {integrity: sha512-EFVjAYfzWqWsBMRHPMAXLCDIJnpMhdWAqR7xG6M6a2cs6PMFpl/+Z20w9zDW4vkxOFfddegBKq9Rehd0bxWE7A==}
    engines: {node: '>= 10'}
    dev: true

  /object.assign/4.1.5:
    resolution: {integrity: sha512-byy+U7gp+FVwmyzKPYhW2h5l3crpmGsxl7X2s8y43IgxvG4g3QZ6CffDtsNQy1WsmZpQbO+ybo0AlW7TY6DcBQ==}
    engines: {node: '>= 0.4'}
    dependencies:
      call-bind: 1.0.7
      define-properties: 1.2.1
      has-symbols: 1.0.3
      object-keys: 1.1.1
    dev: true

  /object.entries/1.1.6:
    resolution: {integrity: sha512-leTPzo4Zvg3pmbQ3rDK69Rl8GQvIqMWubrkxONG9/ojtFE2rD9fjMKfSI5BxW3osRH1m6VdzmqK8oAY9aT4x5w==}
    engines: {node: '>= 0.4'}
    dependencies:
      call-bind: 1.0.7
      define-properties: 1.2.1
      es-abstract: 1.22.4
    dev: true

  /object.fromentries/2.0.6:
    resolution: {integrity: sha512-VciD13dswC4j1Xt5394WR4MzmAQmlgN72phd/riNp9vtD7tp4QQWJ0R4wvclXcafgcYK8veHRed2W6XeGBvcfg==}
    engines: {node: '>= 0.4'}
    dependencies:
      call-bind: 1.0.7
      define-properties: 1.2.1
      es-abstract: 1.22.4
    dev: true

  /object.hasown/1.1.2:
    resolution: {integrity: sha512-B5UIT3J1W+WuWIU55h0mjlwaqxiE5vYENJXIXZ4VFe05pNYrkKuK0U/6aFcb0pKywYJh7IhfoqUfKVmrJJHZHw==}
    dependencies:
      define-properties: 1.2.1
      es-abstract: 1.22.4
    dev: true

  /object.values/1.1.6:
    resolution: {integrity: sha512-FVVTkD1vENCsAcwNs9k6jea2uHC/X0+JcjG8YA60FN5CMaJmG95wT9jek/xX9nornqGRrBkKtzuAu2wuHpKqvw==}
    engines: {node: '>= 0.4'}
    dependencies:
      call-bind: 1.0.7
      define-properties: 1.2.1
      es-abstract: 1.22.4
    dev: true

  /oclif/4.8.4:
    resolution: {integrity: sha512-4m5rupJrfMY5nwa3b3um7JDuwlg4TSCYNkaN1tME1JLHyZEdVZC62kk7Iz2pelVgM5a4BtJy3q7LSe/25/Gx3Q==}
    engines: {node: '>=18.0.0'}
    hasBin: true
    dependencies:
      '@aws-sdk/client-cloudfront': 3.554.0
      '@aws-sdk/client-s3': 3.554.0
      '@inquirer/confirm': 3.1.4
      '@inquirer/input': 2.1.4
      '@inquirer/select': 2.3.0
      '@oclif/core': 3.26.3
      '@oclif/plugin-help': 6.0.21
      '@oclif/plugin-not-found': 3.1.4
      '@oclif/plugin-warn-if-update-available': 3.0.15
      async-retry: 1.3.3
      chalk: 4.1.2
      change-case: 4.1.2
      debug: 4.3.4
      ejs: 3.1.10
      find-yarn-workspace-root: 2.0.0
      fs-extra: 8.1.0
      github-slugger: 1.5.0
      got: 13.0.0
      lodash.template: 4.5.0
      normalize-package-data: 3.0.3
      semver: 7.6.0
      sort-package-json: 2.10.0
      validate-npm-package-name: 5.0.0
    transitivePeerDependencies:
      - aws-crt
      - supports-color
    dev: true

  /on-finished/2.3.0:
    resolution: {integrity: sha512-ikqdkGAAyf/X/gPhXGvfgAytDZtDbr+bkNUJ0N9h5MI/dmdgCs3l6hoHrcUv41sRKew3jIwrp4qQDXiK99Utww==}
    engines: {node: '>= 0.8'}
    dependencies:
      ee-first: 1.1.1
    dev: false

  /on-finished/2.4.1:
    resolution: {integrity: sha512-oVlzkg3ENAhCk2zdv7IJwd/QUD4z2RxRwpkcGY8psCVcCYZNq4wYnVWALHM+brtuJjePWiYF/ClmuDr8Ch5+kg==}
    engines: {node: '>= 0.8'}
    dependencies:
      ee-first: 1.1.1
    dev: false

  /on-headers/1.0.2:
    resolution: {integrity: sha512-pZAE+FJLoyITytdqK0U5s+FIpjN0JP3OzFi/u8Rx+EV5/W+JTWGXG8xFzevE7AjBfDqHv/8vL8qQsIhHnqRkrA==}
    engines: {node: '>= 0.8'}
    dev: false

  /once/1.4.0:
    resolution: {integrity: sha512-lNaJgI+2Q5URQBkccEKHTQOPaXdUxnZZElQTZY0MFUAuaEqe1E+Nyvgdz/aIyNi6Z9MzO5dv1H8n58/GELp3+w==}
    dependencies:
      wrappy: 1.0.2

  /one-time/1.0.0:
    resolution: {integrity: sha512-5DXOiRKwuSEcQ/l0kGCF6Q3jcADFv5tSmRaJck/OqkVFcOzutB134KRSfF0xDrL39MNnqxbHBbUUcjZIhTgb2g==}
    dependencies:
      fn.name: 1.1.0
    dev: false

  /onetime/5.1.2:
    resolution: {integrity: sha512-kbpaSSGJTWdAY5KPVeMOKXSrPtr8C8C7wodJbcsd51jRnmD+GZu8Y0VoU6Dm5Z4vWr0Ig/1NKuWRKf7j5aaYSg==}
    engines: {node: '>=6'}
    dependencies:
      mimic-fn: 2.1.0
    dev: true

  /optional/0.1.4:
    resolution: {integrity: sha512-gtvrrCfkE08wKcgXaVwQVgwEQ8vel2dc5DDBn9RLQZ3YtmtkBss6A2HY6BnJH4N/4Ku97Ri/SF8sNWE2225WJw==}
    dev: false

  /optionator/0.9.3:
    resolution: {integrity: sha512-JjCoypp+jKn1ttEFExxhetCKeJt9zhAgAve5FXHixTvFDW/5aEktX9bufBKLRRMdU7bNtpLfcGu94B3cdEJgjg==}
    engines: {node: '>= 0.8.0'}
    dependencies:
      '@aashutoshrathi/word-wrap': 1.2.6
      deep-is: 0.1.4
      fast-levenshtein: 2.0.6
      levn: 0.4.1
      prelude-ls: 1.2.1
      type-check: 0.4.0
    dev: true

  /ora/5.4.1:
    resolution: {integrity: sha512-5b6Y85tPxZZ7QytO+BQzysW31HJku27cRIlkbAXaNx+BdcVi+LlRFmVXzeF6a7JCwJpyw5c4b+YSVImQIrBpuQ==}
    engines: {node: '>=10'}
    dependencies:
      bl: 4.1.0
      chalk: 4.1.2
      cli-cursor: 3.1.0
      cli-spinners: 2.9.2
      is-interactive: 1.0.0
      is-unicode-supported: 0.1.0
      log-symbols: 4.1.0
      strip-ansi: 6.0.1
      wcwidth: 1.0.1
    dev: true

  /os-homedir/1.0.2:
    resolution: {integrity: sha512-B5JU3cabzk8c67mRRd3ECmROafjYMXbuzlwtqdM8IbS8ktlTix8aFGb2bAGKrSRIlnfKwovGUUr72JUPyOb6kQ==}
    engines: {node: '>=0.10.0'}
    dev: false
    optional: true

  /os-tmpdir/1.0.2:
    resolution: {integrity: sha512-D2FR03Vir7FIu45XBY20mTb+/ZSWB00sjU9jdQXt83gDrI4Ztz5Fs7/yy74g2N5SVQY4xY1qDr4rNddwYRVX0g==}
    engines: {node: '>=0.10.0'}

  /override-require/1.1.1:
    resolution: {integrity: sha512-eoJ9YWxFcXbrn2U8FKT6RV+/Kj7fiGAB1VvHzbYKt8xM5ZuKZgCGvnHzDxmreEjcBH28ejg5MiOH4iyY1mQnkg==}
    dev: true

  /p-cancelable/1.1.0:
    resolution: {integrity: sha512-s73XxOZ4zpt1edZYZzvhqFa6uvQc1vwUa0K0BdtIZgQMAJj9IbebH+JkgKZc9h+B05PKHLOTl4ajG1BmNrVZlw==}
    engines: {node: '>=6'}
    dev: true

  /p-cancelable/2.1.1:
    resolution: {integrity: sha512-BZOr3nRQHOntUjTrH8+Lh54smKHoHyur8We1V8DSMVrl5A2malOOwuJRnKRDjSnkoeBh4at6BwEnb5I7Jl31wg==}
    engines: {node: '>=8'}
    dev: true

  /p-cancelable/3.0.0:
    resolution: {integrity: sha512-mlVgR3PGuzlo0MmTdk4cXqXWlwQDLnONTAg6sm62XkMJEiRxN3GL3SffkYvqwonbkJBcrI7Uvv5Zh9yjvn2iUw==}
    engines: {node: '>=12.20'}
    dev: true

  /p-limit/2.3.0:
    resolution: {integrity: sha512-//88mFWSJx8lxCzwdAABTJL2MyWB12+eIY7MDL2SqLmAkeKU9qxRvWuSyTjm3FUmpBEMuFfckAIqEaVGUDxb6w==}
    engines: {node: '>=6'}
    dependencies:
      p-try: 2.2.0
    dev: true

  /p-limit/3.1.0:
    resolution: {integrity: sha512-TYOanM3wGwNGsZN2cVTYPArw454xnXj5qmWF1bEoAc4+cU/ol7GVh7odevjp1FNHduHc3KZMcFduxU5Xc6uJRQ==}
    engines: {node: '>=10'}
    dependencies:
      yocto-queue: 0.1.0
    dev: true

  /p-limit/4.0.0:
    resolution: {integrity: sha512-5b0R4txpzjPWVw/cXXUResoD4hb6U/x9BH08L7nw+GN1sezDzPdxeRvpc9c433fZhBan/wusjbCsqwqm4EIBIQ==}
    engines: {node: ^12.20.0 || ^14.13.1 || >=16.0.0}
    dependencies:
      yocto-queue: 1.0.0
    dev: true

  /p-locate/4.1.0:
    resolution: {integrity: sha512-R79ZZ/0wAxKGu3oYMlz8jy/kbhsNrS7SKZ7PxEHBgJ5+F2mtFW2fK2cOtBh1cHYkQsbzFV7I+EoRKe6Yt0oK7A==}
    engines: {node: '>=8'}
    dependencies:
      p-limit: 2.3.0
    dev: true

  /p-locate/5.0.0:
    resolution: {integrity: sha512-LaNjtRWUBY++zB5nE/NwcaoMylSPk+S+ZHNB1TzdbMJMny6dynpAGt7X/tl/QYq3TIeE6nxHppbo2LGymrG5Pw==}
    engines: {node: '>=10'}
    dependencies:
      p-limit: 3.1.0
    dev: true

  /p-locate/6.0.0:
    resolution: {integrity: sha512-wPrq66Llhl7/4AGC6I+cqxT07LhXvWL08LNXz1fENOw0Ap4sRZZ/gZpTTJ5jpurzzzfS2W/Ge9BY3LgLjCShcw==}
    engines: {node: ^12.20.0 || ^14.13.1 || >=16.0.0}
    dependencies:
      p-limit: 4.0.0
    dev: true

  /p-map/4.0.0:
    resolution: {integrity: sha512-/bjOqmgETBYB5BoEeGVea8dmvHb2m9GLy1E9W43yeyfP6QQCZGFNa+XRceJEuDB6zqr+gKpIAmlLebMpykw/MQ==}
    engines: {node: '>=10'}
    dependencies:
      aggregate-error: 3.1.0
    dev: true

  /p-try/2.2.0:
    resolution: {integrity: sha512-R4nPAVTAU0B9D35/Gk3uJf/7XYbQcyohSKdvAxIRSNghFl4e71hVoGnBNQz9cWaXxO2I10KTC+3jMdvvoKw6dQ==}
    engines: {node: '>=6'}
    dev: true

  /package-json/6.5.0:
    resolution: {integrity: sha512-k3bdm2n25tkyxcjSKzB5x8kfVxlMdgsbPr0GkZcwHsLpba6cBjqCt1KlcChKEvxHIcTB1FVMuwoijZ26xex5MQ==}
    engines: {node: '>=8'}
    dependencies:
      got: 9.6.0
      registry-auth-token: 4.2.2
      registry-url: 5.1.0
      semver: 6.3.1
    dev: true

  /package-json/8.1.0:
    resolution: {integrity: sha512-hySwcV8RAWeAfPsXb9/HGSPn8lwDnv6fabH+obUZKX169QknRkRhPxd1yMubpKDskLFATkl3jHpNtVtDPFA0Wg==}
    engines: {node: '>=14.16'}
    dependencies:
      got: 12.6.1
      registry-auth-token: 5.0.2
      registry-url: 6.0.1
      semver: 7.6.0
    dev: true

  /pacote/15.2.0:
    resolution: {integrity: sha512-rJVZeIwHTUta23sIZgEIM62WYwbmGbThdbnkt81ravBplQv+HjyroqnLRNH2+sLJHcGZmLRmhPwACqhfTcOmnA==}
    engines: {node: ^14.17.0 || ^16.13.0 || >=18.0.0}
    hasBin: true
    dependencies:
      '@npmcli/git': 4.0.4
      '@npmcli/installed-package-contents': 2.0.2
      '@npmcli/promise-spawn': 6.0.2
      '@npmcli/run-script': 6.0.2
      cacache: 17.1.0
      fs-minipass: 3.0.2
      minipass: 5.0.0
      npm-package-arg: 10.1.0
      npm-packlist: 7.0.4
      npm-pick-manifest: 8.0.1
      npm-registry-fetch: 14.0.5
      proc-log: 3.0.0
      promise-retry: 2.0.1
      read-package-json: 6.0.3
      read-package-json-fast: 3.0.2
      sigstore: 1.4.0
      ssri: 10.0.4
      tar: 6.1.14
    transitivePeerDependencies:
      - bluebird
      - supports-color
    dev: true

  /pako/1.0.11:
    resolution: {integrity: sha512-4hLB8Py4zZce5s4yd9XzopqwVv/yGNhV1Bl8NTmCq1763HeK2+EwVTv+leGeL13Dnh2wfbqowVPXCIO0z4taYw==}
    dev: true

  /pako/2.1.0:
    resolution: {integrity: sha512-w+eufiZ1WuJYgPXbV/PO3NCMEc3xqylkKHzp8bxp1uW4qaSNQUkwmLLEc3kKsfz8lpV1F8Ht3U1Cm+9Srog2ug==}
    dev: true

  /param-case/3.0.4:
    resolution: {integrity: sha512-RXlj7zCYokReqWpOPH9oYivUzLYZ5vAPIfEmCTNViosC78F8F0H9y7T7gG2M39ymgutxF5gcFEsyZQSph9Bp3A==}
    dependencies:
      dot-case: 3.0.4
      tslib: 2.6.2
    dev: true

  /parent-module/1.0.1:
    resolution: {integrity: sha512-GQ2EWRpQV8/o+Aw8YqtfZZPfNRWZYkbidE9k5rpl/hC3vtHHBfGm2Ifi6qWV+coDGkrUKZAxE3Lot5kcsRlh+g==}
    engines: {node: '>=6'}
    dependencies:
      callsites: 3.1.0
    dev: true

  /parse-diff/0.7.1:
    resolution: {integrity: sha512-1j3l8IKcy4yRK2W4o9EYvJLSzpAVwz4DXqCewYyx2vEwk2gcf3DBPqc8Fj4XV3K33OYJ08A8fWwyu/ykD/HUSg==}
    dev: true

  /parse-git-config/2.0.3:
    resolution: {integrity: sha512-Js7ueMZOVSZ3tP8C7E3KZiHv6QQl7lnJ+OkbxoaFazzSa2KyEHqApfGbU3XboUgUnq4ZuUmskUpYKTNx01fm5A==}
    engines: {node: '>=6'}
    dependencies:
      expand-tilde: 2.0.2
      git-config-path: 1.0.1
      ini: 1.3.8
    dev: true

  /parse-github-url/1.0.2:
    resolution: {integrity: sha512-kgBf6avCbO3Cn6+RnzRGLkUsv4ZVqv/VfAYkRsyBcgkshNvVBkRn1FEZcW0Jb+npXQWm2vHPnnOqFteZxRRGNw==}
    engines: {node: '>=0.10.0'}
    hasBin: true
    dev: true

  /parse-json/4.0.0:
    resolution: {integrity: sha512-aOIos8bujGN93/8Ox/jPLh7RwVnPEysynVFE+fQZyg6jKELEHwzgKdLRFHUgXJL6kylijVSBC4BvN9OmsB48Rw==}
    engines: {node: '>=4'}
    dependencies:
      error-ex: 1.3.2
      json-parse-better-errors: 1.0.2
    dev: true

  /parse-json/5.2.0:
    resolution: {integrity: sha512-ayCKvm/phCGxOkYRSCM82iDwct8/EonSEgCSxWxD7ve6jHggsFl4fZVQBPRNgQoKiuV/odhFrGzQXZwbifC8Rg==}
    engines: {node: '>=8'}
    dependencies:
      '@babel/code-frame': 7.23.5
      error-ex: 1.3.2
      json-parse-even-better-errors: 2.3.1
      lines-and-columns: 1.2.4
    dev: true

  /parse-link-header/2.0.0:
    resolution: {integrity: sha512-xjU87V0VyHZybn2RrCX5TIFGxTVZE6zqqZWMPlIKiSKuWh/X5WZdt+w1Ki1nXB+8L/KtL+nZ4iq+sfI6MrhhMw==}
    dependencies:
      xtend: 4.0.2
    dev: true

  /parse-passwd/1.0.0:
    resolution: {integrity: sha512-1Y1A//QUXEZK7YKz+rD9WydcE1+EuPr6ZBgKecAB8tmoW6UFv0NREVJe1p+jRxtThkcbbKkfwIbWJe/IeE6m2Q==}
    engines: {node: '>=0.10.0'}
    dev: true

  /parseurl/1.3.3:
    resolution: {integrity: sha512-CiyeOxFT/JZyN5m0z9PfXw4SCBJ6Sygz1Dpl0wqjlhDEGGBP1GnsUVEL0p63hoG1fcj3fHynXi9NYO4nWOL+qQ==}
    engines: {node: '>= 0.8'}
    dev: false

  /pascal-case/3.1.2:
    resolution: {integrity: sha512-uWlGT3YSnK9x3BQJaOdcZwrnV6hPpd8jFH1/ucpiLRPh/2zCVJKS19E4GvYHvaCcACn3foXZ0cLB9Wrx1KGe5g==}
    dependencies:
      no-case: 3.0.4
      tslib: 2.6.2
    dev: true

  /password-prompt/1.1.3:
    resolution: {integrity: sha512-HkrjG2aJlvF0t2BMH0e2LB/EHf3Lcq3fNMzy4GYHcQblAvOl+QQji1Lx7WRBMqpVK8p+KR7bCg7oqAMXtdgqyw==}
    dependencies:
      ansi-escapes: 4.3.2
      cross-spawn: 7.0.3
    dev: true

  /path-browserify/1.0.1:
    resolution: {integrity: sha512-b7uo2UCUOYZcnF/3ID0lulOJi/bafxa1xPe7ZPsammBSpjSWQkjNxlt635YGS2MiR9GjvuXCtz2emr3jbsz98g==}

  /path-case/3.0.4:
    resolution: {integrity: sha512-qO4qCFjXqVTrcbPt/hQfhTQ+VhFsqNKOPtytgNKkKxSoEp3XPUQ8ObFuePylOIok5gjn69ry8XiULxCwot3Wfg==}
    dependencies:
      dot-case: 3.0.4
      tslib: 2.6.2
    dev: true

  /path-exists/4.0.0:
    resolution: {integrity: sha512-ak9Qy5Q7jYb2Wwcey5Fpvg2KoAc/ZIhLSLOSBmRmygPsGwkVVt0fZa0qrtMz+m6tJTAHfZQ8FnmB4MG4LWy7/w==}
    engines: {node: '>=8'}
    dev: true

  /path-exists/5.0.0:
    resolution: {integrity: sha512-RjhtfwJOxzcFmNOi6ltcbcu4Iu+FL3zEj83dk4kAS+fVpTxXLO1b38RvJgT/0QwvV/L3aY9TAnyv0EOqW4GoMQ==}
    engines: {node: ^12.20.0 || ^14.13.1 || >=16.0.0}
    dev: true

  /path-is-absolute/1.0.1:
    resolution: {integrity: sha512-AVbw3UJ2e9bq64vSaS9Am0fje1Pa8pbGqTTsmXfaIiMpnr5DlDhfJOuLj9Sf95ZPVDAUerDfEk88MPmPe7UCQg==}
    engines: {node: '>=0.10.0'}

  /path-key/3.1.1:
    resolution: {integrity: sha512-ojmeN0qd+y0jszEtoY48r0Peq5dwMEkIlCOu6Q5f41lfkswXuKtYrhgoTpLnyIcHm24Uhqx+5Tqm2InSwLhE6Q==}
    engines: {node: '>=8'}
    dev: true

  /path-key/4.0.0:
    resolution: {integrity: sha512-haREypq7xkM7ErfgIyA0z+Bj4AGKlMSdlQE2jvJo6huWD1EdkKYV+G/T4nq0YEF2vgTT8kqMFKo1uHn950r4SQ==}
    engines: {node: '>=12'}
    dev: true

  /path-parse/1.0.7:
    resolution: {integrity: sha512-LDJzPVEEEPR+y48z93A0Ed0yXb8pAByGWo/k5YYdYgpY2/2EsOsksJrq7lOHxryrVOn1ejG6oAp8ahvOIQD8sw==}

  /path-scurry/1.10.1:
    resolution: {integrity: sha512-MkhCqzzBEpPvxxQ71Md0b1Kk51W01lrYvlMzSUaIzNsODdd7mqhiimSZlr+VegAz5Z6Vzt9Xg2ttE//XBhH3EQ==}
    engines: {node: '>=16 || 14 >=14.17'}
    dependencies:
      lru-cache: 10.1.0
      minipass: 7.0.4
    dev: true

  /path-to-regexp/0.1.7:
    resolution: {integrity: sha512-5DFkuoqlv1uYQKxy8omFBeJPQcdoE07Kv2sferDCrAq1ohOU+MSDswDIbnx3YAM60qIOnYa53wBhXW0EbMonrQ==}
    dev: false

  /path-to-regexp/1.8.0:
    resolution: {integrity: sha512-n43JRhlUKUAlibEJhPeir1ncUID16QnEjNpwzNdO3Lm4ywrBpBZ5oLD0I6br9evr1Y9JTqwRtAh7JLoOzAQdVA==}
    dependencies:
      isarray: 0.0.1
    dev: true

  /path-type/4.0.0:
    resolution: {integrity: sha512-gDKb8aZMDeD/tZWs9P6+q0J9Mwkdl6xMV8TjnGP3qJVJ06bdMgkbBlLU8IdfOsIsFz2BW1rNVT3XuNEl8zPAvw==}
    engines: {node: '>=8'}
    dev: true

  /pend/1.2.0:
    resolution: {integrity: sha512-F3asv42UuXchdzt+xXqfW1OGlVBe+mxa2mqI0pg5yAHZPvFmY3Y6drSf/GQ1A86WgWEN9Kzh/WrgKa6iGcHXLg==}
    dev: false

  /picocolors/1.0.0:
    resolution: {integrity: sha512-1fygroTLlHu66zi26VoTDv8yRgm0Fccecssto+MhsZ0D/DGW2sm8E8AjW7NU5VVTRt5GxbeZ5qBuJr+HyLYkjQ==}
    dev: true

  /picomatch/2.3.1:
    resolution: {integrity: sha512-JU3teHTNjmE2VCGFzuY8EXzCDVwEqB2a8fsIvwaStHhAWJEeVd1o1QD80CU6+ZdEXXSLbSsuLwJjkCBWqRQUVA==}
    engines: {node: '>=8.6'}
    dev: true

  /pify/2.3.0:
    resolution: {integrity: sha512-udgsAY+fTnvv7kI7aaxbqwWNb0AHiB0qBO89PZKPkoTmGOgdbrHDKD+0B2X4uTfJ/FT1R09r9gTsjUjNJotuog==}
    engines: {node: '>=0.10.0'}
    dev: false

  /pify/3.0.0:
    resolution: {integrity: sha512-C3FsVNH1udSEX48gGX1xfvwTWfsYWj5U+8/uK15BGzIGrKoUpghX8hWZwa/OFnakBiiVNmBvemTJR5mcy7iPcg==}
    engines: {node: '>=4'}
    dev: false

  /pify/4.0.1:
    resolution: {integrity: sha512-uB80kBFb/tfd68bVleG9T5GGsGPjJrLAUpR5PZIrhBnIaRTQRjqdJSsIKkOP6OAIFbj7GOrcudc5pNjZ+geV2g==}
    engines: {node: '>=6'}
    dev: true

  /pinkie-promise/2.0.1:
    resolution: {integrity: sha512-0Gni6D4UcLTbv9c57DfxDGdr41XfgUjqWZu492f0cIGr16zDU06BWP/RAEvOuo7CQ0CNjHaLlM59YJJFm3NWlw==}
    engines: {node: '>=0.10.0'}
    dependencies:
      pinkie: 2.0.4
    dev: false

  /pinkie/2.0.4:
    resolution: {integrity: sha512-MnUuEycAemtSaeFSjXKW/aroV7akBbY+Sv+RkyqFjgAe73F+MR0TBWKBRDkmfWq/HiFmdavfZ1G7h4SPZXaCSg==}
    engines: {node: '>=0.10.0'}
    dev: false

  /pinpoint/1.1.0:
    resolution: {integrity: sha512-+04FTD9x7Cls2rihLlo57QDCcHoLBGn5Dk51SwtFBWkUWLxZaBXyNVpCw1S+atvE7GmnFjeaRZ0WLq3UYuqAdg==}
    dev: true

  /pluralize/8.0.0:
    resolution: {integrity: sha512-Nc3IT5yHzflTfbjgqWcCPpo7DaKy4FnpB0l/zCAW0Tc7jxAiuqSxHasntB3D7887LSrA93kDJ9IXovxJYxyLCA==}
    engines: {node: '>=4'}
    dev: true

  /possible-typed-array-names/1.0.0:
    resolution: {integrity: sha512-d7Uw+eZoloe0EHDIYoe+bQ5WXnGMOpmiZFTuMWCwpjzzkL2nTjcKiAk4hh8TjnGye2TwWOk3UXucZ+3rbmBa8Q==}
    engines: {node: '>= 0.4'}
    dev: true

  /prebuild-install/5.3.0:
    resolution: {integrity: sha512-aaLVANlj4HgZweKttFNUVNRxDukytuIuxeK2boIMHjagNJCiVKWFsKF4tCE3ql3GbrD2tExPQ7/pwtEJcHNZeg==}
    engines: {node: '>=6'}
    hasBin: true
    dependencies:
      detect-libc: 1.0.3
      expand-template: 2.0.3
      github-from-package: 0.0.0
      minimist: 1.2.8
      mkdirp: 0.5.6
      napi-build-utils: 1.0.2
      node-abi: 2.30.1
      noop-logger: 0.1.1
      npmlog: 4.1.2
      os-homedir: 1.0.2
      pump: 2.0.1
      rc: 1.2.8
      simple-get: 2.8.2
      tar-fs: 1.16.3
      tunnel-agent: 0.6.0
      which-pm-runs: 1.1.0
    dev: false
    optional: true

  /prelude-ls/1.2.1:
    resolution: {integrity: sha512-vkcDPrRZo1QZLbn5RLGPpg/WmIQ65qoWWhcGKf/b5eplkkarX0m9z8ppCat4mlOqUsWpyNuYgO3VRyrYHSzX5g==}
    engines: {node: '>= 0.8.0'}
    dev: true

  /prepend-http/2.0.0:
    resolution: {integrity: sha512-ravE6m9Atw9Z/jjttRUZ+clIXogdghyZAuWJ3qEzjT+jI/dL1ifAqhZeC5VHzQp1MSt1+jxKkFNemj/iO7tVUA==}
    engines: {node: '>=4'}
    dev: true

  /prettier/3.0.3:
    resolution: {integrity: sha512-L/4pUDMxcNa8R/EthV08Zt42WBO4h1rarVtK0K+QJG0X187OLo7l699jWw0GKuwzkPQ//jMFA/8Xm6Fh3J/DAg==}
    engines: {node: '>=14'}
    hasBin: true
    dev: true

  /prettier/3.2.5:
    resolution: {integrity: sha512-3/GWa9aOC0YeD7LUfvOG2NiDyhOWRvt1k+rcKhOuYnMY24iiCphgneUfJDyFXd6rZCAnuLBv6UeAULtrhT/F4A==}
    engines: {node: '>=14'}
    hasBin: true
    dev: true

  /prettyjson/1.2.5:
    resolution: {integrity: sha512-rksPWtoZb2ZpT5OVgtmy0KHVM+Dca3iVwWY9ifwhcexfjebtgjg3wmrUt9PvJ59XIYBcknQeYHD8IAnVlh9lAw==}
    hasBin: true
    dependencies:
      colors: 1.4.0
      minimist: 1.2.8
    dev: true

  /printj/1.1.2:
    resolution: {integrity: sha512-zA2SmoLaxZyArQTOPj5LXecR+RagfPSU5Kw1qP+jkWeNlrq+eJZyY2oS68SU1Z/7/myXM4lo9716laOFAVStCQ==}
    engines: {node: '>=0.8'}
    hasBin: true

  /proc-log/3.0.0:
    resolution: {integrity: sha512-++Vn7NS4Xf9NacaU9Xq3URUuqZETPsf8L4j5/ckhaRYsfPeRyzGw+iDjFhV/Jr3uNmTvvddEJFWh5R1gRgUH8A==}
    engines: {node: ^14.17.0 || ^16.13.0 || >=18.0.0}
    dev: true

  /proc-log/4.0.0:
    resolution: {integrity: sha512-v1lzmYxGDs2+OZnmYtYZK3DG8zogt+CbQ+o/iqqtTfpyCmGWulCTEQu5GIbivf7OjgIkH2Nr8SH8UxAGugZNbg==}
    engines: {node: ^14.17.0 || ^16.13.0 || >=18.0.0}
    dev: true

  /process-nextick-args/2.0.1:
    resolution: {integrity: sha512-3ouUOpQhtgrbOa17J7+uxOTpITYWaGP7/AhoR3+A+/1e9skrzelGi/dXzEYyvbxubEF6Wn2ypscTKiKJFFn1ag==}

  /progress/2.0.3:
    resolution: {integrity: sha512-7PiHtLll5LdnKIMw100I+8xJXR5gW2QwWYkT6iJva0bXitZKa/XMrSbdmg3r2Xnaidz9Qumd0VPaMrZlF9V9sA==}
    engines: {node: '>=0.4.0'}
    dev: true

  /promise-inflight/1.0.1:
    resolution: {integrity: sha512-6zWPyEOFaQBJYcGMHBKTKJ3u6TBsnMFOIZSa6ce1e/ZrrsOlnHRHbabMjLiBYKp+n44X9eUI6VUPaukCXHuG4g==}
    peerDependencies:
      bluebird: '*'
    peerDependenciesMeta:
      bluebird:
        optional: true
    dev: true

  /promise-retry/2.0.1:
    resolution: {integrity: sha512-y+WKFlBR8BGXnsNlIHFGPZmyDf3DFMoLhaflAnyZgV6rG6xu+JwesTo2Q9R6XwYmtmwAFCkAk3e35jEdoeh/3g==}
    engines: {node: '>=10'}
    dependencies:
      err-code: 2.0.3
      retry: 0.12.0
    dev: true

  /prompts-ncu/3.0.0:
    resolution: {integrity: sha512-qyz9UxZ5MlPKWVhWrCmSZ1ahm2GVYdjLb8og2sg0IPth1KRuhcggHGuijz0e41dkx35p1t1q3GRISGH7QGALFA==}
    engines: {node: '>= 14'}
    dependencies:
      kleur: 4.1.5
      sisteransi: 1.0.5
    dev: true

  /prompts/2.4.2:
    resolution: {integrity: sha512-NxNv/kLguCA7p3jE8oL2aEBsrJWgAakBpgmgK6lpPWV+WuOmY6r2/zbAVnP+T8bQlA0nzHXSJSJW0Hq7ylaD2Q==}
    engines: {node: '>= 6'}
    dependencies:
      kleur: 3.0.3
      sisteransi: 1.0.5
    dev: true

  /prop-types/15.8.1:
    resolution: {integrity: sha512-oj87CgZICdulUohogVAR7AjlC0327U4el4L6eAvOqCeudMDVU0NThNaV+b9Df4dXgSP1gXMTnPdhfe/2qDH5cg==}
    dependencies:
      loose-envify: 1.4.0
      object-assign: 4.1.1
      react-is: 16.13.1
    dev: true

  /proto-list/1.2.4:
    resolution: {integrity: sha512-vtK/94akxsTMhe0/cbfpR+syPuszcuwhqVjJq26CuNDgFGj682oRBXOP5MJpv2r7JtE8MsiepGIqvvOTBwn2vA==}
    dev: true

  /proxy-addr/2.0.7:
    resolution: {integrity: sha512-llQsMLSUDUPT44jdrU/O37qlnifitDP+ZwrmmZcoSKyLKvtZxpyV0n2/bD/N4tBAAZ/gJEdZU7KMraoK1+XYAg==}
    engines: {node: '>= 0.10'}
    dependencies:
      forwarded: 0.2.0
      ipaddr.js: 1.9.1
    dev: false

  /proxy-from-env/1.1.0:
    resolution: {integrity: sha512-D+zkORCbA9f1tdWRK0RaCR3GPv50cMxcrz4X8k5LTSUD1Dkw47mKJEZQNunItRTkWwgtaUSo1RVFRIG9ZXiFYg==}

  /pump/1.0.3:
    resolution: {integrity: sha512-8k0JupWme55+9tCVE+FS5ULT3K6AbgqrGa58lTT49RpyfwwcGedHqaC5LlQNdEAumn/wFsu6aPwkuPMioy8kqw==}
    dependencies:
      end-of-stream: 1.4.4
      once: 1.4.0
    dev: false
    optional: true

  /pump/2.0.1:
    resolution: {integrity: sha512-ruPMNRkN3MHP1cWJc9OWr+T/xDP0jhXYCLfJcBuX54hhfIBnaQmAUMfDcG4DM5UMWByBbJY69QSphm3jtDKIkA==}
    dependencies:
      end-of-stream: 1.4.4
      once: 1.4.0
    dev: false
    optional: true

  /pump/3.0.0:
    resolution: {integrity: sha512-LwZy+p3SFs1Pytd/jYct4wpv49HiYCqd9Rlc5ZVdk0V+8Yzv6jR5Blk3TRmPL1ft69TxP0IMZGJ+WPFU2BFhww==}
    dependencies:
      end-of-stream: 1.4.4
      once: 1.4.0
    dev: true

  /punycode/2.3.0:
    resolution: {integrity: sha512-rRV+zQD8tVFys26lAGR9WUuS4iUAngJScM+ZRSKtvl5tKeZ2t5bvdNFdNHBW9FWR4guGHlgmsZ1G7BSm2wTbuA==}
    engines: {node: '>=6'}

  /pupa/3.1.0:
    resolution: {integrity: sha512-FLpr4flz5xZTSJxSeaheeMKN/EDzMdK7b8PTOC6a5PYFKTucWbdqjgqaEyH0shFiSJrVB1+Qqi4Tk19ccU6Aug==}
    engines: {node: '>=12.20'}
    dependencies:
      escape-goat: 4.0.0
    dev: true

  /qs/6.11.1:
    resolution: {integrity: sha512-0wsrzgTz/kAVIeuxSjnpGC56rzYtr6JT/2BwEvMaPhFIoYa1aGO8LbzuU1R0uUYQkLpWBTOj0l/CLAJB64J6nQ==}
    engines: {node: '>=0.6'}
    dependencies:
      side-channel: 1.0.4
    dev: false

  /qs/6.11.2:
    resolution: {integrity: sha512-tDNIz22aBzCDxLtVH++VnTfzxlfeK5CbqohpSqpJgj1Wg/cQbStNAz3NuqCs5vV+pjBsK4x4pN9HlVh7rcYRiA==}
    engines: {node: '>=0.6'}
    dependencies:
      side-channel: 1.0.4

  /query-string/7.1.3:
    resolution: {integrity: sha512-hh2WYhq4fi8+b+/2Kg9CEge4fDPvHS534aOOvOZeQ3+Vf2mCFsaFBYj0i+iXcAq6I9Vzp5fjMFBlONvayDC1qg==}
    engines: {node: '>=6'}
    dependencies:
      decode-uri-component: 0.2.2
      filter-obj: 1.1.0
      split-on-first: 1.1.0
      strict-uri-encode: 2.0.0
    dev: true

  /querystringify/2.2.0:
    resolution: {integrity: sha512-FIqgj2EUvTa7R50u0rGsyTftzjYmv/a3hO345bZNrqabNqjtgiDMgmo4mkUjd+nzU5oF3dClKqFIPUKybUyqoQ==}
    dev: false

  /queue-microtask/1.2.3:
    resolution: {integrity: sha512-NuaNSa6flKT5JaSYQzJok04JzTL1CA6aGhv5rfLW3PgqA+M2ChpZQnAC8h8i4ZFkBS8X5RqkDBHA7r4hej3K9A==}
    dev: true

  /quick-lru/5.1.1:
    resolution: {integrity: sha512-WuyALRjWPDGtt/wzJiadO5AXY+8hZ80hVpe6MyivgraREW751X3SbhRvG3eLKOYN+8VEvqLcf3wdnt44Z4S4SA==}
    engines: {node: '>=10'}
    dev: true

  /randombytes/2.1.0:
    resolution: {integrity: sha512-vYl3iOX+4CKUWuxGi9Ukhie6fsqXqS9FE2Zaic4tNFD2N2QQaXOMFbuKK4QmDHC0JO6B1Zp41J0LpT0oR68amQ==}
    dependencies:
      safe-buffer: 5.2.1
    dev: true

  /range-parser/1.2.1:
    resolution: {integrity: sha512-Hrgsx+orqoygnmhFbKaHE6c296J+HTAQXoxEF6gNupROmmGJRoyzfG3ccAveqCBrwr/2yxQ5BVd/GTl5agOwSg==}
    engines: {node: '>= 0.6'}
    dev: false

  /raw-body/2.5.2:
    resolution: {integrity: sha512-8zGqypfENjCIqGhgXToC8aB2r7YrBX+AQAfIPs/Mlk+BtPTztOvTS01NRW/3Eh60J+a48lt8qsCzirQ6loCVfA==}
    engines: {node: '>= 0.8'}
    dependencies:
      bytes: 3.1.2
      http-errors: 2.0.0
      iconv-lite: 0.4.24
      unpipe: 1.0.0
    dev: false

  /rc-config-loader/4.1.3:
    resolution: {integrity: sha512-kD7FqML7l800i6pS6pvLyIE2ncbk9Du8Q0gp/4hMPhJU6ZxApkoLcGD8ZeqgiAlfwZ6BlETq6qqe+12DUL207w==}
    dependencies:
      debug: 4.3.4
      js-yaml: 4.1.0
      json5: 2.2.3
      require-from-string: 2.0.2
    transitivePeerDependencies:
      - supports-color
    dev: true

  /rc/1.2.8:
    resolution: {integrity: sha512-y3bGgqKj3QBdxLbLkomlohkvsA8gdAiUQlSBJnBhfn+BPxg4bc62d8TcBW15wavDfgexCgccckhcZvywyQYPOw==}
    hasBin: true
    dependencies:
      deep-extend: 0.6.0
      ini: 1.3.8
      minimist: 1.2.8
      strip-json-comments: 2.0.1

  /react-is/16.13.1:
    resolution: {integrity: sha512-24e6ynE2H+OKt4kqsOvNd8kBpV65zoxbA4BVsEOB3ARVWQki/DHzaUoC5KuON/BiccDaCCTZBuOcfZs70kR8bQ==}
    dev: true

  /read-package-json-fast/3.0.2:
    resolution: {integrity: sha512-0J+Msgym3vrLOUB3hzQCuZHII0xkNGCtz/HJH9xZshwv9DbDwkw1KaE3gx/e2J5rpEY5rtOy6cyhKOPrkP7FZw==}
    engines: {node: ^14.17.0 || ^16.13.0 || >=18.0.0}
    dependencies:
      json-parse-even-better-errors: 3.0.1
      npm-normalize-package-bin: 3.0.1
    dev: true

  /read-package-json/6.0.3:
    resolution: {integrity: sha512-4QbpReW4kxFgeBQ0vPAqh2y8sXEB3D4t3jsXbJKIhBiF80KT6XRo45reqwtftju5J6ru1ax06A2Gb/wM1qCOEQ==}
    engines: {node: ^14.17.0 || ^16.13.0 || >=18.0.0}
    dependencies:
      glob: 10.3.10
      json-parse-even-better-errors: 3.0.1
      normalize-package-data: 5.0.0
      npm-normalize-package-bin: 3.0.1
    dev: true

  /read-pkg-up/7.0.1:
    resolution: {integrity: sha512-zK0TB7Xd6JpCLmlLmufqykGE+/TlOePD6qKClNW7hHDKFh/J7/7gCWGR7joEQEW1bKq3a3yUZSObOoWLFQ4ohg==}
    engines: {node: '>=8'}
    dependencies:
      find-up: 4.1.0
      read-pkg: 5.2.0
      type-fest: 0.8.1
    dev: true

  /read-pkg/5.2.0:
    resolution: {integrity: sha512-Ug69mNOpfvKDAc2Q8DRpMjjzdtrnv9HcSMX+4VsZxD1aZ6ZzrIE7rlzXBtWTyhULSMKg076AW6WR5iZpD0JiOg==}
    engines: {node: '>=8'}
    dependencies:
      '@types/normalize-package-data': 2.4.1
      normalize-package-data: 2.5.0
      parse-json: 5.2.0
      type-fest: 0.6.0
    dev: true

  /read-yaml-file/1.1.0:
    resolution: {integrity: sha512-VIMnQi/Z4HT2Fxuwg5KrY174U1VdUIASQVWXXyqtNRtxSr9IYkn1rsI6Tb6HsrHCmB7gVpNwX6JxPTHcH6IoTA==}
    engines: {node: '>=6'}
    dependencies:
      graceful-fs: 4.2.11
      js-yaml: 3.14.1
      pify: 4.0.1
      strip-bom: 3.0.0
    dev: true

  /readable-stream/1.1.14:
    resolution: {integrity: sha512-+MeVjFf4L44XUkhM1eYbD8fyEsxcV81pqMSR5gblfcLCHfZvbrqy4/qYHE+/R5HoBUT11WV5O08Cr1n3YXkWVQ==}
    dependencies:
      core-util-is: 1.0.3
      inherits: 2.0.4
      isarray: 0.0.1
      string_decoder: 0.10.31
    dev: false

  /readable-stream/2.3.8:
    resolution: {integrity: sha512-8p0AUk4XODgIewSi0l8Epjs+EVnWiK7NoDIEGU0HhE7+ZyY8D1IMY7odu5lRrFXGg71L15KG8QrPmum45RTtdA==}
    dependencies:
      core-util-is: 1.0.3
      inherits: 2.0.4
      isarray: 1.0.0
      process-nextick-args: 2.0.1
      safe-buffer: 5.1.2
      string_decoder: 1.1.1
      util-deprecate: 1.0.2

  /readable-stream/3.6.2:
    resolution: {integrity: sha512-9u/sniCrY3D5WdsERHzHE4G2YCXqoG5FTHUiCC4SIbr6XcLZBY05ya9EKjYek9O5xOAwjGq+1JdGBAS7Q9ScoA==}
    engines: {node: '>= 6'}
    dependencies:
      inherits: 2.0.4
      string_decoder: 1.3.0
      util-deprecate: 1.0.2

  /readdirp/3.6.0:
    resolution: {integrity: sha512-hOS089on8RduqdbhvQ5Z37A0ESjsqz6qnRcffsMU3495FuTdqSm+7bhJ29JvIOsBDEEnan5DPu9t3To9VRlMzA==}
    engines: {node: '>=8.10.0'}
    dependencies:
      picomatch: 2.3.1
    dev: true

  /readline-sync/1.4.10:
    resolution: {integrity: sha512-gNva8/6UAe8QYepIQH/jQ2qn91Qj0B9sYjMBBs3QOB8F2CXcKgLxQaJRP76sWVRQt+QU+8fAkCbCvjjMFu7Ycw==}
    engines: {node: '>= 0.8.0'}

  /rechoir/0.6.2:
    resolution: {integrity: sha512-HFM8rkZ+i3zrV+4LQjwQ0W+ez98pApMGM3HUrN04j3CqzPOzl9nmP15Y8YXNm8QHGv/eacOVEjqhmWpkRV0NAw==}
    engines: {node: '>= 0.10'}
    dependencies:
      resolve: 1.22.8
    dev: false

  /redeyed/2.1.1:
    resolution: {integrity: sha512-FNpGGo1DycYAdnrKFxCMmKYgo/mILAqtRYbkdQD8Ep/Hk2PQ5+aEAEx+IU713RTDmuBaH0c8P5ZozurNu5ObRQ==}
    dependencies:
      esprima: 4.0.1
    dev: true

  /redis-errors/1.2.0:
    resolution: {integrity: sha512-1qny3OExCf0UvUV/5wpYKf2YwPcOqXzkwKKSmKHiE6ZMQs5heeE/c8eXK+PNllPvmjgAbfnsbpkGZWy8cBpn9w==}
    engines: {node: '>=4'}

  /redis-parser/3.0.0:
    resolution: {integrity: sha512-DJnGAeenTdpMEH6uAJRK/uiyEIH9WVsUmoLwzudwGJUwZPp80PDBWPHXSAGNPwNvIXAbe7MSUB1zQFugFml66A==}
    engines: {node: '>=4'}
    dependencies:
      redis-errors: 1.2.0

  /reduce-to-639-1/1.1.0:
    resolution: {integrity: sha512-9yy/xgTE8qPlZKQrQmyCU1Y1ZSnnOCP4K0Oe1YrBtteUmVXk0AgyINp0NS5kHGzZfpvjgHr6ygFZc9fpqf7moQ==}
    dev: true

  /reflect.getprototypeof/1.0.5:
    resolution: {integrity: sha512-62wgfC8dJWrmxv44CA36pLDnP6KKl3Vhxb7PL+8+qrrFMMoJij4vgiMP8zV4O8+CBMXY1mHxI5fITGHXFHVmQQ==}
    engines: {node: '>= 0.4'}
    dependencies:
      call-bind: 1.0.7
      define-properties: 1.2.1
      es-abstract: 1.22.4
      es-errors: 1.3.0
      get-intrinsic: 1.2.4
      globalthis: 1.0.3
      which-builtin-type: 1.1.3
    dev: true

  /regenerator-runtime/0.13.11:
    resolution: {integrity: sha512-kY1AZVr2Ra+t+piVaJ4gxaFaReZVH40AKNo7UCX6W+dEwBo/2oZJzqfuN1qLq1oL45o56cPaTXELwrTh8Fpggg==}
    dev: true

  /regenerator-runtime/0.14.0:
    resolution: {integrity: sha512-srw17NI0TUWHuGa5CFGGmhfNIeja30WMBfbslPNhf6JrqQlLN5gcrvig1oqPxiVaXb0oW0XRKtH6Nngs5lKCIA==}
    dev: true

  /regexp-tree/0.1.27:
    resolution: {integrity: sha512-iETxpjK6YoRWJG5o6hXLwvjYAoW+FEZn9os0PD/b6AP6xQwsa/Y7lCVgIixBbUPMfhu+i2LtdeAqVTgGlQarfA==}
    hasBin: true
    dev: true

  /regexp.prototype.flags/1.5.2:
    resolution: {integrity: sha512-NcDiDkTLuPR+++OCKB0nWafEmhg/Da8aUPLPMQbK+bxKKCm1/S5he+AqYa4PlMCVBalb4/yxIRub6qkEx5yJbw==}
    engines: {node: '>= 0.4'}
    dependencies:
      call-bind: 1.0.7
      define-properties: 1.2.1
      es-errors: 1.3.0
      set-function-name: 2.0.2
    dev: true

  /registry-auth-token/4.2.2:
    resolution: {integrity: sha512-PC5ZysNb42zpFME6D/XlIgtNGdTl8bBOCw90xQLVMpzuuubJKYDWFAEuUNc+Cn8Z8724tg2SDhDRrkVEsqfDMg==}
    engines: {node: '>=6.0.0'}
    dependencies:
      rc: 1.2.8
    dev: true

  /registry-auth-token/5.0.2:
    resolution: {integrity: sha512-o/3ikDxtXaA59BmZuZrJZDJv8NMDGSj+6j6XaeBmHw8eY1i1qd9+6H+LjVvQXx3HN6aRCGa1cUdJ9RaJZUugnQ==}
    engines: {node: '>=14'}
    dependencies:
      '@pnpm/npm-conf': 2.2.0
    dev: true

  /registry-url/5.1.0:
    resolution: {integrity: sha512-8acYXXTI0AkQv6RAOjE3vOaIXZkT9wo4LOFbBKYQEEnnMNBpKqdUrI6S4NT0KPIo/WVvJ5tE/X5LF/TQUf0ekw==}
    engines: {node: '>=8'}
    dependencies:
      rc: 1.2.8
    dev: true

  /registry-url/6.0.1:
    resolution: {integrity: sha512-+crtS5QjFRqFCoQmvGduwYWEBng99ZvmFvF+cUJkGYF1L1BfU8C6Zp9T7f5vPAwyLkUExpvK+ANVZmGU49qi4Q==}
    engines: {node: '>=12'}
    dependencies:
      rc: 1.2.8
    dev: true

  /regjsparser/0.10.0:
    resolution: {integrity: sha512-qx+xQGZVsy55CH0a1hiVwHmqjLryfh7wQyF5HO07XJ9f7dQMY/gPQHhlyDkIzJKC+x2fUCpCcUODUUUFrm7SHA==}
    hasBin: true
    dependencies:
      jsesc: 0.5.0
    dev: true

  /remote-git-tags/3.0.0:
    resolution: {integrity: sha512-C9hAO4eoEsX+OXA4rla66pXZQ+TLQ8T9dttgQj18yuKlPMTVkIkdYXvlMC55IuUsIkV6DpmQYi10JKFLaU+l7w==}
    engines: {node: '>=8'}
    dev: true

  /replace-in-file/6.3.5:
    resolution: {integrity: sha512-arB9d3ENdKva2fxRnSjwBEXfK1npgyci7ZZuwysgAp7ORjHSyxz6oqIjTEv8R0Ydl4Ll7uOAZXL4vbkhGIizCg==}
    engines: {node: '>=10'}
    hasBin: true
    dependencies:
      chalk: 4.1.2
      glob: 7.2.3
      yargs: 17.7.2
    dev: true

  /require-directory/2.1.1:
    resolution: {integrity: sha512-fGxEI7+wsG9xrvdjsrlmL22OMTTiHRwAMroiEeMgq8gzoLC/PQr7RsRDSTLUg/bZAZtF+TVIkHc6/4RIKrui+Q==}
    engines: {node: '>=0.10.0'}

  /require-from-string/2.0.2:
    resolution: {integrity: sha512-Xf0nWe6RseziFMu+Ap9biiUbmplq6S9/p+7w7YXP/JBHhrUDDUhwa+vANyubuqfZWTveU//DYVGsDG7RKL/vEw==}
    engines: {node: '>=0.10.0'}
    dev: true

  /requires-port/1.0.0:
    resolution: {integrity: sha512-KigOCHcocU3XODJxsu8i/j8T9tzT4adHiecwORRQ0ZZFcp7ahwXuRU1m+yuO90C5ZUyGeGfocHDI14M3L3yDAQ==}
    dev: false

  /resolve-alpn/1.2.1:
    resolution: {integrity: sha512-0a1F4l73/ZFZOakJnQ3FvkJ2+gSTQWz/r2KE5OdDY0TxPm5h4GkqkWWfM47T7HsbnOtcJVEF4epCVy6u7Q3K+g==}
    dev: true

  /resolve-from/4.0.0:
    resolution: {integrity: sha512-pb/MYmXstAkysRFx8piNI1tGFNQIFA3vkE3Gq4EuA1dF6gHp/+vgZqsCGJapvy8N3Q+4o7FwvquPJcnZ7RYy4g==}
    engines: {node: '>=4'}
    dev: true

  /resolve-pkg-maps/1.0.0:
    resolution: {integrity: sha512-seS2Tj26TBVOC2NIc2rOe2y2ZO7efxITtLZcGSOnHHNOQ7CkiUBfw0Iw2ck6xkIhPwLhKNLS8BO+hEpngQlqzw==}
    dev: true

  /resolve/1.19.0:
    resolution: {integrity: sha512-rArEXAgsBG4UgRGcynxWIWKFvh/XZCcS8UJdHhwy91zwAvCZIbcs+vAbflgBnNjYMs/i/i+/Ux6IZhML1yPvxg==}
    dependencies:
      is-core-module: 2.13.1
      path-parse: 1.0.7
    dev: true

  /resolve/1.22.2:
    resolution: {integrity: sha512-Sb+mjNHOULsBv818T40qSPeRiuWLyaGMa5ewydRLFimneixmVy2zdivRl+AF6jaYPC8ERxGDmFSiqui6SfPd+g==}
    hasBin: true
    dependencies:
      is-core-module: 2.13.1
      path-parse: 1.0.7
      supports-preserve-symlinks-flag: 1.0.0
    dev: true

  /resolve/1.22.8:
    resolution: {integrity: sha512-oKWePCxqpd6FlLvGV1VU0x7bkPmmCNolxzjMf4NczoDnQcIWrAF+cPtZn5i6n+RfD2d9i0tzpKnG6Yk168yIyw==}
    hasBin: true
    dependencies:
      is-core-module: 2.13.1
      path-parse: 1.0.7
      supports-preserve-symlinks-flag: 1.0.0

  /resolve/2.0.0-next.4:
    resolution: {integrity: sha512-iMDbmAWtfU+MHpxt/I5iWI7cY6YVEZUQ3MBgPQ++XD1PELuJHIl82xBmObyP2KyQmkNB2dsqF7seoQQiAn5yDQ==}
    hasBin: true
    dependencies:
      is-core-module: 2.13.1
      path-parse: 1.0.7
      supports-preserve-symlinks-flag: 1.0.0
    dev: true

  /responselike/1.0.2:
    resolution: {integrity: sha512-/Fpe5guzJk1gPqdJLJR5u7eG/gNY4nImjbRDaVWVMRhne55TCmj2i9Q+54PBRfatRC8v/rIiv9BN0pMd9OV5EQ==}
    dependencies:
      lowercase-keys: 1.0.1
    dev: true

  /responselike/2.0.1:
    resolution: {integrity: sha512-4gl03wn3hj1HP3yzgdI7d3lCkF95F21Pz4BPGvKHinyQzALR5CapwC8yIi0Rh58DEMQ/SguC03wFj2k0M/mHhw==}
    dependencies:
      lowercase-keys: 2.0.0
    dev: true

  /responselike/3.0.0:
    resolution: {integrity: sha512-40yHxbNcl2+rzXvZuVkrYohathsSJlMTXKryG5y8uciHv1+xDLHQpgjG64JUO9nrEq2jGLH6IZ8BcZyw3wrweg==}
    engines: {node: '>=14.16'}
    dependencies:
      lowercase-keys: 3.0.0
    dev: true

  /restore-cursor/3.1.0:
    resolution: {integrity: sha512-l+sSefzHpj5qimhFSE5a8nufZYAM3sBSVMAPtYkmC+4EH2anSGaEMXSD0izRQbu9nfyQ9y5JrVmp7E8oZrUjvA==}
    engines: {node: '>=8'}
    dependencies:
      onetime: 5.1.2
      signal-exit: 3.0.7
    dev: true

  /retry/0.10.1:
    resolution: {integrity: sha512-ZXUSQYTHdl3uS7IuCehYfMzKyIDBNoAuUblvy5oGO5UJSUTmStUUVPXbA9Qxd173Bgre53yCQczQuHgRWAdvJQ==}
    dev: false

  /retry/0.12.0:
    resolution: {integrity: sha512-9LkiTwjUh6rT555DtE9rTX+BKByPfrMzEAtnlEtdEwr3Nkffwiihqe2bWADg+OQRjt9gl6ICdmB/ZFDCGAtSow==}
    engines: {node: '>= 4'}
    dev: true

  /retry/0.13.1:
    resolution: {integrity: sha512-XQBQ3I8W1Cge0Seh+6gjj03LbmRFWuoszgK9ooCpwYIrhhoO80pfq4cUkU5DkknwfOfFteRwlZ56PYOGYyFWdg==}
    engines: {node: '>= 4'}
    dev: true

  /reusify/1.0.4:
    resolution: {integrity: sha512-U9nH88a3fc/ekCF1l0/UP1IosiuIjyTh7hBvXVMHYgVcfGvt897Xguj2UOLDeI5BG2m7/uwyaLVT6fbtCwTyzw==}
    engines: {iojs: '>=1.0.0', node: '>=0.10.0'}
    dev: true

  /rimraf/3.0.2:
    resolution: {integrity: sha512-JZkJMZkAGFFPP2YqXZXPbMlMBgsxzE8ILs4lMIX/2o0L9UBw9O/Y3o6wFw/i9YLapcUJWwqbi3kdxIPdC62TIA==}
    hasBin: true
    dependencies:
      glob: 7.2.3
    dev: true

  /rimraf/4.4.1:
    resolution: {integrity: sha512-Gk8NlF062+T9CqNGn6h4tls3k6T1+/nXdOcSZVikNVtlRdYpA7wRJJMoXmuvOnLW844rPjdQ7JgXCYM6PPC/og==}
    engines: {node: '>=14'}
    hasBin: true
    dependencies:
      glob: 9.3.5
    dev: true

  /rimraf/5.0.5:
    resolution: {integrity: sha512-CqDakW+hMe/Bz202FPEymy68P+G50RfMQK+Qo5YUqc9SPipvbGjCGKd0RSKEelbsfQuw3g5NZDSrlZZAJurH1A==}
    engines: {node: '>=14'}
    hasBin: true
    dependencies:
      glob: 10.3.10
    dev: true

  /run-async/2.4.1:
    resolution: {integrity: sha512-tvVnVv01b8c1RrA6Ep7JkStj85Guv/YrMcwqYQnwjsAS2cTmmPGBBjAjpCW7RrSodNSoE2/qg9O4bceNvUuDgQ==}
    engines: {node: '>=0.12.0'}
    dev: true

  /run-parallel/1.2.0:
    resolution: {integrity: sha512-5l4VyZR86LZ/lDxZTR6jqL8AFE2S0IFLMP26AbjsLVADxHdhB/c0GUsH+y39UfCi3dzz8OlQuPmnaJOMoDHQBA==}
    dependencies:
      queue-microtask: 1.2.3
    dev: true

  /run-script-os/1.1.6:
    resolution: {integrity: sha512-ql6P2LzhBTTDfzKts+Qo4H94VUKpxKDFz6QxxwaUZN0mwvi7L3lpOI7BqPCq7lgDh3XLl0dpeXwfcVIitlrYrw==}
    hasBin: true
    dev: true

  /rxjs/7.8.1:
    resolution: {integrity: sha512-AA3TVj+0A2iuIoQkWEK/tqFjBq2j+6PO6Y0zJcvzLAFhEFIO3HL0vls9hWLncZbAAbK0mar7oZ4V079I/qPMxg==}
    dependencies:
      tslib: 2.6.2
    dev: true

  /safe-array-concat/1.1.0:
    resolution: {integrity: sha512-ZdQ0Jeb9Ofti4hbt5lX3T2JcAamT9hfzYU1MNB+z/jaEbB6wfFfPIR/zEORmZqobkCCJhSjodobH6WHNmJ97dg==}
    engines: {node: '>=0.4'}
    dependencies:
      call-bind: 1.0.7
      get-intrinsic: 1.2.4
      has-symbols: 1.0.3
      isarray: 2.0.5
    dev: true

  /safe-buffer/5.1.2:
    resolution: {integrity: sha512-Gd2UZBJDkXlY7GbJxfsE8/nvKkUEU1G38c1siN6QP6a9PT9MmHB8GnpscSmMJSoF8LOIrt8ud/wPtojys4G6+g==}

  /safe-buffer/5.2.1:
    resolution: {integrity: sha512-rp3So07KcdmmKbGvgaNxQSJr7bGVSVk5S9Eq1F+ppbRo70+YeaDxkw5Dd8NPN+GD6bjnYm2VuPuCXmpuYvmCXQ==}

  /safe-regex-test/1.0.3:
    resolution: {integrity: sha512-CdASjNJPvRa7roO6Ra/gLYBTzYzzPyyBXxIMdGW3USQLyjWEls2RgW5UBTXaQVp+OrpeCK3bLem8smtmheoRuw==}
    engines: {node: '>= 0.4'}
    dependencies:
      call-bind: 1.0.7
      es-errors: 1.3.0
      is-regex: 1.1.4
    dev: true

  /safe-stable-stringify/2.4.3:
    resolution: {integrity: sha512-e2bDA2WJT0wxseVd4lsDP4+3ONX6HpMXQa1ZhFQ7SU+GjvORCmShbCMltrtIDfkYhVHrOcPtj+KhmDBdPdZD1g==}
    engines: {node: '>=10'}
    dev: false

  /safer-buffer/2.1.2:
    resolution: {integrity: sha512-YZo3K82SD7Riyi0E1EQPojLz7kpepnSQI9IyPbHHg1XXXevb5dJI7tpyN2ADxGcQbHG7vcyRHk0cbwqcQriUtg==}

  /schema-utils/3.3.0:
    resolution: {integrity: sha512-pN/yOAvcC+5rQ5nERGuwrjLlYvLTbCibnZ1I7B1LaiAz9BRBlE9GMgE/eqV30P7aJQUf7Ddimy/RsbYO/GrVGg==}
    engines: {node: '>= 10.13.0'}
    dependencies:
      '@types/json-schema': 7.0.15
      ajv: 6.12.6
      ajv-keywords: 3.5.2_ajv@6.12.6
    dev: true

  /section-matter/1.0.0:
    resolution: {integrity: sha512-vfD3pmTzGpufjScBh50YHKzEu2lxBWhVEHsNGoEXmCmn2hKGfeNLYMzCJpe8cD7gqX7TJluOVpBkAequ6dgMmA==}
    engines: {node: '>=4'}
    dependencies:
      extend-shallow: 2.0.1
      kind-of: 6.0.3
    dev: true

  /secure-keys/1.0.0:
    resolution: {integrity: sha512-nZi59hW3Sl5P3+wOO89eHBAAGwmCPd2aE1+dLZV5MO+ItQctIvAqihzaAXIQhvtH4KJPxM080HsnqltR2y8cWg==}

  /seek-bzip/1.0.6:
    resolution: {integrity: sha512-e1QtP3YL5tWww8uKaOCQ18UxIT2laNBXHjV/S2WYCiK4udiv8lkG89KRIoCjUagnAmCBurjF4zEVX2ByBbnCjQ==}
    hasBin: true
    dependencies:
      commander: 2.20.3
    dev: false

  /semver-diff/4.0.0:
    resolution: {integrity: sha512-0Ju4+6A8iOnpL/Thra7dZsSlOHYAHIeMxfhWQRI1/VLcT3WDBZKKtQt/QkBOsiIN9ZpuvHE6cGZ0x4glCMmfiA==}
    engines: {node: '>=12'}
    dependencies:
      semver: 7.6.0
    dev: true

  /semver-utils/1.1.4:
    resolution: {integrity: sha512-EjnoLE5OGmDAVV/8YDoN5KiajNadjzIp9BAHOhYeQHt7j0UWxjmgsx4YD48wp4Ue1Qogq38F1GNUJNqF1kKKxA==}
    dev: true

  /semver/5.7.1:
    resolution: {integrity: sha512-sauaDf/PZdVgrLTNYHRtpXa1iRiKcaebiKQ1BJdpQlWH2lCvexQdX55snPFyK7QzpudqbCI0qXFfOasHdyNDGQ==}
    hasBin: true
    dev: true

  /semver/5.7.2:
    resolution: {integrity: sha512-cBznnQ9KjJqU67B52RMC65CMarK2600WFnbkcaiwWq3xy/5haFJlshgnpjovMVJ+Hff49d8GEn0b87C5pDQ10g==}
    hasBin: true

  /semver/6.3.1:
    resolution: {integrity: sha512-BR7VvDCVHO+q2xBEWskxS6DJE1qRnb7DxzUrogb71CWoSficBxYsiAGd+Kl0mmq/MprG9yArRkyrQxTO6XjMzA==}
    hasBin: true
    dev: true

  /semver/7.5.0:
    resolution: {integrity: sha512-+XC0AD/R7Q2mPSRuy2Id0+CGTZ98+8f+KvwirxOKIEyid+XSx6HbC63p+O4IndTHuX5Z+JxQ0TghCkO5Cg/2HA==}
    engines: {node: '>=10'}
    hasBin: true
    dependencies:
      lru-cache: 6.0.0
    dev: false

  /semver/7.5.4:
    resolution: {integrity: sha512-1bCSESV6Pv+i21Hvpxp3Dx+pSD8lIPt8uVjRrxAUt/nbswYc+tK6Y2btiULjd4+fnq15PX+nqQDC7Oft7WkwcA==}
    engines: {node: '>=10'}
    hasBin: true
    dependencies:
      lru-cache: 6.0.0

  /semver/7.6.0:
    resolution: {integrity: sha512-EnwXhrlwXMk9gKu5/flx5sv/an57AkRplG3hTK68W7FRDN+k+OWBj65M7719OkA82XLBxrcX0KSHj+X5COhOVg==}
    engines: {node: '>=10'}
    hasBin: true
    dependencies:
      lru-cache: 6.0.0
    dev: true

  /send/0.18.0:
    resolution: {integrity: sha512-qqWzuOjSFOuqPjFe4NOsMLafToQQwBSOEpS+FwEt3A2V3vKubTquT3vmLTQpFgMXp8AlFWFuP1qKaJZOtPpVXg==}
    engines: {node: '>= 0.8.0'}
    dependencies:
      debug: 2.6.9
      depd: 2.0.0
      destroy: 1.2.0
      encodeurl: 1.0.2
      escape-html: 1.0.3
      etag: 1.8.1
      fresh: 0.5.2
      http-errors: 2.0.0
      mime: 1.6.0
      ms: 2.1.3
      on-finished: 2.4.1
      range-parser: 1.2.1
      statuses: 2.0.1
    transitivePeerDependencies:
      - supports-color
    dev: false

  /sentence-case/3.0.4:
    resolution: {integrity: sha512-8LS0JInaQMCRoQ7YUytAo/xUu5W2XnQxV2HI/6uM6U7CITS1RqPElr30V6uIqyMKM9lJGRVFy5/4CuzcixNYSg==}
    dependencies:
      no-case: 3.0.4
      tslib: 2.6.2
      upper-case-first: 2.0.2
    dev: true

  /serialize-error/8.1.0:
    resolution: {integrity: sha512-3NnuWfM6vBYoy5gZFvHiYsVbafvI9vZv/+jlIigFn4oP4zjNPK3LhcY0xSCgeb1a5L8jO71Mit9LlNoi2UfDDQ==}
    engines: {node: '>=10'}
    dependencies:
      type-fest: 0.20.2

  /serialize-javascript/6.0.0:
    resolution: {integrity: sha512-Qr3TosvguFt8ePWqsvRfrKyQXIiW+nGbYpy8XK24NQHE83caxWt+mIymTT19DGFbNWNLfEwsrkSmN64lVWB9ag==}
    dependencies:
      randombytes: 2.1.0
    dev: true

  /serialize-javascript/6.0.1:
    resolution: {integrity: sha512-owoXEFjWRllis8/M1Q+Cw5k8ZH40e3zhp/ovX+Xr/vi1qj6QesbyXXViFbpNvWvPNAD62SutwEXavefrLJWj7w==}
    dependencies:
      randombytes: 2.1.0
    dev: true

  /serve-static/1.15.0:
    resolution: {integrity: sha512-XGuRDNjXUijsUL0vl6nSD7cwURuzEgglbOaFuZM9g3kwDXOWVTck0jLzjPzGD+TazWbboZYu52/9/XPdUgne9g==}
    engines: {node: '>= 0.8.0'}
    dependencies:
      encodeurl: 1.0.2
      escape-html: 1.0.3
      parseurl: 1.3.3
      send: 0.18.0
    transitivePeerDependencies:
      - supports-color
    dev: false

  /set-blocking/2.0.0:
    resolution: {integrity: sha512-KiKBS8AnWGEyLzofFfmvKwpdPzqiy16LvQfK3yv/fVH7Bj13/wl3JSR1J+rfgRE9q7xUJK4qvgS8raSOeLUehw==}

  /set-function-length/1.2.1:
    resolution: {integrity: sha512-j4t6ccc+VsKwYHso+kElc5neZpjtq9EnRICFZtWyBsLojhmeF/ZBd/elqm22WJh/BziDe/SBiOeAt0m2mfLD0g==}
    engines: {node: '>= 0.4'}
    dependencies:
      define-data-property: 1.1.4
      es-errors: 1.3.0
      function-bind: 1.1.2
      get-intrinsic: 1.2.4
      gopd: 1.0.1
      has-property-descriptors: 1.0.2

  /set-function-name/2.0.2:
    resolution: {integrity: sha512-7PGFlmtwsEADb0WYyvCMa1t+yke6daIG4Wirafur5kcf+MhUnPms1UeR0CKQdTZD81yESwMHbtn+TR+dMviakQ==}
    engines: {node: '>= 0.4'}
    dependencies:
      define-data-property: 1.1.4
      es-errors: 1.3.0
      functions-have-names: 1.2.3
      has-property-descriptors: 1.0.2
    dev: true

  /setimmediate/1.0.5:
    resolution: {integrity: sha512-MATJdZp8sLqDl/68LfQmbP8zKPLQNV6BIZoIgrscFDQ+RsvK/BxeDQOgyxKKoh0y/8h3BqVFnCqQ/gd+reiIXA==}
    dev: true

  /setprototypeof/1.2.0:
    resolution: {integrity: sha512-E5LDX7Wrp85Kil5bhZv46j8jOeboKq5JMmYM3gVGdGH8xFpPWXUMsNrlODCrkoxMEeNi/XZIwuRvY4XNwYMJpw==}
    dev: false

  /sha.js/2.4.11:
    resolution: {integrity: sha512-QMEp5B7cftE7APOjk5Y6xgrbWu+WkLVQwk8JNjZ8nKRciZaByEW6MubieAiToS7+dwvrjGhH8jRXz3MVd0AYqQ==}
    hasBin: true
    dependencies:
      inherits: 2.0.4
      safe-buffer: 5.2.1

  /shebang-command/2.0.0:
    resolution: {integrity: sha512-kHxr2zZpYtdmrN1qDjrrX/Z1rR1kG8Dx+gkpK1G4eXmvXswmcE1hTWBWYUzlraYw1/yZp6YuDY77YtvbN0dmDA==}
    engines: {node: '>=8'}
    dependencies:
      shebang-regex: 3.0.0
    dev: true

  /shebang-regex/3.0.0:
    resolution: {integrity: sha512-7++dFhtcx3353uBaq8DDR4NuxBetBzC7ZQOhmTQInHEd6bSrXdiEyzCvG07Z44UYdLShWUyXt5M/yhz8ekcb1A==}
    engines: {node: '>=8'}
    dev: true

  /shell-quote/1.8.1:
    resolution: {integrity: sha512-6j1W9l1iAs/4xYBI1SYOVZyFcCis9b4KCLQ8fgAGG07QvzaRLVVRQvAy85yNmmZSjYjg4MWh4gNvlPujU/5LpA==}
    dev: true

  /shelljs/0.8.5:
    resolution: {integrity: sha512-TiwcRcrkhHvbrZbnRcFYMLl30Dfov3HKqzp5tO5b4pt6G/SezKcYhmDg15zXVBswHmctSAQKznqNW2LO5tTDow==}
    engines: {node: '>=4'}
    hasBin: true
    dependencies:
      glob: 7.2.3
      interpret: 1.4.0
      rechoir: 0.6.2
    dev: false

  /side-channel/1.0.4:
    resolution: {integrity: sha512-q5XPytqFEIKHkGdiMIrY10mvLRvnQh42/+GoBlFW3b2LXLE2xxJpZFdm94we0BaoV3RwJyGqg5wS7epxTv0Zvw==}
    dependencies:
      call-bind: 1.0.7
      get-intrinsic: 1.2.4
      object-inspect: 1.13.1

  /signal-exit/3.0.7:
    resolution: {integrity: sha512-wnD2ZE+l+SPC/uoS0vXeE9L1+0wuaMqKlfz9AMUo38JsyLSBWSFcHR1Rri62LZc12vLr1gb3jl7iwQhgwpAbGQ==}

  /signal-exit/4.1.0:
    resolution: {integrity: sha512-bzyZ1e88w9O1iNJbKnOlvYTrWPDl46O1bG0D3XInv+9tkPrxrN8jUUTiFlDkkmKWgn1M6CfIA13SuGqOa9Korw==}
    engines: {node: '>=14'}
    dev: true

  /sigstore/1.4.0:
    resolution: {integrity: sha512-N7TRpSbFjY/TrFDg6yGAQSYBrQ5s6qmPiq4pD6fkv1LoyfMsLG0NwZWG2s5q+uttLHgyVyTa0Rogx2P78rN8kQ==}
    engines: {node: ^14.17.0 || ^16.13.0 || >=18.0.0}
    hasBin: true
    dependencies:
      '@sigstore/protobuf-specs': 0.1.0
      make-fetch-happen: 11.1.1
      tuf-js: 1.1.5
    transitivePeerDependencies:
      - supports-color
    dev: true

  /sillyname/0.1.0:
    resolution: {integrity: sha512-GWA0Zont13ov+cMNw4T7nU4SCyW8jdhD3vjA5+qs8jr+09sCPxOf+FPS5zE0c9pYlCwD+NU/CiMimY462lgG9g==}

  /simple-concat/1.0.1:
    resolution: {integrity: sha512-cSFtAPtRhljv69IK0hTVZQ+OfE9nePi/rtJmw5UjHeVyVroEqJXP1sFztKUy1qU+xvz3u/sfYJLa947b7nAN2Q==}
    dev: false
    optional: true

  /simple-get/2.8.2:
    resolution: {integrity: sha512-Ijd/rV5o+mSBBs4F/x9oDPtTx9Zb6X9brmnXvMW4J7IR15ngi9q5xxqWBKU744jTZiaXtxaPL7uHG6vtN8kUkw==}
    dependencies:
      decompress-response: 3.3.0
      once: 1.4.0
      simple-concat: 1.0.1
    dev: false
    optional: true

  /simple-git/3.19.1:
    resolution: {integrity: sha512-Ck+rcjVaE1HotraRAS8u/+xgTvToTuoMkT9/l9lvuP5jftwnYUp6DwuJzsKErHgfyRk8IB8pqGHWEbM3tLgV1w==}
    dependencies:
      '@kwsites/file-exists': 1.1.1
      '@kwsites/promise-deferred': 1.1.1
      debug: 4.3.4
    transitivePeerDependencies:
      - supports-color
    dev: true

  /simple-swizzle/0.2.2:
    resolution: {integrity: sha512-JA//kQgZtbuY83m+xT+tXJkmJncGMTFT+C+g2h2R9uxkYIrE2yy9sgmcLhCnw57/WSD+Eh3J97FPEDFnbXnDUg==}
    dependencies:
      is-arrayish: 0.3.2

  /sinon/9.2.4:
    resolution: {integrity: sha512-zljcULZQsJxVra28qIAL6ow1Z9tpattkCTEJR4RBP3TGc00FcttsP5pK284Nas5WjMZU5Yzy3kAIp3B3KRf5Yg==}
    dependencies:
      '@sinonjs/commons': 1.8.6
      '@sinonjs/fake-timers': 6.0.1
      '@sinonjs/samsam': 5.3.1
      diff: 4.0.2
      nise: 4.1.0
      supports-color: 7.2.0
    dev: true

  /sisteransi/1.0.5:
    resolution: {integrity: sha512-bLGGlR1QxBcynn2d5YmDX4MGjlZvy2MRBDRNHLJ8VI6l6+9FUiyTFNJ0IveOSP0bcXgVDPRcfGqA0pjaqUpfVg==}
    dev: true

  /slash/3.0.0:
    resolution: {integrity: sha512-g9Q1haeby36OSStwb4ntCGGGaKsaVSjQ68fBxoQcutl5fS1vuY18H3wSt3jFyFtrkx+Kz0V1G85A4MyAdDMi2Q==}
    engines: {node: '>=8'}
    dev: true

  /slash/4.0.0:
    resolution: {integrity: sha512-3dOsAHXXUkQTpOYcoAxLIorMTp4gIQr5IW3iVb7A7lFIp0VHhnynm9izx6TssdrIcVIESAlVjtnO2K8bg+Coew==}
    engines: {node: '>=12'}
    dev: true

  /slice-ansi/4.0.0:
    resolution: {integrity: sha512-qMCMfhY040cVHT43K9BFygqYbUPFZKHOg7K73mtTWJRb8pyP3fzf4Ixd5SzdEJQ6MRUg/WBnOLxghZtKKurENQ==}
    engines: {node: '>=10'}
    dependencies:
      ansi-styles: 4.3.0
      astral-regex: 2.0.0
      is-fullwidth-code-point: 3.0.0
    dev: true

  /smart-buffer/4.2.0:
    resolution: {integrity: sha512-94hK0Hh8rPqQl2xXc3HsaBoOXKV20MToPkcXvwbISWLEs+64sBq5kFgn2kJDHb1Pry9yrP0dxrCI9RRci7RXKg==}
    engines: {node: '>= 6.0.0', npm: '>= 3.0.0'}

  /snake-case/3.0.4:
    resolution: {integrity: sha512-LAOh4z89bGQvl9pFfNF8V146i7o7/CqFPbqzYgP+yYzDIDeS9HaNFtXABamRW+AQzEVODcvE79ljJ+8a9YSdMg==}
    dependencies:
      dot-case: 3.0.4
      tslib: 2.6.2
    dev: true

  /snappy/6.3.5:
    resolution: {integrity: sha512-lonrUtdp1b1uDn1dbwgQbBsb5BbaiLeKq+AGwOk2No+en+VvJThwmtztwulEQsLinRF681pBqib0NUZaizKLIA==}
    requiresBuild: true
    dependencies:
      bindings: 1.5.0
      nan: 2.17.0
      prebuild-install: 5.3.0
    dev: false
    optional: true

  /socket.io-adapter/2.5.2:
    resolution: {integrity: sha512-87C3LO/NOMc+eMcpcxUBebGjkpMDkNBS9tf7KJqcDsmL936EChtVva71Dw2q4tQcuVC+hAUy4an2NO/sYXmwRA==}
    dependencies:
      ws: 8.11.0
    transitivePeerDependencies:
      - bufferutil
      - utf-8-validate
    dev: false

  /socket.io-parser/4.2.4:
    resolution: {integrity: sha512-/GbIKmo8ioc+NIWIhwdecY0ge+qVBSMdgxGygevmdHj24bsfgtCmcUUcQ5ZzcylGFHsN3k4HB4Cgkl96KVnuew==}
    engines: {node: '>=10.0.0'}
    dependencies:
      '@socket.io/component-emitter': 3.1.0
      debug: 4.3.4
    transitivePeerDependencies:
      - supports-color
    dev: false

  /socket.io/4.7.2:
    resolution: {integrity: sha512-bvKVS29/I5fl2FGLNHuXlQaUH/BlzX1IN6S+NKLNZpBsPZIDH+90eQmCs2Railn4YUiww4SzUedJ6+uzwFnKLw==}
    engines: {node: '>=10.2.0'}
    dependencies:
      accepts: 1.3.8
      base64id: 2.0.0
      cors: 2.8.5
      debug: 4.3.4
      engine.io: 6.5.4
      socket.io-adapter: 2.5.2
      socket.io-parser: 4.2.4
    transitivePeerDependencies:
      - bufferutil
      - supports-color
      - utf-8-validate
    dev: false

  /socks-proxy-agent/7.0.0:
    resolution: {integrity: sha512-Fgl0YPZ902wEsAyiQ+idGd1A7rSFx/ayC1CQVMw5P+EQx2V0SgpGtf6OKFhVjPflPUl9YMmEOnmfjCdMUsygww==}
    engines: {node: '>= 10'}
    dependencies:
      agent-base: 6.0.2
      debug: 4.3.4
      socks: 2.7.1
    transitivePeerDependencies:
      - supports-color
    dev: true

  /socks/2.7.1:
    resolution: {integrity: sha512-7maUZy1N7uo6+WVEX6psASxtNlKaNVMlGQKkG/63nEDdLOWNbiUMoLK7X4uYoLhQstau72mLgfEWcXcwsaHbYQ==}
    engines: {node: '>= 10.13.0', npm: '>= 3.0.0'}
    dependencies:
      ip: 2.0.0
      smart-buffer: 4.2.0

  /sort-json/2.0.1:
    resolution: {integrity: sha512-s8cs2bcsQCzo/P2T/uoU6Js4dS/jnX8+4xunziNoq9qmSpZNCrRIAIvp4avsz0ST18HycV4z/7myJ7jsHWB2XQ==}
    hasBin: true
    dependencies:
      detect-indent: 5.0.0
      detect-newline: 2.1.0
      minimist: 1.2.8
    dev: true

  /sort-object-keys/1.1.3:
    resolution: {integrity: sha512-855pvK+VkU7PaKYPc+Jjnmt4EzejQHyhhF33q31qG8x7maDzkeFhAAThdCYay11CISO+qAMwjOBP+fPZe0IPyg==}
    dev: true

  /sort-package-json/1.57.0:
    resolution: {integrity: sha512-FYsjYn2dHTRb41wqnv+uEqCUvBpK3jZcTp9rbz2qDTmel7Pmdtf+i2rLaaPMRZeSVM60V3Se31GyWFpmKs4Q5Q==}
    hasBin: true
    dependencies:
      detect-indent: 6.1.0
      detect-newline: 3.1.0
      git-hooks-list: 1.0.3
      globby: 10.0.0
      is-plain-obj: 2.1.0
      sort-object-keys: 1.1.3
    dev: true

  /sort-package-json/2.10.0:
    resolution: {integrity: sha512-MYecfvObMwJjjJskhxYfuOADkXp1ZMMnCFC8yhp+9HDsk7HhR336hd7eiBs96lTXfiqmUNI+WQCeCMRBhl251g==}
    hasBin: true
    dependencies:
      detect-indent: 7.0.1
      detect-newline: 4.0.1
      get-stdin: 9.0.0
      git-hooks-list: 3.1.0
      globby: 13.2.2
      is-plain-obj: 4.1.0
      semver: 7.6.0
      sort-object-keys: 1.1.3
    dev: true

  /source-map-support/0.5.21:
    resolution: {integrity: sha512-uBHU3L3czsIyYXKX88fdrGovxdSCoTGDRZ6SYXtSRxLZUzHg5P/66Ht6uoUlHu9EZod+inXhKo3qQgwXUT/y1w==}
    dependencies:
      buffer-from: 1.1.2
      source-map: 0.6.1
    dev: true

  /source-map/0.6.1:
    resolution: {integrity: sha512-UjgapumWlbMhkBgzT7Ykc5YXUT46F0iKu8SGXq0bcwP5dz/h0Plj6enJqjz1Zbq2l5WaqYnrVbwWOWMyF3F47g==}
    engines: {node: '>=0.10.0'}
    dev: true

  /sparse-bitfield/3.0.3:
    resolution: {integrity: sha512-kvzhi7vqKTfkh0PZU+2D2PIllw2ymqJKujUcyPMd9Y75Nv4nPbGJZXNhxsgdQab2BmlDct1YnfQCguEvHr7VsQ==}
    dependencies:
      memory-pager: 1.5.0
    dev: false
    optional: true

  /spawn-command/0.0.2:
    resolution: {integrity: sha512-zC8zGoGkmc8J9ndvml8Xksr1Amk9qBujgbF0JAIWO7kXr43w0h/0GJNM/Vustixu+YE8N/MTrQ7N31FvHUACxQ==}
    dev: true

  /spawn-please/2.0.1:
    resolution: {integrity: sha512-W+cFbZR2q2mMTfjz5ZGvhBAiX+e/zczFCNlbS9mxiSdYswBXwUuBUT+a0urH+xZZa8f/bs0mXHyZsZHR9hKogA==}
    engines: {node: '>=14'}
    dependencies:
      cross-spawn: 7.0.3
    dev: true

  /spdx-correct/3.2.0:
    resolution: {integrity: sha512-kN9dJbvnySHULIluDHy32WHRUu3Og7B9sbY7tsFLctQkIqnMh3hErYgdMjTYuqmcXX+lK5T1lnUt3G7zNswmZA==}
    dependencies:
      spdx-expression-parse: 3.0.1
      spdx-license-ids: 3.0.13
    dev: true

  /spdx-exceptions/2.3.0:
    resolution: {integrity: sha512-/tTrYOC7PPI1nUAgx34hUpqXuyJG+DTHJTnIULG4rDygi4xu/tfgmq1e1cIRwRzwZgo4NLySi+ricLkZkw4i5A==}
    dev: true

  /spdx-expression-parse/3.0.1:
    resolution: {integrity: sha512-cbqHunsQWnJNE6KhVSMsMeH5H/L9EpymbzqTQ3uLwNCLZ1Q481oWaofqH7nO6V07xlXwY6PhQdQ2IedWx/ZK4Q==}
    dependencies:
      spdx-exceptions: 2.3.0
      spdx-license-ids: 3.0.13
    dev: true

  /spdx-license-ids/3.0.13:
    resolution: {integrity: sha512-XkD+zwiqXHikFZm4AX/7JSCXA98U5Db4AFd5XUg/+9UNtnH75+Z9KxtpYiJZx36mUDVOwH83pl7yvCer6ewM3w==}
    dev: true

  /split-on-first/1.1.0:
    resolution: {integrity: sha512-43ZssAJaMusuKWL8sKUBQXHWOpq8d6CfN/u1p4gUzfJkM05C8rxTmYrkIPTXapZpORA6LkkzcUulJ8FqA7Uudw==}
    engines: {node: '>=6'}
    dev: true

  /split/1.0.1:
    resolution: {integrity: sha512-mTyOoPbrivtXnwnIxZRFYRrPNtEFKlpB2fvjSnCQUiAA6qAZzqwna5envK4uk6OIeP17CsdF3rSBGYVBsU0Tkg==}
    dependencies:
      through: 2.3.8
    dev: false

  /sprintf-js/1.0.3:
    resolution: {integrity: sha512-D9cPgkvLlV3t3IzL0D0YLvGA9Ahk4PcvVwUbN0dSGr1aP0Nrt4AEnTUbuGvquEC0mA64Gqt1fzirlRs5ibXx8g==}
    dev: true

  /sprintf-js/1.1.3:
    resolution: {integrity: sha512-Oo+0REFV59/rz3gfJNKQiBlwfHaSESl1pcGyABQsnnIfWOFt6JNj5gCog2U6MLZ//IGYD+nA8nI+mTShREReaA==}

  /ssri/10.0.4:
    resolution: {integrity: sha512-12+IR2CB2C28MMAw0Ncqwj5QbTcs0nGIhgJzYWzDkb21vWmfNI83KS4f3Ci6GI98WreIfG7o9UXp3C0qbpA8nQ==}
    engines: {node: ^14.17.0 || ^16.13.0 || >=18.0.0}
    dependencies:
      minipass: 5.0.0
    dev: true

  /ssri/9.0.1:
    resolution: {integrity: sha512-o57Wcn66jMQvfHG1FlYbWeZWW/dHZhJXjpIcTfXldXEk5nz5lStPo3mK0OJQfGR3RbZUlbISexbljkJzuEj/8Q==}
    engines: {node: ^12.13.0 || ^14.15.0 || >=16.0.0}
    dependencies:
      minipass: 3.3.6
    dev: true

  /stack-trace/0.0.10:
    resolution: {integrity: sha512-KGzahc7puUKkzyMt+IqAep+TVNbKP+k2Lmwhub39m1AsTSkaDutx56aDCo+HLDzf/D26BIHTJWNiTG1KAJiQCg==}
    dev: false

  /standard-as-callback/2.1.0:
    resolution: {integrity: sha512-qoRRSyROncaz1z0mvYqIE4lCd9p2R90i6GxW3uZv5ucSu8tU7B5HXUP1gG8pVZsYNVaXjk8ClXHPttLyxAL48A==}

  /statuses/2.0.1:
    resolution: {integrity: sha512-RwNA9Z/7PrK06rYLIzFMlaF+l73iwpzsqRIFgbMLbTcLD6cOao82TaWefPXQvB2fOC4AjuYSEndS7N/mTCbkdQ==}
    engines: {node: '>= 0.8'}
    dev: false

  /strict-uri-encode/2.0.0:
    resolution: {integrity: sha512-QwiXZgpRcKkhTj2Scnn++4PKtWsH0kpzZ62L2R6c/LUVYv7hVnZqcg2+sMuT6R7Jusu1vviK/MFsu6kNJfWlEQ==}
    engines: {node: '>=4'}
    dev: true

  /string-argv/0.3.2:
    resolution: {integrity: sha512-aqD2Q0144Z+/RqG52NeHEkZauTAUWJO8c6yTftGJKO3Tja5tUgIfmIl6kExvhtxSDP7fXB6DvzkfMpCd/F3G+Q==}
    engines: {node: '>=0.6.19'}
    dev: true

  /string-hash/1.1.3:
    resolution: {integrity: sha512-kJUvRUFK49aub+a7T1nNE66EJbZBMnBgoC1UbCZ5n6bsZKBRga4KgBRTMn/pFkeCZSYtNeSyMxPDM0AXWELk2A==}
    dev: true

  /string-width/1.0.2:
    resolution: {integrity: sha512-0XsVpQLnVCXHJfyEs8tC0zpTVIr5PKKsQtkT29IwupnPTjtPmQ3xT/4yCREF9hYkV/3M3kzcUTSAZT6a6h81tw==}
    engines: {node: '>=0.10.0'}
    dependencies:
      code-point-at: 1.1.0
      is-fullwidth-code-point: 1.0.0
      strip-ansi: 3.0.1
    dev: false
    optional: true

  /string-width/4.2.3:
    resolution: {integrity: sha512-wKyQRQpjJ0sIp62ErSZdGsjMJWsap5oRNihHhu6G7JVO/9jIB6UyevL+tXuOqrng8j/cxKTWyWUwvSTriiZz/g==}
    engines: {node: '>=8'}
    dependencies:
      emoji-regex: 8.0.0
      is-fullwidth-code-point: 3.0.0
      strip-ansi: 6.0.1

  /string-width/5.1.2:
    resolution: {integrity: sha512-HnLOCR3vjcY8beoNLtcjZ5/nxn2afmME6lhrDrebokqMap+XbeW8n9TXpPDOqdGK5qcI3oT0GKTW6wC7EMiVqA==}
    engines: {node: '>=12'}
    dependencies:
      eastasianwidth: 0.2.0
      emoji-regex: 9.2.2
      strip-ansi: 7.1.0
    dev: true

  /string.prototype.matchall/4.0.8:
    resolution: {integrity: sha512-6zOCOcJ+RJAQshcTvXPHoxoQGONa3e/Lqx90wUA+wEzX78sg5Bo+1tQo4N0pohS0erG9qtCqJDjNCQBjeWVxyg==}
    dependencies:
      call-bind: 1.0.7
      define-properties: 1.2.1
      es-abstract: 1.22.4
      get-intrinsic: 1.2.4
      has-symbols: 1.0.3
      internal-slot: 1.0.7
      regexp.prototype.flags: 1.5.2
      side-channel: 1.0.4
    dev: true

  /string.prototype.trim/1.2.8:
    resolution: {integrity: sha512-lfjY4HcixfQXOfaqCvcBuOIapyaroTXhbkfJN3gcB1OtyupngWK4sEET9Knd0cXd28kTUqu/kHoV4HKSJdnjiQ==}
    engines: {node: '>= 0.4'}
    dependencies:
      call-bind: 1.0.7
      define-properties: 1.2.1
      es-abstract: 1.22.4
    dev: true

  /string.prototype.trimend/1.0.7:
    resolution: {integrity: sha512-Ni79DqeB72ZFq1uH/L6zJ+DKZTkOtPIHovb3YZHQViE+HDouuU4mBrLOLDn5Dde3RF8qw5qVETEjhu9locMLvA==}
    dependencies:
      call-bind: 1.0.7
      define-properties: 1.2.1
      es-abstract: 1.22.4
    dev: true

  /string.prototype.trimstart/1.0.7:
    resolution: {integrity: sha512-NGhtDFu3jCEm7B4Fy0DpLewdJQOZcQ0rGbwQ/+stjnrp2i+rlKeCvos9hOIeCmqwratM47OBxY7uFZzjxHXmrg==}
    dependencies:
      call-bind: 1.0.7
      define-properties: 1.2.1
      es-abstract: 1.22.4
    dev: true

  /string_decoder/0.10.31:
    resolution: {integrity: sha512-ev2QzSzWPYmy9GuqfIVildA4OdcGLeFZQrq5ys6RtiuF+RQQiZWr8TZNyAcuVXyQRYfEO+MsoB/1BuQVhOJuoQ==}
    dev: false

  /string_decoder/1.1.1:
    resolution: {integrity: sha512-n/ShnvDi6FHbbVfviro+WojiFzv+s8MPMHBczVePfUpDJLwoLT0ht1l4YwBCbi8pJAveEEdnkHyPyTP/mzRfwg==}
    dependencies:
      safe-buffer: 5.1.2

  /string_decoder/1.3.0:
    resolution: {integrity: sha512-hkRX8U1WjJFd8LsDJ2yQ/wWWxaopEsABU1XfkM8A+j0+85JAGppt16cr1Whg6KIbb4okU6Mql6BOj+uup/wKeA==}
    dependencies:
      safe-buffer: 5.2.1

  /strip-ansi/3.0.1:
    resolution: {integrity: sha512-VhumSSbBqDTP8p2ZLKj40UjBCV4+v8bUSEpUb4KjRgWk9pbqGF4REFj6KEagidb2f/M6AzC0EmFyDNGaw9OCzg==}
    engines: {node: '>=0.10.0'}
    dependencies:
      ansi-regex: 2.1.1
    dev: false
    optional: true

  /strip-ansi/6.0.1:
    resolution: {integrity: sha512-Y38VPSHcqkFrCpFnQ9vuSXmquuv5oXOKpGeT6aGrr3o3Gc9AlVa6JBfUSOCnbxGGZF+/0ooI7KrPuUSztUdU5A==}
    engines: {node: '>=8'}
    dependencies:
      ansi-regex: 5.0.1

  /strip-ansi/7.1.0:
    resolution: {integrity: sha512-iq6eVVI64nQQTRYq2KtEg2d2uU7LElhTJwsH4YzIHZshxlgZms/wIc4VoDQTlG/IvVIrBKG06CrZnp0qv7hkcQ==}
    engines: {node: '>=12'}
    dependencies:
      ansi-regex: 6.0.1
    dev: true

  /strip-bom-string/1.0.0:
    resolution: {integrity: sha512-uCC2VHvQRYu+lMh4My/sFNmF2klFymLX1wHJeXnbEJERpV/ZsVuonzerjfrGpIGF7LBVa1O7i9kjiWvJiFck8g==}
    engines: {node: '>=0.10.0'}
    dev: true

  /strip-bom/3.0.0:
    resolution: {integrity: sha512-vavAMRXOgBVNF6nyEEmL3DBK19iRpDcoIwW+swQ+CbGiu7lju6t+JklA1MHweoWtadgt4ISVUsXLyDq34ddcwA==}
    engines: {node: '>=4'}
    dev: true

  /strip-dirs/2.1.0:
    resolution: {integrity: sha512-JOCxOeKLm2CAS73y/U4ZeZPTkE+gNVCzKt7Eox84Iej1LT/2pTWYpZKJuxwQpvX1LiZb1xokNR7RLfuBAa7T3g==}
    dependencies:
      is-natural-number: 4.0.1
    dev: false

  /strip-final-newline/2.0.0:
    resolution: {integrity: sha512-BrpvfNAE3dcvq7ll3xVumzjKjZQ5tI1sEUIKr3Uoks0XUl45St3FlatVqef9prk4jRDzhW6WZg+3bk93y6pLjA==}
    engines: {node: '>=6'}
    dev: true

  /strip-indent/3.0.0:
    resolution: {integrity: sha512-laJTa3Jb+VQpaC6DseHhF7dXVqHTfJPCRDaEbid/drOhgitgYku/letMUqOXFoWV0zIIUbjpdH2t+tYj4bQMRQ==}
    engines: {node: '>=8'}
    dependencies:
      min-indent: 1.0.1
    dev: true

  /strip-json-comments/2.0.1:
    resolution: {integrity: sha512-4gB8na07fecVVkOI6Rs4e7T6NOTki5EmL7TUduTs6bu3EdnSycntVJ4re8kgZA+wx9IueI2Y11bfbgwtzuE0KQ==}
    engines: {node: '>=0.10.0'}

  /strip-json-comments/3.1.1:
    resolution: {integrity: sha512-6fPc+R4ihwqP6N/aIv2f1gMH8lOVtWQHoqC4yK6oSDVVocumAsfCqjkXnqiYMhmMwS/mEHLp7Vehlt3ql6lEig==}
    engines: {node: '>=8'}
    dev: true

  /strip-json-comments/5.0.1:
    resolution: {integrity: sha512-0fk9zBqO67Nq5M/m45qHCJxylV/DhBlIOVExqgOMiCCrzrhU6tCibRXNqE3jwJLftzE9SNuZtYbpzcO+i9FiKw==}
    engines: {node: '>=14.16'}
    dev: true

  /strnum/1.0.5:
    resolution: {integrity: sha512-J8bbNyKKXl5qYcR36TIO8W3mVGVHrmmxsd5PAItGkmyzwJvybiw2IVq5nqd0i4LSNSkB/sx9VHllbfFdr9k1JA==}

  /superagent/3.8.3:
    resolution: {integrity: sha512-GLQtLMCoEIK4eDv6OGtkOoSMt3D+oq0y3dsxMuYuDvaNUvuT8eFBuLmfR0iYYzHC1e8hpzC6ZsxbuP6DIalMFA==}
    engines: {node: '>= 4.0'}
    deprecated: Please upgrade to v7.0.2+ of superagent.  We have fixed numerous issues with streams, form-data, attach(), filesystem errors not bubbling up (ENOENT on attach()), and all tests are now passing.  See the releases tab for more information at <https://github.com/visionmedia/superagent/releases>.
    dependencies:
      component-emitter: 1.3.0
      cookiejar: 2.1.4
      debug: 3.2.7
      extend: 3.0.2
      form-data: 2.5.1
      formidable: 1.2.6
      methods: 1.1.2
      mime: 1.6.0
      qs: 6.11.2
      readable-stream: 2.3.8
    transitivePeerDependencies:
      - supports-color
    dev: true

  /supertest/3.4.2:
    resolution: {integrity: sha512-WZWbwceHUo2P36RoEIdXvmqfs47idNNZjCuJOqDz6rvtkk8ym56aU5oglORCpPeXGxT7l9rkJ41+O1lffQXYSA==}
    engines: {node: '>=6.0.0'}
    dependencies:
      methods: 1.1.2
      superagent: 3.8.3
    transitivePeerDependencies:
      - supports-color
    dev: true

  /supports-color/5.5.0:
    resolution: {integrity: sha512-QjVjwdXIt408MIiAqCX4oUKsgU2EqAGzs2Ppkm4aQYbjm+ZEWEcW4SfFNTr4uMNZma0ey4f5lgLrkB0aX0QMow==}
    engines: {node: '>=4'}
    dependencies:
      has-flag: 3.0.0
    dev: true

  /supports-color/7.2.0:
    resolution: {integrity: sha512-qpCAvRl9stuOHveKsn7HncJRvv501qIacKzQlO/+Lwxc9+0q2wLyv4Dfvt80/DPn2pqOBsJdDiogXGR9+OvwRw==}
    engines: {node: '>=8'}
    dependencies:
      has-flag: 4.0.0
    dev: true

  /supports-color/8.1.1:
    resolution: {integrity: sha512-MpUEN2OodtUzxvKQl72cUF7RQ5EiHsGvSsVG0ia9c5RbWGL2CI4C7EpPS8UTBIplnlzZiNuV56w+FuNxy3ty2Q==}
    engines: {node: '>=10'}
    dependencies:
      has-flag: 4.0.0
    dev: true

  /supports-hyperlinks/1.0.1:
    resolution: {integrity: sha512-HHi5kVSefKaJkGYXbDuKbUGRVxqnWGn3J2e39CYcNJEfWciGq2zYtOhXLTlvrOZW1QU7VX67w7fMmWafHX9Pfw==}
    engines: {node: '>=4'}
    dependencies:
      has-flag: 2.0.0
      supports-color: 5.5.0
    dev: true

  /supports-hyperlinks/2.3.0:
    resolution: {integrity: sha512-RpsAZlpWcDwOPQA22aCH4J0t7L8JmAvsCxfOSEwm7cQs3LshN36QaTkwd70DnBOXDWGssw2eUoc8CaRWT0XunA==}
    engines: {node: '>=8'}
    dependencies:
      has-flag: 4.0.0
      supports-color: 7.2.0
    dev: true

  /supports-preserve-symlinks-flag/1.0.0:
    resolution: {integrity: sha512-ot0WnXS9fgdkgIcePe6RHNk1WA8+muPa6cSjeR3V8K27q9BB1rTE3R1p7Hv0z1ZyAc8s6Vvv8DIyWf681MAt0w==}
    engines: {node: '>= 0.4'}

  /table/6.8.1:
    resolution: {integrity: sha512-Y4X9zqrCftUhMeH2EptSSERdVKt/nEdijTOacGD/97EKjhQ/Qs8RTlEGABSJNNN8lac9kheH+af7yAkEWlgneA==}
    engines: {node: '>=10.0.0'}
    dependencies:
      ajv: 8.12.0
      lodash.truncate: 4.4.2
      slice-ansi: 4.0.0
      string-width: 4.2.3
      strip-ansi: 6.0.1
    dev: true

  /tapable/2.2.1:
    resolution: {integrity: sha512-GNzQvQTOIP6RyTfE2Qxb8ZVlNmw0n88vp1szwWRimP02mnTsx3Wtn5qRdqY9w2XduFNUgvOwhNnQsjwCp+kqaQ==}
    engines: {node: '>=6'}
    dev: true

  /tar-fs/1.16.3:
    resolution: {integrity: sha512-NvCeXpYx7OsmOh8zIOP/ebG55zZmxLE0etfWRbWok+q2Qo8x/vOR/IJT1taADXPe+jsiu9axDb3X4B+iIgNlKw==}
    dependencies:
      chownr: 1.1.4
      mkdirp: 0.5.6
      pump: 1.0.3
      tar-stream: 1.6.2
    dev: false
    optional: true

  /tar-stream/1.6.2:
    resolution: {integrity: sha512-rzS0heiNf8Xn7/mpdSVVSMAWAoy9bfb1WOTYC78Z0UQKeKa/CWS8FOq0lKGNa8DWKAn9gxjCvMLYc5PGXYlK2A==}
    engines: {node: '>= 0.8.0'}
    dependencies:
      bl: 1.2.3
      buffer-alloc: 1.2.0
      end-of-stream: 1.4.4
      fs-constants: 1.0.0
      readable-stream: 2.3.8
      to-buffer: 1.1.1
      xtend: 4.0.2
    dev: false

  /tar/6.1.14:
    resolution: {integrity: sha512-piERznXu0U7/pW7cdSn7hjqySIVTYT6F76icmFk7ptU7dDYlXTm5r9A6K04R2vU3olYgoKeo1Cg3eeu5nhftAw==}
    engines: {node: '>=10'}
    dependencies:
      chownr: 2.0.0
      fs-minipass: 2.1.0
      minipass: 5.0.0
      minizlib: 2.1.2
      mkdirp: 1.0.4
      yallist: 4.0.0
    dev: true

  /telegrafjs/0.1.3:
    resolution: {integrity: sha512-OdLXhCp8yxXz9uY8xH5q55COtU89eOAwVZStcGJU1CLDsDnC7ON12I5cHJaaXvSfTaP309eh7IGsY72Q0hGrww==}
    engines: {node: '>=0.12.0'}
    dev: false

  /terser-webpack-plugin/5.3.9_webpack@5.89.0:
    resolution: {integrity: sha512-ZuXsqE07EcggTWQjXUj+Aot/OMcD0bMKGgF63f7UxYcu5/AJF53aIpK1YoP5xR9l6s/Hy2b+t1AM0bLNPRuhwA==}
    engines: {node: '>= 10.13.0'}
    peerDependencies:
      '@swc/core': '*'
      esbuild: '*'
      uglify-js: '*'
      webpack: ^5.1.0
    peerDependenciesMeta:
      '@swc/core':
        optional: true
      esbuild:
        optional: true
      uglify-js:
        optional: true
    dependencies:
      '@jridgewell/trace-mapping': 0.3.20
      jest-worker: 27.5.1
      schema-utils: 3.3.0
      serialize-javascript: 6.0.1
      terser: 5.26.0
      webpack: 5.89.0
    dev: true

  /terser/5.26.0:
    resolution: {integrity: sha512-dytTGoE2oHgbNV9nTzgBEPaqAWvcJNl66VZ0BkJqlvp71IjO8CxdBx/ykCNb47cLnCmCvRZ6ZR0tLkqvZCdVBQ==}
    engines: {node: '>=10'}
    hasBin: true
    dependencies:
      '@jridgewell/source-map': 0.3.5
      acorn: 8.11.2
      commander: 2.20.3
      source-map-support: 0.5.21
    dev: true

  /test-exclude/6.0.0:
    resolution: {integrity: sha512-cAGWPIyOHU6zlmg88jwm7VRyXnMN7iV68OGAbYDk/Mh/xC/pzVPlQtY6ngoIH/5/tciuhGfvESU8GrHrcxD56w==}
    engines: {node: '>=8'}
    dependencies:
      '@istanbuljs/schema': 0.1.3
      glob: 7.2.3
      minimatch: 3.1.2
    dev: true

  /text-hex/1.0.0:
    resolution: {integrity: sha512-uuVGNWzgJ4yhRaNSiubPY7OjISw4sw4E5Uv0wbjp+OzcbmVU/rsT8ujgcXJhn9ypzsgr5vlzpPqP+MBBKcGvbg==}
    dev: false

  /text-table/0.2.0:
    resolution: {integrity: sha512-N+8UisAXDGk8PFXP4HAzVR9nbfmVJ3zYLAWiTIoqC5v5isinhr+r5uaO8+7r3BMfuNIufIsA7RdpVgacC2cSpw==}
    dev: true

  /through/2.3.8:
    resolution: {integrity: sha512-w89qg7PI8wAdvX60bMDP+bFoD5Dvhm9oLheFp5O4a2QF0cSBGsBX4qZmadPMvVqlLJBBci+WqGGOAPvcDeNSVg==}

  /tmp/0.0.33:
    resolution: {integrity: sha512-jRCJlojKnZ3addtTOjdIqoRuPEKBvNXcGYqzO6zWZX8KfKEpnGY5jfggJQ3EjKuu8D4bJRr0y+cYJFmYbImXGw==}
    engines: {node: '>=0.6.0'}
    dependencies:
      os-tmpdir: 1.0.2

  /to-buffer/1.1.1:
    resolution: {integrity: sha512-lx9B5iv7msuFYE3dytT+KE5tap+rNYw+K4jVkb9R/asAb+pbBSM17jtunHplhBe6RRJdZx3Pn2Jph24O32mOVg==}
    dev: false

  /to-readable-stream/1.0.0:
    resolution: {integrity: sha512-Iq25XBt6zD5npPhlLVXGFN3/gyR2/qODcKNNyTMd4vbm39HUaOiAM4PMq0eMVC/Tkxz+Zjdsc55g9yyz+Yq00Q==}
    engines: {node: '>=6'}
    dev: true

  /to-regex-range/5.0.1:
    resolution: {integrity: sha512-65P7iz6X5yEr1cwcgvQxbbIw7Uk3gOy5dIdtZ4rDveLqhrdJP+Li/Hx6tyK0NEb+2GCyneCMJiGqrADCSNk8sQ==}
    engines: {node: '>=8.0'}
    dependencies:
      is-number: 7.0.0
    dev: true

  /toidentifier/1.0.1:
    resolution: {integrity: sha512-o5sSPKEkg/DIQNmH43V0/uerLrpzVedkUh8tGNvaeXpfpuwjKenlSox/2O/BTlZUtEe+JG7s5YhEz608PlAHRA==}
    engines: {node: '>=0.6'}
    dev: false

  /tr46/0.0.3:
    resolution: {integrity: sha512-N3WMsuqV66lT30CrXNbEjx4GEwlow3v6rr4mCcv6prnfwhS01rkgyFdjPNBYd9br7LpXV1+Emh01fHnq2Gdgrw==}
    dev: true

  /tr46/3.0.0:
    resolution: {integrity: sha512-l7FvfAHlcmulp8kr+flpQZmVwtu7nfRV7NZujtN0OqES8EL4O4e0qqzL0DC5gAvx/ZC/9lk6rhcUwYvkBnBnYA==}
    engines: {node: '>=12'}
    dependencies:
      punycode: 2.3.0
    dev: false

  /traverse/0.3.9:
    resolution: {integrity: sha512-iawgk0hLP3SxGKDfnDJf8wTz4p2qImnyihM5Hh/sGvQ3K37dPi/w8sRhdNIxYA1TwFwc5mDhIJq+O0RsvXBKdQ==}
    dev: false

  /tree-kill/1.2.2:
    resolution: {integrity: sha512-L0Orpi8qGpRG//Nd+H90vFB+3iHnue1zSSGmNOOCh1GLJ7rUKVwV2HvijphGQS2UmhUZewS9VgvxYIdgr+fG1A==}
    hasBin: true
    dev: true

  /triple-beam/1.3.0:
    resolution: {integrity: sha512-XrHUvV5HpdLmIj4uVMxHggLbFSZYIn7HEWsqePZcI50pco+MPqJ50wMGY794X7AOOhxOBAjbkqfAbEe/QMp2Lw==}
    dev: false

  /ts-api-utils/1.0.3_typescript@4.5.5:
    resolution: {integrity: sha512-wNMeqtMz5NtwpT/UZGY5alT+VoKdSsOOP/kqHFcUW1P/VRhH2wJ48+DN2WwUliNbQ976ETwDL0Ifd2VVvgonvg==}
    engines: {node: '>=16.13.0'}
    peerDependencies:
      typescript: '>=4.2.0'
    dependencies:
      typescript: 4.5.5
    dev: true

  /ts-morph/20.0.0:
    resolution: {integrity: sha512-JVmEJy2Wow5n/84I3igthL9sudQ8qzjh/6i4tmYCm6IqYyKFlNbJZi7oBdjyqcWSWYRu3CtL0xbT6fS03ESZIg==}
    dependencies:
      '@ts-morph/common': 0.21.0
      code-block-writer: 12.0.0
    dev: true

  /ts-morph/21.0.1:
    resolution: {integrity: sha512-dbDtVdEAncKctzrVZ+Nr7kHpHkv+0JDJb2MjjpBaj8bFeCkePU9rHfMklmhuLFnpeq/EJZk2IhStY6NzqgjOkg==}
    dependencies:
      '@ts-morph/common': 0.22.0
      code-block-writer: 12.0.0
    dev: true

  /tslib/1.14.1:
    resolution: {integrity: sha512-Xni35NKzjgMrwevysHTCArtLDpPvye8zV/0E4EyYn43P7/7qvQwPh9BGkHewbMulVntbigmcT7rdX3BNo9wRJg==}

  /tslib/2.6.2:
    resolution: {integrity: sha512-AEYxH93jGFPn/a2iVAwW87VuUIkR1FVUKB77NwMF7nBTDkDrrT/Hpt/IrCJ0QXhW27jTBDcf5ZY7w6RiqTMw2Q==}

  /tslint/5.20.1_typescript@4.5.5:
    resolution: {integrity: sha512-EcMxhzCFt8k+/UP5r8waCf/lzmeSyVlqxqMEDQE7rWYiQky8KpIBz1JAoYXfROHrPZ1XXd43q8yQnULOLiBRQg==}
    engines: {node: '>=4.8.0'}
    hasBin: true
    peerDependencies:
      typescript: '>=2.3.0-dev || >=2.4.0-dev || >=2.5.0-dev || >=2.6.0-dev || >=2.7.0-dev || >=2.8.0-dev || >=2.9.0-dev || >=3.0.0-dev || >= 3.1.0-dev || >= 3.2.0-dev'
    dependencies:
      '@babel/code-frame': 7.21.4
      builtin-modules: 1.1.1
      chalk: 2.4.2
      commander: 2.20.3
      diff: 4.0.2
      glob: 7.2.3
      js-yaml: 3.14.1
      minimatch: 3.1.2
      mkdirp: 0.5.6
      resolve: 1.22.2
      semver: 5.7.1
      tslib: 1.14.1
      tsutils: 2.29.0_typescript@4.5.5
      typescript: 4.5.5
    dev: true

  /tsutils/2.29.0_typescript@4.5.5:
    resolution: {integrity: sha512-g5JVHCIJwzfISaXpXE1qvNalca5Jwob6FjI4AoPlqMusJ6ftFE7IkkFoMhVLRgK+4Kx3gkzb8UZK5t5yTTvEmA==}
    peerDependencies:
      typescript: '>=2.1.0 || >=2.1.0-dev || >=2.2.0-dev || >=2.3.0-dev || >=2.4.0-dev || >=2.5.0-dev || >=2.6.0-dev || >=2.7.0-dev || >=2.8.0-dev || >=2.9.0-dev || >= 3.0.0-dev || >= 3.1.0-dev'
    dependencies:
      tslib: 1.14.1
      typescript: 4.5.5
    dev: true

  /tsutils/3.21.0_typescript@4.5.5:
    resolution: {integrity: sha512-mHKK3iUXL+3UF6xL5k0PEhKRUBKPBCv/+RkEOpjRWxxx27KKRBmmA60A9pgOUvMi8GKhRMPEmjBRPzs2W7O1OA==}
    engines: {node: '>= 6'}
    peerDependencies:
      typescript: '>=2.8.0 || >= 3.2.0-dev || >= 3.3.0-dev || >= 3.4.0-dev || >= 3.5.0-dev || >= 3.6.0-dev || >= 3.6.0-beta || >= 3.7.0-dev || >= 3.7.0-beta'
    dependencies:
      tslib: 1.14.1
      typescript: 4.5.5
    dev: true

  /tuf-js/1.1.5:
    resolution: {integrity: sha512-inqodgxdsmuxrtQVbu6tPNgRKWD1Boy3VB6GO7KczJZpAHiTukwhSzXUSzvDcw5pE2Jo8ua+e1ykpHv7VdPVlQ==}
    engines: {node: ^14.17.0 || ^16.13.0 || >=18.0.0}
    dependencies:
      '@tufjs/models': 1.0.4
      make-fetch-happen: 11.1.1
    transitivePeerDependencies:
      - supports-color
    dev: true

  /tunnel-agent/0.6.0:
    resolution: {integrity: sha512-McnNiV1l8RYeY8tBgEpuodCC1mLUdbSN+CYBL7kJsJNInOP8UjDDEwdk6Mw60vdLLrr5NHKZhMAOSrR2NZuQ+w==}
    dependencies:
      safe-buffer: 5.2.1

  /tunnel/0.0.6:
    resolution: {integrity: sha512-1h/Lnq9yajKY2PEbBadPXj3VxsDDu844OnaAo52UVmIzIvwwtBPIuNvkjuzBlTWpfJyUbG3ez0KSBibQkj4ojg==}
    engines: {node: '>=0.6.11 <=0.7.0 || >=0.7.3'}
    dev: true

  /type-check/0.4.0:
    resolution: {integrity: sha512-XleUoc9uwGXqjWwXaUTZAmzMcFZ5858QA2vvx1Ur5xIcixXIP+8LnFDgRplU30us6teqdlskFfu+ae4K79Ooew==}
    engines: {node: '>= 0.8.0'}
    dependencies:
      prelude-ls: 1.2.1
    dev: true

  /type-detect/4.0.8:
    resolution: {integrity: sha512-0fr/mIH1dlO+x7TlcMy+bIDqKPsw/70tVyeHW787goQjhmqaZe10uwLujubK9q9Lg6Fiho1KUKDYz0Z7k7g5/g==}
    engines: {node: '>=4'}
    dev: true

  /type-fest/0.20.2:
    resolution: {integrity: sha512-Ne+eE4r0/iWnpAxD852z3A+N0Bt5RN//NjJwRd2VFHEmrywxf5vsZlh4R6lixl6B+wz/8d+maTSAkN1FIkI3LQ==}
    engines: {node: '>=10'}

  /type-fest/0.21.3:
    resolution: {integrity: sha512-t0rzBq87m3fVcduHDUFhKmyyX+9eo6WQjZvf51Ea/M0Q7+T374Jp1aUiyUl0GKxp8M/OETVHSDvmkyPgvX+X2w==}
    engines: {node: '>=10'}
    dev: true

  /type-fest/0.6.0:
    resolution: {integrity: sha512-q+MB8nYR1KDLrgr4G5yemftpMC7/QLqVndBmEEdqzmNj5dcFOO4Oo8qlwZE3ULT3+Zim1F8Kq4cBnikNhlCMlg==}
    engines: {node: '>=8'}
    dev: true

  /type-fest/0.8.1:
    resolution: {integrity: sha512-4dbzIzqvjtgiM5rw1k5rEHtBANKmdudhGyBEajN01fEyhaAIhsoKNy6y7+IN93IfpFtwY9iqi7kD+xwKhQsNJA==}
    engines: {node: '>=8'}
    dev: true

  /type-fest/1.4.0:
    resolution: {integrity: sha512-yGSza74xk0UG8k+pLh5oeoYirvIiWo5t0/o3zHHAO2tRDiZcxWP7fywNlXhqb6/r6sWvwi+RsyQMWhVLe4BVuA==}
    engines: {node: '>=10'}
    dev: true

  /type-fest/2.19.0:
    resolution: {integrity: sha512-RAH822pAdBgcNMAfWnCBU3CFZcfZ/i1eZjwFU/dsLKumyuuP3niueg2UAukXYF0E2AAoc82ZSSf9J0WQBinzHA==}
    engines: {node: '>=12.20'}
    dev: true

  /type-is/1.6.18:
    resolution: {integrity: sha512-TkRKr9sUTxEH8MdfuCSP7VizJyzRNMjj2J2do2Jr3Kym598JVdEksuzPQCnlFPW4ky9Q+iA+ma9BGm06XQBy8g==}
    engines: {node: '>= 0.6'}
    dependencies:
      media-typer: 0.3.0
      mime-types: 2.1.35
    dev: false

  /typed-array-buffer/1.0.2:
    resolution: {integrity: sha512-gEymJYKZtKXzzBzM4jqa9w6Q1Jjm7x2d+sh19AdsD4wqnMPDYyvwpsIc2Q/835kHuo3BEQ7CjelGhfTsoBb2MQ==}
    engines: {node: '>= 0.4'}
    dependencies:
      call-bind: 1.0.7
      es-errors: 1.3.0
      is-typed-array: 1.1.13
    dev: true

  /typed-array-byte-length/1.0.1:
    resolution: {integrity: sha512-3iMJ9q0ao7WE9tWcaYKIptkNBuOIcZCCT0d4MRvuuH88fEoEH62IuQe0OtraD3ebQEoTRk8XCBoknUNc1Y67pw==}
    engines: {node: '>= 0.4'}
    dependencies:
      call-bind: 1.0.7
      for-each: 0.3.3
      gopd: 1.0.1
      has-proto: 1.0.3
      is-typed-array: 1.1.13
    dev: true

  /typed-array-byte-offset/1.0.2:
    resolution: {integrity: sha512-Ous0vodHa56FviZucS2E63zkgtgrACj7omjwd/8lTEMEPFFyjfixMZ1ZXenpgCFBBt4EC1J2XsyVS2gkG0eTFA==}
    engines: {node: '>= 0.4'}
    dependencies:
      available-typed-arrays: 1.0.7
      call-bind: 1.0.7
      for-each: 0.3.3
      gopd: 1.0.1
      has-proto: 1.0.3
      is-typed-array: 1.1.13
    dev: true

  /typed-array-length/1.0.4:
    resolution: {integrity: sha512-KjZypGq+I/H7HI5HlOoGHkWUUGq+Q0TPhQurLbyrVrvnKTBgzLhIJ7j6J/XTQOi0d1RjyZ0wdas8bKs2p0x3Ng==}
    dependencies:
      call-bind: 1.0.7
      for-each: 0.3.3
      is-typed-array: 1.1.13
    dev: true

  /typed-rest-client/1.8.11:
    resolution: {integrity: sha512-5UvfMpd1oelmUPRbbaVnq+rHP7ng2cE4qoQkQeAqxRL6PklkxsM0g32/HL0yfvruK6ojQ5x8EE+HF4YV6DtuCA==}
    dependencies:
      qs: 6.11.2
      tunnel: 0.0.6
      underscore: 1.13.6
    dev: true

  /typedarray-to-buffer/3.1.5:
    resolution: {integrity: sha512-zdu8XMNEDepKKR+XYOXAVPtWui0ly0NtohUscw+UmaHiAWT8hrV1rr//H6V+0DvJ3OQ19S979M0laLfX8rm82Q==}
    dependencies:
      is-typedarray: 1.0.0
    dev: true

  /typescript/4.5.5:
    resolution: {integrity: sha512-TCTIul70LyWe6IJWT8QSYeA54WQe8EjQFU4wY52Fasj5UKx88LNYKCgBEHcOMOrFF1rKGbD8v/xcNWVUq9SymA==}
    engines: {node: '>=4.2.0'}
    hasBin: true
    dev: true

  /typescript/5.1.6:
    resolution: {integrity: sha512-zaWCozRZ6DLEWAWFrVDz1H6FVXzUSfTy5FUMWsQlU8Ym5JP9eO4xkTIROFCQvhQf61z6O/G6ugw3SgAnvvm+HA==}
    engines: {node: '>=14.17'}
    hasBin: true
    dev: true

  /typescript/5.4.2:
    resolution: {integrity: sha512-+2/g0Fds1ERlP6JsakQQDXjZdZMM+rqpamFZJEKh4kwTIn3iDkgKtby0CeNd5ATNZ4Ry1ax15TMx0W2V+miizQ==}
    engines: {node: '>=14.17'}
    hasBin: true
    dev: true

  /uid2/0.0.3:
    resolution: {integrity: sha512-5gSP1liv10Gjp8cMEnFd6shzkL/D6W1uhXSFNCxDC+YI8+L8wkCYCbJ7n77Ezb4wE/xzMogecE+DtamEe9PZjg==}
    dev: false

  /unbox-primitive/1.0.2:
    resolution: {integrity: sha512-61pPlCD9h51VoreyJ0BReideM3MDKMKnh6+V9L08331ipq6Q8OFXZYiqP6n/tbHx4s5I9uRhcye6BrbkizkBDw==}
    dependencies:
      call-bind: 1.0.7
      has-bigints: 1.0.2
      has-symbols: 1.0.3
      which-boxed-primitive: 1.0.2
    dev: true

  /unbzip2-stream/1.4.3:
    resolution: {integrity: sha512-mlExGW4w71ebDJviH16lQLtZS32VKqsSfk80GCfUlwT/4/hNRFsoscrF/c++9xinkMzECL1uL9DDwXqFWkruPg==}
    dependencies:
      buffer: 5.7.1
      through: 2.3.8
    dev: false

  /underscore/1.13.6:
    resolution: {integrity: sha512-+A5Sja4HP1M08MaXya7p5LvjuM7K6q/2EaC0+iovj/wOcMsTzMvDFbasi/oSapiwOlt252IqsKqPjCl7huKS0A==}
    dev: true

  /undici-types/5.26.5:
    resolution: {integrity: sha512-JlCMO+ehdEIKqlFxk6IfVoAUVmgz7cU7zD/h9XZ0qzeosSHmUJVOzSQvvYSYWXkFXC+IfLKSIffhv0sVZup6pA==}

  /unicorn-magic/0.1.0:
    resolution: {integrity: sha512-lRfVq8fE8gz6QMBuDM6a+LO3IAzTi05H6gCVaUpir2E1Rwpo4ZUog45KpNXKC/Mn3Yb9UDuHumeFTo9iV/D9FQ==}
    engines: {node: '>=18'}
    dev: true

  /unique-filename/2.0.1:
    resolution: {integrity: sha512-ODWHtkkdx3IAR+veKxFV+VBkUMcN+FaqzUUd7IZzt+0zhDZFPFxhlqwPF3YQvMHx1TD0tdgYl+kuPnJ8E6ql7A==}
    engines: {node: ^12.13.0 || ^14.15.0 || >=16.0.0}
    dependencies:
      unique-slug: 3.0.0
    dev: true

  /unique-filename/3.0.0:
    resolution: {integrity: sha512-afXhuC55wkAmZ0P18QsVE6kp8JaxrEokN2HGIoIVv2ijHQd419H0+6EigAFcIzXeMIkcIkNBpB3L/DXB3cTS/g==}
    engines: {node: ^14.17.0 || ^16.13.0 || >=18.0.0}
    dependencies:
      unique-slug: 4.0.0
    dev: true

  /unique-slug/3.0.0:
    resolution: {integrity: sha512-8EyMynh679x/0gqE9fT9oilG+qEt+ibFyqjuVTsZn1+CMxH+XLlpvr2UZx4nVcCwTpx81nICr2JQFkM+HPLq4w==}
    engines: {node: ^12.13.0 || ^14.15.0 || >=16.0.0}
    dependencies:
      imurmurhash: 0.1.4
    dev: true

  /unique-slug/4.0.0:
    resolution: {integrity: sha512-WrcA6AyEfqDX5bWige/4NQfPZMtASNVxdmWR76WESYQVAACSgWcR6e9i0mofqqBxYFtL4oAxPIptY73/0YE1DQ==}
    engines: {node: ^14.17.0 || ^16.13.0 || >=18.0.0}
    dependencies:
      imurmurhash: 0.1.4
    dev: true

  /unique-string/3.0.0:
    resolution: {integrity: sha512-VGXBUVwxKMBUznyffQweQABPRRW1vHZAbadFZud4pLFAqRGvv/96vafgjWFqzourzr8YonlQiPgH0YCJfawoGQ==}
    engines: {node: '>=12'}
    dependencies:
      crypto-random-string: 4.0.0
    dev: true

  /universal-user-agent/6.0.1:
    resolution: {integrity: sha512-yCzhz6FN2wU1NiiQRogkTQszlQSlpWaw8SvVegAc+bDxbzHgh1vX8uIe8OYyMH6DwH+sdTJsgMl36+mSMdRJIQ==}
    dev: true

  /universalify/0.1.2:
    resolution: {integrity: sha512-rBJeI5CXAlmy1pV+617WB9J63U6XcazHHF2f2dbJix4XzpUF0RS3Zbj0FGIOCAva5P/d/GBOYaACQ1w+0azUkg==}
    engines: {node: '>= 4.0.0'}
    dev: true

  /universalify/2.0.1:
    resolution: {integrity: sha512-gptHNQghINnc/vTGIk0SOFGFNXw7JVrlRUtConJRlvaw6DuX0wO5Jeko9sWrMBhh+PsYAZ7oXAiOnf/UKogyiw==}
    engines: {node: '>= 10.0.0'}
    dev: true

  /unpipe/1.0.0:
    resolution: {integrity: sha512-pjy2bYhSsufwWlKwPc+l3cN7+wuJlK6uz0YdJEOlQDbl6jo/YlPi4mb8agUkVC8BF7V8NuzeyPNqRksA3hztKQ==}
    engines: {node: '>= 0.8'}
    dev: false

  /untildify/4.0.0:
    resolution: {integrity: sha512-KK8xQ1mkzZeg9inewmFVDNkg3l5LUhoq9kN6iWYB/CC9YMG8HA+c1Q8HwDe6dEX7kErrEVNVBO3fWsVq5iDgtw==}
    engines: {node: '>=8'}
    dev: true

  /update-browserslist-db/1.0.13_browserslist@4.22.2:
    resolution: {integrity: sha512-xebP81SNcPuNpPP3uzeW1NYXxI3rxyJzF3pD6sH4jE7o/IX+WtSpwnVU+qIsDPyk0d3hmFQ7mjqc6AtV604hbg==}
    hasBin: true
    peerDependencies:
      browserslist: '>= 4.21.0'
    dependencies:
      browserslist: 4.22.2
      escalade: 3.1.1
      picocolors: 1.0.0
    dev: true

  /update-notifier/6.0.2:
    resolution: {integrity: sha512-EDxhTEVPZZRLWYcJ4ZXjGFN0oP7qYvbXWzEgRm/Yql4dHX5wDbvh89YHP6PK1lzZJYrMtXUuZZz8XGK+U6U1og==}
    engines: {node: '>=14.16'}
    dependencies:
      boxen: 7.1.0
      chalk: 5.3.0
      configstore: 6.0.0
      has-yarn: 3.0.0
      import-lazy: 4.0.0
      is-ci: 3.0.1
      is-installed-globally: 0.4.0
      is-npm: 6.0.0
      is-yarn-global: 0.4.1
      latest-version: 7.0.0
      pupa: 3.1.0
      semver: 7.6.0
      semver-diff: 4.0.0
      xdg-basedir: 5.1.0
    dev: true

  /upper-case-first/2.0.2:
    resolution: {integrity: sha512-514ppYHBaKwfJRK/pNC6c/OxfGa0obSnAl106u97Ed0I625Nin96KAjttZF6ZL3e1XLtphxnqrOi9iWgm+u+bg==}
    dependencies:
      tslib: 2.6.2
    dev: true

  /upper-case/2.0.2:
    resolution: {integrity: sha512-KgdgDGJt2TpuwBUIjgG6lzw2GWFRCW9Qkfkiv0DxqHHLYJHmtmdUIKcZd8rHgFSjopVTlw6ggzCm1b8MFQwikg==}
    dependencies:
      tslib: 2.6.2
    dev: true

  /uri-js/4.4.1:
    resolution: {integrity: sha512-7rKUyy33Q1yc98pQ1DAmLtwX109F7TIfWlW1Ydo8Wl1ii1SeHieeh0HHfPeL2fMXK6z0s8ecKs9frCuLJvndBg==}
    dependencies:
      punycode: 2.3.0
    dev: true

  /url-parse-lax/3.0.0:
    resolution: {integrity: sha512-NjFKA0DidqPa5ciFcSrXnAltTtzz84ogy+NebPvfEgAck0+TNg4UJ4IN+fB7zRZfbgUf0syOo9MDxFkDSMuFaQ==}
    engines: {node: '>=4'}
    dependencies:
      prepend-http: 2.0.0
    dev: true

  /url-parse/1.5.10:
    resolution: {integrity: sha512-WypcfiRhfeUP9vvF0j6rw0J3hrWrw6iZv3+22h6iRMJ/8z1Tj6XfLP4DsUix5MhMPnXpiHDoKyoZ/bdCkwBCiQ==}
    dependencies:
      querystringify: 2.2.0
      requires-port: 1.0.0
    dev: false

  /util-deprecate/1.0.2:
    resolution: {integrity: sha512-EPD5q1uXyFxJpCrLnCc1nHnq3gOa6DZBocAIiI2TaSCA7VCJ1UJDMagCzIkXNsUYfD1daK//LTEQ8xiIbrHtcw==}

  /util/0.12.5:
    resolution: {integrity: sha512-kZf/K6hEIrWHI6XqOFUiiMa+79wE/D8Q+NCNAWclkyg3b4d2k7s0QGepNjiABc+aR3N1PAyHL7p6UcLY6LmrnA==}
    dependencies:
      inherits: 2.0.4
      is-arguments: 1.1.1
      is-generator-function: 1.0.10
      is-typed-array: 1.1.13
      which-typed-array: 1.1.14
    dev: true

  /utils-merge/1.0.1:
    resolution: {integrity: sha512-pMZTvIkT1d+TFGvDOqodOclx0QWkkgi6Tdoa8gC8ffGAAqz9pzPTZWAybbsHHoED/ztMtkv/VoYTYyShUn81hA==}
    engines: {node: '>= 0.4.0'}
    dev: false

  /uuid/3.4.0:
    resolution: {integrity: sha512-HjSDRw6gZE5JMggctHBcjVak08+KEVhSIiDzFnT9S9aegmp85S/bReBVTb4QTFaRNptJ9kuYaNhnbNEOkbKb/A==}
    deprecated: Please upgrade  to version 7 or higher.  Older versions may use Math.random() in certain circumstances, which is known to be problematic.  See https://v8.dev/blog/math-random for details.
    hasBin: true
    dev: false

  /uuid/8.3.2:
    resolution: {integrity: sha512-+NYs2QeMWy+GWFOEm9xnn6HCDp0l7QBD7ml8zLUmJ+93Q5NF0NocErnwkTkXVFNiX3/fpC6afS8Dhb/gz7R7eg==}
    hasBin: true
    dev: false
    optional: true

  /uuid/9.0.1:
    resolution: {integrity: sha512-b+1eJOlsR9K8HJpow9Ok3fiWOWSIcIzXodvv0rQjVoOVNpWMpxf1wZNpt4y9h10odCNrqnYp1OBzRktckBe3sA==}
    hasBin: true

  /v8-to-istanbul/9.1.0:
    resolution: {integrity: sha512-6z3GW9x8G1gd+JIIgQQQxXuiJtCXeAjp6RaPEPLv62mH3iPHPxV6W3robxtCzNErRo6ZwTmzWhsbNvjyEBKzKA==}
    engines: {node: '>=10.12.0'}
    dependencies:
      '@jridgewell/trace-mapping': 0.3.20
      '@types/istanbul-lib-coverage': 2.0.4
      convert-source-map: 1.9.0
    dev: true

  /validate-npm-package-license/3.0.4:
    resolution: {integrity: sha512-DpKm2Ui/xN7/HQKCtpZxoRWBhZ9Z0kqtygG8XCgNQ8ZlDnxuQmWhj566j8fN4Cu3/JmbhsDo7fcAJq4s9h27Ew==}
    dependencies:
      spdx-correct: 3.2.0
      spdx-expression-parse: 3.0.1
    dev: true

  /validate-npm-package-name/5.0.0:
    resolution: {integrity: sha512-YuKoXDAhBYxY7SfOKxHBDoSyENFeW5VvIIQp2TGQuit8gpK6MnWaQelBKxso72DoxTZfZdcP3W90LqpSkgPzLQ==}
    engines: {node: ^14.17.0 || ^16.13.0 || >=18.0.0}
    dependencies:
      builtins: 5.0.1
    dev: true

  /validator/13.11.0:
    resolution: {integrity: sha512-Ii+sehpSfZy+At5nPdnyMhx78fEoPDkR2XW/zimHEL3MyGJQOCQ7WeP20jPYRz7ZCpcKLB21NxuXHF3bxjStBQ==}
    engines: {node: '>= 0.10'}
    dev: true

  /vary/1.1.2:
    resolution: {integrity: sha512-BNGbWLfd0eUPabhkXUVm0j8uuvREyTh5ovRa/dyow/BqAbZJyC+5fU+IzQOzmAKzYqYRAISoRhdQr3eIZ/PXqg==}
    engines: {node: '>= 0.8'}
    dev: false

  /watchpack/2.4.0:
    resolution: {integrity: sha512-Lcvm7MGST/4fup+ifyKi2hjyIAwcdI4HRgtvTpIUxBRhB+RFtUh8XtDOxUfctVCnhVi+QQj49i91OyvzkJl6cg==}
    engines: {node: '>=10.13.0'}
    dependencies:
      glob-to-regexp: 0.4.1
      graceful-fs: 4.2.11
    dev: true

  /wcwidth/1.0.1:
    resolution: {integrity: sha512-XHPEwS0q6TaxcvG85+8EYkbiCux2XtWG2mkc47Ng2A77BQu9+DqIOJldST4HgPkuea7dvKSj5VgX3P1d4rW8Tg==}
    dependencies:
      defaults: 1.0.4
    dev: true

  /webidl-conversions/3.0.1:
    resolution: {integrity: sha512-2JAn3z8AR6rjK8Sm8orRC0h/bcl/DqL7tRPdGZ4I1CjdF+EaMLmYxBHyXuKL849eucPFhvBoxMsflfOb8kxaeQ==}
    dev: true

  /webidl-conversions/7.0.0:
    resolution: {integrity: sha512-VwddBukDzu71offAQR975unBIGqfKZpM+8ZX6ySk8nYhVoo5CYaZyzt3YBvYtRtO+aoGlqxPg/B87NGVZ/fu6g==}
    engines: {node: '>=12'}
    dev: false

  /webpack-sources/3.2.3:
    resolution: {integrity: sha512-/DyMEOrDgLKKIG0fmvtz+4dUX/3Ghozwgm6iPp8KRhvn+eQf9+Q7GWxVNMk3+uCPWfdXYC4ExGBckIXdFEfH1w==}
    engines: {node: '>=10.13.0'}
    dev: true

  /webpack/5.89.0:
    resolution: {integrity: sha512-qyfIC10pOr70V+jkmud8tMfajraGCZMBWJtrmuBymQKCrLTRejBI8STDp1MCyZu/QTdZSeacCQYpYNQVOzX5kw==}
    engines: {node: '>=10.13.0'}
    hasBin: true
    peerDependencies:
      webpack-cli: '*'
    peerDependenciesMeta:
      webpack-cli:
        optional: true
    dependencies:
      '@types/eslint-scope': 3.7.7
      '@types/estree': 1.0.5
      '@webassemblyjs/ast': 1.11.6
      '@webassemblyjs/wasm-edit': 1.11.6
      '@webassemblyjs/wasm-parser': 1.11.6
      acorn: 8.11.2
      acorn-import-assertions: 1.9.0_acorn@8.11.2
      browserslist: 4.22.2
      chrome-trace-event: 1.0.3
      enhanced-resolve: 5.15.0
      es-module-lexer: 1.4.1
      eslint-scope: 5.1.1
      events: 3.3.0
      glob-to-regexp: 0.4.1
      graceful-fs: 4.2.11
      json-parse-even-better-errors: 2.3.1
      loader-runner: 4.3.0
      mime-types: 2.1.35
      neo-async: 2.6.2
      schema-utils: 3.3.0
      tapable: 2.2.1
      terser-webpack-plugin: 5.3.9_webpack@5.89.0
      watchpack: 2.4.0
      webpack-sources: 3.2.3
    transitivePeerDependencies:
      - '@swc/core'
      - esbuild
      - uglify-js
    dev: true

  /whatwg-url/11.0.0:
    resolution: {integrity: sha512-RKT8HExMpoYx4igMiVMY83lN6UeITKJlBQ+vR/8ZJ8OCdSiN3RwCq+9gH0+Xzj0+5IrM6i4j/6LuvzbZIQgEcQ==}
    engines: {node: '>=12'}
    dependencies:
      tr46: 3.0.0
      webidl-conversions: 7.0.0
    dev: false

  /whatwg-url/5.0.0:
    resolution: {integrity: sha512-saE57nupxk6v3HY35+jzBwYa0rKSy0XR8JSxZPwgLr7ys0IBzhGviA1/TUGJLmSVqs8pb9AnvICXEuOHLprYTw==}
    dependencies:
      tr46: 0.0.3
      webidl-conversions: 3.0.1
    dev: true

  /which-boxed-primitive/1.0.2:
    resolution: {integrity: sha512-bwZdv0AKLpplFY2KZRX6TvyuN7ojjr7lwkg6ml0roIy9YeuSr7JS372qlNW18UQYzgYK9ziGcerWqZOmEn9VNg==}
    dependencies:
      is-bigint: 1.0.4
      is-boolean-object: 1.1.2
      is-number-object: 1.0.7
      is-string: 1.0.7
      is-symbol: 1.0.4
    dev: true

  /which-builtin-type/1.1.3:
    resolution: {integrity: sha512-YmjsSMDBYsM1CaFiayOVT06+KJeXf0o5M/CAd4o1lTadFAtacTUM49zoYxr/oroopFDfhvN6iEcBxUyc3gvKmw==}
    engines: {node: '>= 0.4'}
    dependencies:
      function.prototype.name: 1.1.6
      has-tostringtag: 1.0.2
      is-async-function: 2.0.0
      is-date-object: 1.0.5
      is-finalizationregistry: 1.0.2
      is-generator-function: 1.0.10
      is-regex: 1.1.4
      is-weakref: 1.0.2
      isarray: 2.0.5
      which-boxed-primitive: 1.0.2
      which-collection: 1.0.1
      which-typed-array: 1.1.14
    dev: true

  /which-collection/1.0.1:
    resolution: {integrity: sha512-W8xeTUwaln8i3K/cY1nGXzdnVZlidBcagyNFtBdD5kxnb4TvGKR7FfSIS3mYpwWS1QUCutfKz8IY8RjftB0+1A==}
    dependencies:
      is-map: 2.0.2
      is-set: 2.0.2
      is-weakmap: 2.0.1
      is-weakset: 2.0.2
    dev: true

  /which-pm-runs/1.1.0:
    resolution: {integrity: sha512-n1brCuqClxfFfq/Rb0ICg9giSZqCS+pLtccdag6C2HyufBrh3fBOiy9nb6ggRMvWOVH5GrdJskj5iGTZNxd7SA==}
    engines: {node: '>=4'}
    dev: false
    optional: true

  /which-typed-array/1.1.14:
    resolution: {integrity: sha512-VnXFiIW8yNn9kIHN88xvZ4yOWchftKDsRJ8fEPacX/wl1lOvBrhsJ/OeJCXq7B0AaijRuqgzSKalJoPk+D8MPg==}
    engines: {node: '>= 0.4'}
    dependencies:
      available-typed-arrays: 1.0.7
      call-bind: 1.0.7
      for-each: 0.3.3
      gopd: 1.0.1
      has-tostringtag: 1.0.2
    dev: true

  /which/2.0.2:
    resolution: {integrity: sha512-BLI3Tl1TW3Pvl70l3yq3Y64i+awpwXqsGBYWkkqMtnbXgrMD+yj7rhW0kuEDxzJaYXGjEW5ogapKNMEKNMjibA==}
    engines: {node: '>= 8'}
    hasBin: true
    dependencies:
      isexe: 2.0.0
    dev: true

  /which/3.0.1:
    resolution: {integrity: sha512-XA1b62dzQzLfaEOSQFTCOd5KFf/1VSzZo7/7TUjnya6u0vGGKzU96UQBZTAThCb2j4/xjBAyii1OhRLJEivHvg==}
    engines: {node: ^14.17.0 || ^16.13.0 || >=18.0.0}
    hasBin: true
    dependencies:
      isexe: 2.0.0
    dev: true

  /wide-align/1.1.5:
    resolution: {integrity: sha512-eDMORYaPNZ4sQIuuYPDHdQvf4gyCF9rEEV/yPxGfwPkRodwEgiMUUXTx/dex+Me0wxx53S+NgUHaP7y3MGlDmg==}
    dependencies:
      string-width: 4.2.3

  /widest-line/3.1.0:
    resolution: {integrity: sha512-NsmoXalsWVDMGupxZ5R08ka9flZjjiLvHVAWYOKtiKM8ujtZWr9cRffak+uSE48+Ob8ObalXpwyeUiyDD6QFgg==}
    engines: {node: '>=8'}
    dependencies:
      string-width: 4.2.3
    dev: true

  /widest-line/4.0.1:
    resolution: {integrity: sha512-o0cyEG0e8GPzT4iGHphIOh0cJOV8fivsXxddQasHPHfoZf1ZexrfeA21w2NaEN1RHE+fXlfISmOE8R9N3u3Qig==}
    engines: {node: '>=12'}
    dependencies:
      string-width: 5.1.2
    dev: true

  /winston-transport/4.5.0:
    resolution: {integrity: sha512-YpZzcUzBedhlTAfJg6vJDlyEai/IFMIVcaEZZyl3UXIl4gmqRpU7AE89AHLkbzLUsv0NVmw7ts+iztqKxxPW1Q==}
    engines: {node: '>= 6.4.0'}
    dependencies:
      logform: 2.5.1
      readable-stream: 3.6.2
      triple-beam: 1.3.0
    dev: false

  /winston/3.8.2:
    resolution: {integrity: sha512-MsE1gRx1m5jdTTO9Ld/vND4krP2To+lgDoMEHGGa4HIlAUyXJtfc7CxQcGXVyz2IBpw5hbFkj2b/AtUdQwyRew==}
    engines: {node: '>= 12.0.0'}
    dependencies:
      '@colors/colors': 1.5.0
      '@dabh/diagnostics': 2.0.3
      async: 3.2.4
      is-stream: 2.0.1
      logform: 2.5.1
      one-time: 1.0.0
      readable-stream: 3.6.2
      safe-stable-stringify: 2.4.3
      stack-trace: 0.0.10
      triple-beam: 1.3.0
      winston-transport: 4.5.0
    dev: false

  /wordwrap/1.0.0:
    resolution: {integrity: sha512-gvVzJFlPycKc5dZN4yPkP8w7Dc37BtP1yczEneOb4uq34pXZcvrtRTmWV8W+Ume+XCxKgbjM+nevkyFPMybd4Q==}
    dev: true

  /workerpool/6.2.1:
    resolution: {integrity: sha512-ILEIE97kDZvF9Wb9f6h5aXK4swSlKGUcOEGiIYb2OOu/IrDU9iwj0fD//SsA6E5ibwJxpEvhullJY4Sl4GcpAw==}
    dev: true

  /wrap-ansi/6.2.0:
    resolution: {integrity: sha512-r6lPcBGxZXlIcymEu7InxDMhdW0KDxpLgoFLcguasxCaJ/SOIZwINatK9KY/tf+ZrlywOKU0UDj3ATXUBfxJXA==}
    engines: {node: '>=8'}
    dependencies:
      ansi-styles: 4.3.0
      string-width: 4.2.3
      strip-ansi: 6.0.1
    dev: true

  /wrap-ansi/7.0.0:
    resolution: {integrity: sha512-YVGIj2kamLSTxw6NsZjoBxfSwsn0ycdesmc4p+Q21c5zPuZ1pl+NfxVdxPtdHvmNVOQ6XSYG4AUtyt/Fi7D16Q==}
    engines: {node: '>=10'}
    dependencies:
      ansi-styles: 4.3.0
      string-width: 4.2.3
      strip-ansi: 6.0.1

  /wrap-ansi/8.1.0:
    resolution: {integrity: sha512-si7QWI6zUMq56bESFvagtmzMdGOtoxfR+Sez11Mobfc7tm+VkUckk9bW2UeffTGVUbOksxmSw0AA2gs8g71NCQ==}
    engines: {node: '>=12'}
    dependencies:
      ansi-styles: 6.2.1
      string-width: 5.1.2
      strip-ansi: 7.1.0
    dev: true

  /wrappy/1.0.2:
    resolution: {integrity: sha512-l4Sp/DRseor9wL6EvV2+TuQn63dMkPjZ/sp9XkghTEbV9KlPS1xUsZ3u7/IQO4wxtcFB4bgpQPRcR3QCvezPcQ==}

  /write-file-atomic/3.0.3:
    resolution: {integrity: sha512-AvHcyZ5JnSfq3ioSyjrBkH9yW4m7Ayk8/9My/DD9onKeu/94fwrMocemO2QAJFAlnnDN+ZDS+ZjAR5ua1/PV/Q==}
    dependencies:
      imurmurhash: 0.1.4
      is-typedarray: 1.0.0
      signal-exit: 3.0.7
      typedarray-to-buffer: 3.1.5
    dev: true

  /ws/8.11.0:
    resolution: {integrity: sha512-HPG3wQd9sNQoT9xHyNCXoDUa+Xw/VevmY9FoHyQ+g+rrMn4j6FB4np7Z0OhdTgjx6MgQLK7jwSy1YecU1+4Asg==}
    engines: {node: '>=10.0.0'}
    peerDependencies:
      bufferutil: ^4.0.1
      utf-8-validate: ^5.0.2
    peerDependenciesMeta:
      bufferutil:
        optional: true
      utf-8-validate:
        optional: true
    dev: false

  /xcase/2.0.1:
    resolution: {integrity: sha512-UmFXIPU+9Eg3E9m/728Bii0lAIuoc+6nbrNUKaRPJOFp91ih44qqGlWtxMB6kXFrRD6po+86ksHM5XHCfk6iPw==}
    dev: true

  /xdg-basedir/5.1.0:
    resolution: {integrity: sha512-GCPAHLvrIH13+c0SuacwvRYj2SxJXQ4kaVTT5xgL3kPrz56XxkF21IGhjSE1+W0aw7gpBWRGXLCPnPby6lSpmQ==}
    engines: {node: '>=12'}
    dev: true

  /xtend/4.0.2:
    resolution: {integrity: sha512-LKYU1iAXJXUgAXn9URjiu+MWhyUXHsvfp7mcuYm9dSUKK0/CjtrUwFAxD82/mCWbtLsGjFIad0wIsod4zrTAEQ==}
    engines: {node: '>=0.4'}

  /y18n/5.0.8:
    resolution: {integrity: sha512-0pfFzegeDWJHJIAmTLRP2DwHjdF5s7jo9tuztdQxAhINCdvS+3nGINqPd00AphqJR/0LhANUS6/+7SCb98YOfA==}
    engines: {node: '>=10'}

  /yallist/4.0.0:
    resolution: {integrity: sha512-3wdGidZyq5PB084XLES5TpOSRA3wjXAlIWMhum2kRcv/41Sn2emQ0dycQW4uZXLejwKvg6EsvbdlVL+FYEct7A==}

  /yaml/2.3.4:
    resolution: {integrity: sha512-8aAvwVUSHpfEqTQ4w/KMlf3HcRdt50E5ODIQJBw1fQ5RL34xabzxtUlzTXVqc4rkZsPbvrXKWnABCD7kWSmocA==}
    engines: {node: '>= 14'}
    dev: true

  /yargs-parser/20.2.4:
    resolution: {integrity: sha512-WOkpgNhPTlE73h4VFAFsOnomJVaovO8VqLDzy5saChRBFQFBoMYirowyW+Q9HB4HFF4Z7VZTiG3iSzJJA29yRA==}
    engines: {node: '>=10'}
    dev: true

  /yargs-parser/20.2.9:
    resolution: {integrity: sha512-y11nGElTIV+CT3Zv9t7VKl+Q3hTQoT9a1Qzezhhl6Rp21gJ/IVTW7Z3y9EWXhuUBC2Shnf+DX0antecpAwSP8w==}
    engines: {node: '>=10'}

  /yargs-parser/21.1.1:
    resolution: {integrity: sha512-tVpsJW7DdjecAiFpbIB1e3qxIQsE6NoPc5/eTdrbbIC4h0LVsWhnoa3g+m2HclBIujHzsxZ4VJVA+GUuc2/LBw==}
    engines: {node: '>=12'}
    dev: true

  /yargs-unparser/2.0.0:
    resolution: {integrity: sha512-7pRTIA9Qc1caZ0bZ6RYRGbHJthJWuakf+WmHK0rVeLkNrrGhfoabBNdue6kdINI6r4if7ocq9aD/n7xwKOdzOA==}
    engines: {node: '>=10'}
    dependencies:
      camelcase: 6.3.0
      decamelize: 4.0.0
      flat: 5.0.2
      is-plain-obj: 2.1.0
    dev: true

  /yargs/16.2.0:
    resolution: {integrity: sha512-D1mvvtDG0L5ft/jGWkLpG1+m0eQxOfaBvTNELraWj22wSVUMWxZUvYgJYcKh6jGGIkJFhH4IZPQhR4TKpc8mBw==}
    engines: {node: '>=10'}
    dependencies:
      cliui: 7.0.4
      escalade: 3.1.1
      get-caller-file: 2.0.5
      require-directory: 2.1.1
      string-width: 4.2.3
      y18n: 5.0.8
      yargs-parser: 20.2.9

  /yargs/17.7.2:
    resolution: {integrity: sha512-7dSzzRQ++CKnNI/krKnYRV7JKKPUXMEh61soaHKg9mrWEhzFWhFnxPxGl+69cD1Ou63C13NUPCnmIcrvqCuM6w==}
    engines: {node: '>=12'}
    dependencies:
      cliui: 8.0.1
      escalade: 3.1.1
      get-caller-file: 2.0.5
      require-directory: 2.1.1
      string-width: 4.2.3
      y18n: 5.0.8
      yargs-parser: 21.1.1
    dev: true

  /yauzl/2.10.0:
    resolution: {integrity: sha512-p4a9I6X6nu6IhoGmBqAcbJy1mlC4j27vEPZX9F4L4/vZT3Lyq1VkFHw/V/PUcB9Buo+DG3iHkT0x3Qya58zc3g==}
    dependencies:
      buffer-crc32: 0.2.13
      fd-slicer: 1.1.0
    dev: false

  /yocto-queue/0.1.0:
    resolution: {integrity: sha512-rVksvsnNCdJ/ohGc6xgPwyN8eheCxsiLM8mxuE/t/mOVqJewPuO1miLpTHQiRgTKCLexL4MeAFVagts7HmNZ2Q==}
    engines: {node: '>=10'}
    dev: true

  /yocto-queue/1.0.0:
    resolution: {integrity: sha512-9bnSc/HEW2uRy67wc+T8UwauLuPJVn28jb+GtJY16iiKWyvmYJRXVT4UamsAEGQfPohgr2q4Tq0sQbQlxTfi1g==}
    engines: {node: '>=12.20'}
    dev: true

  /z-schema/5.0.5:
    resolution: {integrity: sha512-D7eujBWkLa3p2sIpJA0d1pr7es+a7m0vFAnZLlCEKq/Ij2k0MLi9Br2UPxoxdYystm5K1yeBGzub0FlYUEWj2Q==}
    engines: {node: '>=8.0.0'}
    hasBin: true
    dependencies:
      lodash.get: 4.4.2
      lodash.isequal: 4.5.0
      validator: 13.11.0
    optionalDependencies:
      commander: 9.5.0
    dev: true

  /zookeeper/5.6.0:
    resolution: {integrity: sha512-MNgvcBSdmMMeh77ubcE/lu42BvvFxYlFiJNftc/X9I+tCSJL+jofLize9hNBeJCkSA5NXSn+cz1JB0S/T526Jg==}
    engines: {node: '>=14.15.4'}
    requiresBuild: true
    dependencies:
      async: 3.2.4
      decompress: 4.2.1
      decompress-targz: 4.1.1
      nan: 2.17.0
      node-gyp-build: 4.6.0
      shelljs: 0.8.5
    dev: false<|MERGE_RESOLUTION|>--- conflicted
+++ resolved
@@ -195,13 +195,8 @@
       winston: 3.8.2
     devDependencies:
       '@fluidframework/build-common': 2.0.3
-<<<<<<< HEAD
       '@fluidframework/eslint-config-fluid': 5.2.0_yzjfgl2l2fa2siv5ppqhbzvdbi
-      '@fluidframework/server-test-utils': 5.0.0-250395
-=======
-      '@fluidframework/eslint-config-fluid': 4.0.0_yzjfgl2l2fa2siv5ppqhbzvdbi
       '@fluidframework/server-test-utils': 5.0.0-256582
->>>>>>> 6344358f
       '@types/compression': 0.0.36
       '@types/cors': 2.8.13
       '@types/debug': 4.1.7
@@ -8047,7 +8042,7 @@
       lodash.isstring: 4.0.1
       lodash.once: 4.1.1
       ms: 2.1.3
-      semver: 7.5.4
+      semver: 7.6.0
 
   /jsrsasign/11.1.0:
     resolution: {integrity: sha512-Ov74K9GihaK9/9WncTe1mPmvrO7Py665TUfUKvraXBpu+xcTWitrtuOwcjf4KMU9maPaYn0OuaWy0HOzy/GBXg==}
@@ -10420,7 +10415,6 @@
     hasBin: true
     dependencies:
       lru-cache: 6.0.0
-    dev: true
 
   /send/0.18.0:
     resolution: {integrity: sha512-qqWzuOjSFOuqPjFe4NOsMLafToQQwBSOEpS+FwEt3A2V3vKubTquT3vmLTQpFgMXp8AlFWFuP1qKaJZOtPpVXg==}
