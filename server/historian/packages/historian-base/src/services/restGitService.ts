/*!
 * Copyright (c) Microsoft Corporation. All rights reserved.
 * Licensed under the MIT License.
 */

import * as querystring from "querystring";
import * as git from "@fluidframework/gitresources";
<<<<<<< HEAD
import { ICreateRefParamsExternal, IPatchRefParamsExternal } from "@fluidframework/server-services-client";
import { ITenantStorage } from "@fluidframework/server-services-core";
=======
import {
    ICreateRefParamsExternal,
    IPatchRefParamsExternal,
    ITenantStorage } from "@fluidframework/server-services-core";
import { IGetRefParamsExternal } from "@fluidframework/server-services-client";
>>>>>>> 41be5b7a
import * as uuid from "uuid";
import request from "request";
import * as winston from "winston";
import { getCorrelationId } from "@fluidframework/server-services-utils";
import { ICache } from "./definitions";

// We include the historian version in the user-agent string
// eslint-disable-next-line @typescript-eslint/no-require-imports, @typescript-eslint/no-var-requires
const packageDetails = require("../../package.json");
const userAgent = `Historian/${packageDetails.version}`;

export interface IDocument {
    existing: boolean;
    docPrivateKey: string;
    docPublicKey: string;
}

function endsWith(value: string, endings: string[]): boolean {
    for (const ending of endings) {
        if (value.endsWith(ending)) {
            return true;
        }
    }

    return false;
}

export class RestGitService {
    private readonly authHeader: string;

    constructor(
        private readonly storage: ITenantStorage,
        private readonly cache: ICache,
        private readonly writeToExternalStorage: boolean) {
        if (storage.credentials) {
            const token = Buffer.from(`${storage.credentials.user}:${storage.credentials.password}`);
            this.authHeader = `Basic ${token.toString("base64")}`;
        }
    }

    public async getBlob(sha: string, useCache: boolean): Promise<git.IBlob> {
        return this.resolve(
            sha,
            async () => this.get<git.IBlob>(`/repos/${this.getRepoPath()}/git/blobs/${encodeURIComponent(sha)}`),
            useCache);
    }

    public async createBlob(blob: git.ICreateBlobParams): Promise<git.ICreateBlobResponse> {
        const createResults = await this.post<git.ICreateBlobResponse>(
            `/repos/${this.getRepoPath()}/git/blobs`,
            blob);

        // Fetch the full blob so we can have it in cache
        this.getBlob(createResults.sha, true).catch((error) => {
            winston.error(`Error fetching blob ${createResults.sha}`);
        });

        return createResults;
    }

    public async getContent(path: string, ref: string): Promise<any> {
        const query = querystring.stringify({ ref });
        return this.get(`/repos/${this.getRepoPath()}/contents/${path}?${query}`);
    }

    public async getCommits(sha: string, count: number): Promise<git.ICommitDetails[]> {
        const query = querystring.stringify({
            count,
            sha,
        });
        return this.get(`/repos/${this.getRepoPath()}/commits?${query}`);
    }

    public async getCommit(sha: string, useCache: boolean): Promise<git.ICommit> {
        return this.resolve(
            sha,
            async () => this.get<git.ICommit>(
                `/repos/${this.getRepoPath()}/git/commits/${encodeURIComponent(sha)}`),
            useCache);
    }

    public async createCommit(commitParams: git.ICreateCommitParams): Promise<git.ICommit> {
        const commit = await this.post<git.ICommit>(
            `/repos/${this.getRepoPath()}/git/commits`,
            commitParams);

        this.setCache(commit.sha, commit);

        // Also fetch the tree for the commit to have it in cache
        this.getTree(commit.tree.sha, true, true).catch((error) => {
            winston.error(`Error fetching commit tree ${commit.tree.sha}`);
        });
        // ... as well as pull in the header for it
        this.getHeader(commit.sha, true).catch((error) => {
            winston.error(`Error fetching header ${commit.sha}`);
        });

        return commit;
    }

    public async getRefs(): Promise<git.IRef[]> {
        return this.get(`/repos/${this.getRepoPath()}/git/refs`);
    }

    public async getRef(ref: string): Promise<git.IRef> {
        if (this.writeToExternalStorage) {
            const getRefParams: IGetRefParamsExternal = {
                config: { enabled: true },
            };
            const params = encodeURIComponent(JSON.stringify(getRefParams));
            return this.get(`/repos/${this.getRepoPath()}/git/refs/${ref}?config=${params}`);
        }
        return this.get(`/repos/${this.getRepoPath()}/git/refs/${ref}`);
    }

    public async createRef(params: ICreateRefParamsExternal): Promise<git.IRef> {
        // We modify this param to prevent writes to external storage if tenant is not linked
        if (!this.writeToExternalStorage) {
            params.config.enabled = false;
        }
        return this.post(`/repos/${this.getRepoPath()}/git/refs`, params);
    }

    public async updateRef(ref: string, params: IPatchRefParamsExternal): Promise<git.IRef> {
        // We modify this param to prevent writes to external storage if tenant is not linked
        if (!this.writeToExternalStorage) {
            params.config.enabled = false;
        }
        return this.patch(`/repos/${this.getRepoPath()}/git/refs/${ref}`, params);
    }

    public async deleteRef(ref: string): Promise<void> {
        return this.delete(`/repos/${this.getRepoPath()}/git/refs/${ref}`);
    }

    public async createTag(tag: git.ICreateTagParams): Promise<git.ITag> {
        return this.post(`/repos/${this.getRepoPath()}/git/tags`, tag);
    }

    public async getTag(tag: string): Promise<git.ITag> {
        return this.get(`/repos/${this.getRepoPath()}/git/tags/${tag}`);
    }

    public async createTree(treeParams: git.ICreateTreeParams): Promise<git.ITree> {
        const tree = await this.post<git.ITree>(`/repos/${this.getRepoPath()}/git/trees`, treeParams);

        this.setCache(tree.sha, tree);

        return tree;
    }

    public async getTree(sha: string, recursive: boolean, useCache: boolean): Promise<git.ITree> {
        const key = recursive ? `${sha}:recursive` : sha;
        return this.resolve(
            key,
            async () => {
                const query = querystring.stringify({ recursive: recursive ? 1 : 0 });
                return this.get<git.ITree>(
                    `/repos/${this.getRepoPath()}/git/trees/${encodeURIComponent(sha)}?${query}`);
            },
            useCache);
    }

    public async getHeader(sha: string, useCache: boolean): Promise<git.IHeader> {
        const version = await this.getCommit(sha, useCache);

        const key = `${version.sha}:header`;
        return this.resolve(
            key,
            async () => {
                const tree = await this.getTree(version.tree.sha, true, useCache);
                const blobs = await this.getHeaderBlobs(tree, useCache);

                return {
                    blobs,
                    tree,
                };
            },
            useCache);
    }

    public async getFullTree(sha: string, useCache: boolean): Promise<any> {
        const version = await this.getCommit(sha, useCache);

        const key = `${version.sha}:tree`;
        return this.resolve(
            key,
            async () => {
                const blobs = new Map<string, git.IBlob>();
                const trees = new Map<string, git.ITree>();
                const commits = new Map<string, git.ICommit>();

                const baseTree = await this.getTree(version.tree.sha, true, useCache);

                commits.set(version.sha, version);
                trees.set(baseTree.sha, baseTree);

                const submoduleCommits = new Array<string>();
                const quorumValuesSha = new Array<string>();
                let quorumValues: string;

                baseTree.tree.forEach((entry) => {
                    if (entry.path.includes("quorum")) {
                        quorumValuesSha.push(entry.sha);
                    }

                    if (entry.path === "quorumValues") {
                        quorumValues = entry.sha;
                    }

                    if (entry.type === "commit") {
                        submoduleCommits.push(entry.sha);
                    }
                });

                const submodulesP = Promise.all(submoduleCommits.map(async (submoduleCommitSha) => {
                    const submoduleCommit = await this.getCommit(submoduleCommitSha, useCache);
                    const submoduleTree = await this.getTree(submoduleCommit.tree.sha, true, useCache);
                    trees.set(submoduleCommit.tree.sha, submoduleTree);
                    commits.set(submoduleCommit.sha, submoduleCommit);
                }));

                const blobsP = Promise.all(quorumValuesSha.map(async (quorumSha) => {
                    const blob = await this.getBlob(quorumSha, useCache);
                    blobs.set(blob.sha, blob);
                }));

                await Promise.all([submodulesP, blobsP]);

                return {
                    blobs: Array.from(blobs.values()),
                    commits: Array.from(commits.values()),
                    quorumValues,
                    trees: Array.from(trees.values()),
                };
            },
            useCache);
    }

    /**
     * Helper method to translate from an owner repo pair to the URL component for it. In the future we will require
     * the owner parameter. But for back compat we allow it to be optional.
     */
    private getRepoPath(): string {
        return `${encodeURIComponent(this.storage.owner)}/${encodeURIComponent(this.storage.repository)}`;
    }

    private async getHeaderBlobs(tree: git.ITree, useCache: boolean): Promise<git.IBlob[]> {
        // List of blobs that will be included within the cached list of headers
        const includeBlobs = [".attributes", ".messages", "header"];

        const blobsP: Promise<git.IBlob>[] = [];
        for (const entry of tree.tree) {
            if (entry.type === "blob" && endsWith(entry.path, includeBlobs)) {
                const blobP = this.getBlob(entry.sha, useCache);
                blobsP.push(blobP);
            }
        }

        return Promise.all(blobsP);
    }

    private async get<T>(url: string): Promise<T> {
        const options: request.OptionsWithUrl = {
            headers: {
                "User-Agent": userAgent,
                "x-correlation-id": getCorrelationId() || uuid.v4(),
            },
            json: true,
            method: "GET",
            url: `${this.storage.url}${url}`,
        };
        this.authorize(options);

        return this.request(options, 200);
    }

    private async post<T>(url: string, requestBody: any): Promise<T> {
        const options: request.OptionsWithUrl = {
            body: requestBody,
            headers: {
                "Content-Type": "application/json",
                "User-Agent": userAgent,
                "x-correlation-id": getCorrelationId() || uuid.v4(),
            },
            json: true,
            method: "POST",
            url: `${this.storage.url}${url}`,
        };
        this.authorize(options);

        return this.request(options, 201);
    }

    private async delete<T>(url: string): Promise<T> {
        const options: request.OptionsWithUrl = {
            headers: {
                "User-Agent": userAgent,
                "x-correlation-id": getCorrelationId() || uuid.v4(),
            },
            method: "DELETE",
            url: `${this.storage.url}${url}`,
        };
        this.authorize(options);

        return this.request(options, 204);
    }

    private async patch<T>(url: string, requestBody: any): Promise<T> {
        const options: request.OptionsWithUrl = {
            body: requestBody,
            headers: {
                "Content-Type": "application/json",
                "User-Agent": userAgent,
                "x-correlation-id": getCorrelationId() || uuid.v4(),
            },
            json: true,
            method: "PATCH",
            url: `${this.storage.url}${url}`,
        };
        this.authorize(options);

        return this.request(options, 200);
    }

    /**
     * Updates the provided options with authorization information
     */
    private authorize(options: request.OptionsWithUrl) {
        if (this.authHeader) {
            options.headers.Authorization = this.authHeader;
        }
    }

    private async request<T>(options: request.OptionsWithUrl, statusCode: number): Promise<T> {
        return new Promise<T>((resolve, reject) => {
            request(
                options,
                (error, response, body) => {
                    if (error) {
                        return reject(error);
                    } else if (response.statusCode !== statusCode) {
                        winston.info(response.body);
                        return reject(response.statusCode);
                    } else {
                        return resolve(response.body);
                    }
                });
        });
    }

    /**
     * Caches the given key/value pair. Will log any errors with the cache.
     */
    private setCache<T>(key: string, value: T) {
        // Attempt to cache to Redis - log any errors but don't fail
        this.cache.set(key, value).catch((error) => {
            winston.error(`Error caching ${key} to redis`, error);
        });
    }

    private async resolve<T>(key: string, fetch: () => Promise<T>, useCache: boolean): Promise<T> {
        if (useCache) {
            // Attempt to grab the value from the cache. Log any errors but don't fail the request
            const cachedValue = await this.cache.get<T>(key).catch((error) => {
                winston.error(`Error fetching ${key} from cache`, error);
                return null;
            });

            if (cachedValue) {
                winston.info(`Resolving ${key} from cache`);
                return cachedValue;
            }

            // Value is not cached - fetch it with the provided function and then cache the value
            winston.info(`Fetching ${key}`);
            const value = await fetch();
            this.setCache(key, value);

            return value;
        } else {
            return fetch();
        }
    }
}<|MERGE_RESOLUTION|>--- conflicted
+++ resolved
@@ -5,16 +5,11 @@
 
 import * as querystring from "querystring";
 import * as git from "@fluidframework/gitresources";
-<<<<<<< HEAD
-import { ICreateRefParamsExternal, IPatchRefParamsExternal } from "@fluidframework/server-services-client";
+import {
+    IGetRefParamsExternal,
+    ICreateRefParamsExternal,
+    IPatchRefParamsExternal } from "@fluidframework/server-services-client";
 import { ITenantStorage } from "@fluidframework/server-services-core";
-=======
-import {
-    ICreateRefParamsExternal,
-    IPatchRefParamsExternal,
-    ITenantStorage } from "@fluidframework/server-services-core";
-import { IGetRefParamsExternal } from "@fluidframework/server-services-client";
->>>>>>> 41be5b7a
 import * as uuid from "uuid";
 import request from "request";
 import * as winston from "winston";
