--- conflicted
+++ resolved
@@ -9,11 +9,8 @@
     ICreateRefParamsExternal,
     IPatchRefParamsExternal,
     ITenantStorage } from "@fluidframework/server-services-core";
-<<<<<<< HEAD
 import { IGetRefParamsExternal } from "@fluidframework/server-services-client";
-=======
 import * as uuid from "uuid";
->>>>>>> cde3984f
 import request from "request";
 import * as winston from "winston";
 import { getCorrelationId } from "@fluidframework/server-services-utils";
