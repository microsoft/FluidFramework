/*!
 * Copyright (c) Microsoft Corporation. All rights reserved.
 * Licensed under the MIT License.
 */

import { AsyncLocalStorage } from "async_hooks";
import { Response } from "express";
<<<<<<< HEAD
import * as jwt from "jsonwebtoken";
import { ITokenClaims } from "@fluidframework/protocol-definitions";
// In this case we want @types/express-serve-static-core, not express-serve-static-core, and so disable the lint rule
// eslint-disable-next-line import/no-unresolved
import { Params } from "express-serve-static-core";
=======
import { NetworkError } from "@fluidframework/server-services-client";
>>>>>>> 8057bf3a
import { ICache, ITenantService, RestGitService, ITenantCustomDataExternal } from "../services";

/**
 * Helper function to handle a promise that should be returned to the user
 */
export function handleResponse<T>(
    resultP: Promise<T>,
    response: Response,
    cache = true,
    status: number = 200,
    handler: (value: T) => void = (value) => value,
) {
    resultP.then(handler).then(
        (result) => {
            if (cache) {
                response.setHeader("Cache-Control", "public, max-age=31536000");
            }

            response.status(status).json(result);
        },
        (error) => {
            response.status(error?.code ?? 400).json(error?.message ?? error);
        });
}

export async function createGitService(
    tenantId: string,
    authorization: string,
    tenantService: ITenantService,
    cache: ICache,
    asyncLocalStorage?: AsyncLocalStorage<string>,
): Promise<RestGitService> {
    let token: string;
    if (authorization) {
        // eslint-disable-next-line @typescript-eslint/prefer-regexp-exec
        const base64TokenMatch = authorization.match(/Basic (.+)/);
        if (!base64TokenMatch) {
            return Promise.reject(new NetworkError(403, "Malformed authorization token"));
        }
        const encoded = Buffer.from(base64TokenMatch[1], "base64").toString();

        // eslint-disable-next-line @typescript-eslint/prefer-regexp-exec
        const tokenMatch = encoded.match(/(.+):(.+)/);
        if (!tokenMatch || tenantId !== tokenMatch[1]) {
            return Promise.reject(new NetworkError(403, "Malformed authorization token"));
        }

        token = tokenMatch[2];
    }

    const details = await tenantService.getTenant(tenantId, token);
    const customData: ITenantCustomDataExternal = details.customData;
<<<<<<< HEAD
    const writeToExternalStorage = customData.externalStorageData !== undefined &&
    customData.externalStorageData !== null;
    const decoded = jwt.decode(token) as ITokenClaims;
    const service = new RestGitService(
        details.storage,
        cache,
        writeToExternalStorage,
        tenantId,
        decoded.documentId,
        asyncLocalStorage);
=======
    const writeToExternalStorage = !!customData.externalStorageData;
    const service = new RestGitService(details.storage, cache, writeToExternalStorage, asyncLocalStorage);
>>>>>>> 8057bf3a

    return service;
}

/**
 * Helper function to convert Request's query param to a number.
 * @param value - The value to be converted to number.
 */
export function queryParamToNumber(value: any): number {
    if (typeof value !== "string") { return undefined; }
    const parsedValue = parseInt(value, 10);
    return isNaN(parsedValue) ? undefined : parsedValue;
}

/**
 * Helper function to convert Request's query param to a string.
 * @param value - The value to be converted to number.
 */
export function queryParamToString(value: any): string {
    if (typeof value !== "string") { return undefined; }
    return value;
}

export const Constants = Object.freeze({
    throttleIdSuffix: "HistorianRest",
});<|MERGE_RESOLUTION|>--- conflicted
+++ resolved
@@ -5,15 +5,12 @@
 
 import { AsyncLocalStorage } from "async_hooks";
 import { Response } from "express";
-<<<<<<< HEAD
 import * as jwt from "jsonwebtoken";
 import { ITokenClaims } from "@fluidframework/protocol-definitions";
 // In this case we want @types/express-serve-static-core, not express-serve-static-core, and so disable the lint rule
 // eslint-disable-next-line import/no-unresolved
 import { Params } from "express-serve-static-core";
-=======
 import { NetworkError } from "@fluidframework/server-services-client";
->>>>>>> 8057bf3a
 import { ICache, ITenantService, RestGitService, ITenantCustomDataExternal } from "../services";
 
 /**
@@ -66,9 +63,7 @@
 
     const details = await tenantService.getTenant(tenantId, token);
     const customData: ITenantCustomDataExternal = details.customData;
-<<<<<<< HEAD
-    const writeToExternalStorage = customData.externalStorageData !== undefined &&
-    customData.externalStorageData !== null;
+    const writeToExternalStorage = !!customData.externalStorageData;
     const decoded = jwt.decode(token) as ITokenClaims;
     const service = new RestGitService(
         details.storage,
@@ -77,10 +72,6 @@
         tenantId,
         decoded.documentId,
         asyncLocalStorage);
-=======
-    const writeToExternalStorage = !!customData.externalStorageData;
-    const service = new RestGitService(details.storage, cache, writeToExternalStorage, asyncLocalStorage);
->>>>>>> 8057bf3a
 
     return service;
 }
