/*!
 * Copyright (c) Microsoft Corporation and contributors. All rights reserved.
 * Licensed under the MIT License.
 */

import * as git from "@fluidframework/gitresources";
import {
	ICreateRefParamsExternal,
	IPatchRefParamsExternal,
} from "@fluidframework/server-services-client";
import {
	IStorageNameRetriever,
	IThrottler,
	IRevokedTokenChecker,
	IDocumentManager,
	type IDenyList,
} from "@fluidframework/server-services-core";
import {
	denyListMiddleware,
	IThrottleMiddlewareOptions,
	throttle,
} from "@fluidframework/server-services-utils";
import { validateRequestParams } from "@fluidframework/server-services-shared";
import { Router } from "express";
import * as nconf from "nconf";
import winston from "winston";
import { ICache, ITenantService, ISimplifiedCustomDataRetriever } from "../../services";
import * as utils from "../utils";
import { Constants } from "../../utils";
import { ScopeType } from "@fluidframework/protocol-definitions";

export function create(
	config: nconf.Provider,
	tenantService: ITenantService,
	storageNameRetriever: IStorageNameRetriever | undefined,
	restTenantThrottlers: Map<string, IThrottler>,
	restClusterThrottlers: Map<string, IThrottler>,
	documentManager: IDocumentManager,
	cache?: ICache,
	revokedTokenChecker?: IRevokedTokenChecker,
	denyList?: IDenyList,
	ephemeralDocumentTTLSec?: number,
	simplifiedCustomDataRetriever?: ISimplifiedCustomDataRetriever,
): Router {
	const router: Router = Router();

	const maxTokenLifetimeSec = config.get("maxTokenLifetimeSec");

	const tenantThrottleOptions: Partial<IThrottleMiddlewareOptions> = {
		throttleIdPrefix: (req) => req.params.tenantId,
		throttleIdSuffix: Constants.historianRestThrottleIdSuffix,
	};
	const restTenantGeneralThrottler = restTenantThrottlers.get(
		Constants.generalRestCallThrottleIdPrefix,
	);

	async function getRefs(
		tenantId: string,
		authorization: string | undefined,
	): Promise<git.IRef[]> {
		const service = await utils.createGitService({
			config,
			tenantId,
			authorization,
			tenantService,
			storageNameRetriever,
			documentManager,
			cache,
			ephemeralDocumentTTLSec,
		});
		return service.getRefs();
	}

	async function getRef(
		tenantId: string,
		authorization: string | undefined,
		ref: string,
	): Promise<git.IRef> {
		const service = await utils.createGitService({
			config,
			tenantId,
			authorization,
			tenantService,
			storageNameRetriever,
			documentManager,
			cache,
			ephemeralDocumentTTLSec,
		});
		return service.getRef(ref);
	}

	async function createRef(
		tenantId: string,
		authorization: string | undefined,
		params: ICreateRefParamsExternal,
	): Promise<git.IRef> {
		const service = await utils.createGitService({
			config,
			tenantId,
			authorization,
			tenantService,
			storageNameRetriever,
			documentManager,
			cache,
			ephemeralDocumentTTLSec,
			simplifiedCustomDataRetriever,
		});
		return service.createRef(params);
	}

	async function updateRef(
		tenantId: string,
		authorization: string | undefined,
		ref: string,
		params: IPatchRefParamsExternal,
	): Promise<git.IRef> {
		const service = await utils.createGitService({
			config,
			tenantId,
			authorization,
			tenantService,
			storageNameRetriever,
			documentManager,
			cache,
			ephemeralDocumentTTLSec,
			simplifiedCustomDataRetriever,
		});
		return service.updateRef(ref, params);
	}

	async function deleteRef(
		tenantId: string,
		authorization: string | undefined,
		ref: string,
	): Promise<void> {
		const service = await utils.createGitService({
			config,
			tenantId,
			authorization,
			tenantService,
			storageNameRetriever,
			documentManager,
			cache,
			ephemeralDocumentTTLSec,
		});
		return service.deleteRef(ref);
	}

	router.get(
		"/repos/:ignored?/:tenantId/git/refs",
		validateRequestParams("tenantId"),
		throttle(restTenantGeneralThrottler, winston, tenantThrottleOptions),
<<<<<<< HEAD
		utils.verifyToken(revokedTokenChecker, [ScopeType.DocRead]),
=======
		utils.verifyToken(revokedTokenChecker, maxTokenLifetimeSec),
>>>>>>> 2dbb40de
		denyListMiddleware(denyList),
		(request, response, next) => {
			const refsP = getRefs(request.params.tenantId, request.get("Authorization"));
			utils.handleResponse(refsP, response, false);
		},
	);

	router.get(
		"/repos/:ignored?/:tenantId/git/refs/*",
		validateRequestParams("tenantId", 0),
		throttle(restTenantGeneralThrottler, winston, tenantThrottleOptions),
<<<<<<< HEAD
		utils.verifyToken(revokedTokenChecker, [ScopeType.DocRead]),
=======
		utils.verifyToken(revokedTokenChecker, maxTokenLifetimeSec),
>>>>>>> 2dbb40de
		(request, response, next) => {
			const refP = getRef(
				request.params.tenantId,
				request.get("Authorization"),
				request.params[0],
			);
			utils.handleResponse(refP, response, false);
		},
	);

	router.post(
		"/repos/:ignored?/:tenantId/git/refs",
		validateRequestParams("tenantId"),
		throttle(restTenantGeneralThrottler, winston, tenantThrottleOptions),
<<<<<<< HEAD
		utils.verifyToken(revokedTokenChecker, [
			ScopeType.DocRead,
			ScopeType.DocWrite,
			ScopeType.SummaryWrite,
		]),
=======
		utils.verifyToken(revokedTokenChecker, maxTokenLifetimeSec),
>>>>>>> 2dbb40de
		denyListMiddleware(denyList),
		(request, response, next) => {
			const refP = createRef(
				request.params.tenantId,
				request.get("Authorization"),
				request.body,
			);
			utils.handleResponse(refP, response, false, undefined, 201);
		},
	);

	router.patch(
		"/repos/:ignored?/:tenantId/git/refs/*",
		validateRequestParams("tenantId", 0),
		throttle(restTenantGeneralThrottler, winston, tenantThrottleOptions),
<<<<<<< HEAD
		utils.verifyToken(revokedTokenChecker, [
			ScopeType.DocRead,
			ScopeType.DocWrite,
			ScopeType.SummaryWrite,
		]),
=======
		utils.verifyToken(revokedTokenChecker, maxTokenLifetimeSec),
>>>>>>> 2dbb40de
		denyListMiddleware(denyList),
		(request, response, next) => {
			const refP = updateRef(
				request.params.tenantId,
				request.get("Authorization"),
				request.params[0],
				request.body,
			);
			utils.handleResponse(refP, response, false);
		},
	);

	router.delete(
		"/repos/:ignored?/:tenantId/git/refs/*",
		validateRequestParams("tenantId", 0),
		throttle(restTenantGeneralThrottler, winston, tenantThrottleOptions),
<<<<<<< HEAD
		utils.verifyToken(revokedTokenChecker, [
			ScopeType.DocRead,
			ScopeType.DocWrite,
			ScopeType.SummaryWrite,
		]),
=======
		utils.verifyToken(revokedTokenChecker, maxTokenLifetimeSec),
>>>>>>> 2dbb40de
		// Skip documentDenyListCheck, as it is not needed for delete operations
		denyListMiddleware(denyList, true /* skipDocumentDenyListCheck */),
		(request, response, next) => {
			const refP = deleteRef(
				request.params.tenantId,
				request.get("Authorization"),
				request.params[0],
			);
			utils.handleResponse(refP, response, false, undefined, 204);
		},
	);

	return router;
}<|MERGE_RESOLUTION|>--- conflicted
+++ resolved
@@ -150,11 +150,7 @@
 		"/repos/:ignored?/:tenantId/git/refs",
 		validateRequestParams("tenantId"),
 		throttle(restTenantGeneralThrottler, winston, tenantThrottleOptions),
-<<<<<<< HEAD
-		utils.verifyToken(revokedTokenChecker, [ScopeType.DocRead]),
-=======
-		utils.verifyToken(revokedTokenChecker, maxTokenLifetimeSec),
->>>>>>> 2dbb40de
+		utils.verifyToken(revokedTokenChecker, [ScopeType.DocRead], maxTokenLifetimeSec),
 		denyListMiddleware(denyList),
 		(request, response, next) => {
 			const refsP = getRefs(request.params.tenantId, request.get("Authorization"));
@@ -166,11 +162,7 @@
 		"/repos/:ignored?/:tenantId/git/refs/*",
 		validateRequestParams("tenantId", 0),
 		throttle(restTenantGeneralThrottler, winston, tenantThrottleOptions),
-<<<<<<< HEAD
-		utils.verifyToken(revokedTokenChecker, [ScopeType.DocRead]),
-=======
-		utils.verifyToken(revokedTokenChecker, maxTokenLifetimeSec),
->>>>>>> 2dbb40de
+		utils.verifyToken(revokedTokenChecker, [ScopeType.DocRead], maxTokenLifetimeSec),
 		(request, response, next) => {
 			const refP = getRef(
 				request.params.tenantId,
@@ -185,15 +177,11 @@
 		"/repos/:ignored?/:tenantId/git/refs",
 		validateRequestParams("tenantId"),
 		throttle(restTenantGeneralThrottler, winston, tenantThrottleOptions),
-<<<<<<< HEAD
-		utils.verifyToken(revokedTokenChecker, [
-			ScopeType.DocRead,
-			ScopeType.DocWrite,
-			ScopeType.SummaryWrite,
-		]),
-=======
-		utils.verifyToken(revokedTokenChecker, maxTokenLifetimeSec),
->>>>>>> 2dbb40de
+		utils.verifyToken(
+			revokedTokenChecker,
+			[ScopeType.DocRead, ScopeType.DocWrite, ScopeType.SummaryWrite],
+			maxTokenLifetimeSec,
+		),
 		denyListMiddleware(denyList),
 		(request, response, next) => {
 			const refP = createRef(
@@ -209,15 +197,11 @@
 		"/repos/:ignored?/:tenantId/git/refs/*",
 		validateRequestParams("tenantId", 0),
 		throttle(restTenantGeneralThrottler, winston, tenantThrottleOptions),
-<<<<<<< HEAD
-		utils.verifyToken(revokedTokenChecker, [
-			ScopeType.DocRead,
-			ScopeType.DocWrite,
-			ScopeType.SummaryWrite,
-		]),
-=======
-		utils.verifyToken(revokedTokenChecker, maxTokenLifetimeSec),
->>>>>>> 2dbb40de
+		utils.verifyToken(
+			revokedTokenChecker,
+			[ScopeType.DocRead, ScopeType.DocWrite, ScopeType.SummaryWrite],
+			maxTokenLifetimeSec,
+		),
 		denyListMiddleware(denyList),
 		(request, response, next) => {
 			const refP = updateRef(
@@ -234,15 +218,11 @@
 		"/repos/:ignored?/:tenantId/git/refs/*",
 		validateRequestParams("tenantId", 0),
 		throttle(restTenantGeneralThrottler, winston, tenantThrottleOptions),
-<<<<<<< HEAD
-		utils.verifyToken(revokedTokenChecker, [
-			ScopeType.DocRead,
-			ScopeType.DocWrite,
-			ScopeType.SummaryWrite,
-		]),
-=======
-		utils.verifyToken(revokedTokenChecker, maxTokenLifetimeSec),
->>>>>>> 2dbb40de
+		utils.verifyToken(
+			revokedTokenChecker,
+			[ScopeType.DocRead, ScopeType.DocWrite, ScopeType.SummaryWrite],
+			maxTokenLifetimeSec,
+		),
 		// Skip documentDenyListCheck, as it is not needed for delete operations
 		denyListMiddleware(denyList, true /* skipDocumentDenyListCheck */),
 		(request, response, next) => {
