/*!
 * Copyright (c) Microsoft Corporation and contributors. All rights reserved.
 * Licensed under the MIT License.
 */

import assert from "assert";
import express from "express";
import * as sinon from "sinon";
import request from "supertest";
import * as nconf from "nconf";
import { TestThrottler } from "@fluidframework/server-test-utils";
import { Lumberjack, TestEngine1 } from "@fluidframework/server-services-telemetry";
import * as historianApp from "../app";
import { RestGitService } from "../services";
import { TestTenantService, TestCache, TestDocumentManager } from "./utils";
import { Constants } from "../utils";
import {
	generateToken,
	getAuthorizationTokenFromCredentials,
} from "@fluidframework/server-services-client";
import { ScopeType } from "@fluidframework/protocol-definitions";

const limit = 10;
const sha = "testSha";
const tenantId = "testTenantId";
const documentId = "testDocumentId";
const tenantKey = "testTenantKey";
const testUrl = "http://localhost/historian";
const defaultCache = new TestCache();
const defaultProvider = new nconf.Provider({}).defaults({
	auth: {
		maxTokenLifetimeSec: 1000000,
		enableTokenExpiration: true,
	},
	logger: {
		morganFormat: "json",
	},
});
const defaultTenantService = new TestTenantService();

const lumberjackEngine = new TestEngine1();
if (!Lumberjack.isSetupCompleted()) {
	Lumberjack.setup([lumberjackEngine]);
}

/**
 * A helper method that will first send (limit) number of requests and assert they are not throttled,
 * and then send another request which exceeds the throttling limit to assert the throttling response is received.
 */
const sendRequestsTillThrottledWithAssertion = async (
	superTest: request.SuperTest<request.Test>,
	url: string,
	method: "get" | "post" | "patch" | "delete" = "get",
): Promise<void> => {
	const sendReq = () =>
		superTest[method](url).set(
			"Authorization",
			getAuthorizationTokenFromCredentials({
				user: tenantId,
				password: generateToken(tenantId, documentId, tenantKey, [
					ScopeType.DocRead,
					ScopeType.DocWrite,
					ScopeType.SummaryWrite,
				]),
			}),
		);
	for (let i = 0; i < limit; i++) {
		// we're not interested in making the requests succeed with 200s, so just assert that not 429
		await sendReq().expect((res) => {
			assert.notStrictEqual(res.status, 429);
		});
	}
	await new Promise((resolve) => process.nextTick(resolve));
	await sendReq().expect((res) => {
		assert.strictEqual(res.status, 429);
	});
};

describe("routes", () => {
	describe("throttling", () => {
		describe("verify blobs endpoints are throttled once throttling limit is exceeded", () => {
			let app: express.Application;
			let superTest: request.SuperTest<request.Test>;
			let getBlobStub: any;
			let createBlobStub: any;

			beforeEach(() => {
				getBlobStub = sinon.stub(RestGitService.prototype, "getBlob").returns(
					Promise.resolve({
						content: "testContent",
						encoding: "testEncoding",
						url: testUrl,
						sha,
						size: 1,
					}),
				);
				createBlobStub = sinon.stub(RestGitService.prototype, "createBlob").returns(
					Promise.resolve({
						url: testUrl,
						sha,
					}),
				);

				const tenantThrottler1 = new TestThrottler(limit);
				const tenantThrottler2 = new TestThrottler(limit);
				const tenantThrottler3 = new TestThrottler(limit);
				const tenantThrottlers = new Map<string, TestThrottler>();
				tenantThrottlers.set(Constants.generalRestCallThrottleIdPrefix, tenantThrottler1);
				tenantThrottlers.set(Constants.createSummaryThrottleIdPrefix, tenantThrottler2);
				tenantThrottlers.set(Constants.getSummaryThrottleIdPrefix, tenantThrottler3);

				const clusterThrottler1 = new TestThrottler(limit);
				const clusterThrottler2 = new TestThrottler(limit);

				const clusterThrottlers = new Map<string, TestThrottler>();
				clusterThrottlers.set(Constants.createSummaryThrottleIdPrefix, clusterThrottler1);
				clusterThrottlers.set(Constants.getSummaryThrottleIdPrefix, clusterThrottler2);

				const documentManager = new TestDocumentManager();
				sinon.stub(documentManager, "readStaticProperties").returns(undefined);

				app = historianApp.create(
					defaultProvider,
					defaultTenantService,
					undefined,
					tenantThrottlers,
					clusterThrottlers,
					documentManager,
					defaultCache,
				);
				superTest = request(app);
			});

			afterEach(() => {
				getBlobStub.restore();
				createBlobStub.restore();
			});

			describe("/git/blobs", () => {
				it("/ping", async () => {
					await sendRequestsTillThrottledWithAssertion(superTest, "/repos/ping");
				});
				it("/:ignored?/:tenantId/git/blobs", async () => {
					await sendRequestsTillThrottledWithAssertion(
						superTest,
						`/repos/${tenantId}/git/blobs`,
						"post",
					);
				});
				it("/:ignored?/:tenantId/git/blobs/:sha", async () => {
					await sendRequestsTillThrottledWithAssertion(
						superTest,
						`/repos/${tenantId}/git/blobs/${sha}`,
					);
				});
				it("/:ignored?/:tenantId/git/blobs/raw/:sha", async () => {
					await sendRequestsTillThrottledWithAssertion(
						superTest,
						`/repos/${tenantId}/git/blobs/raw/${sha}`,
					);
				});
			});
		});

		describe("verify commits endpoints are throttled once throttling limit is exceeded", () => {
			let app: express.Application;
			let superTest: request.SuperTest<request.Test>;
			let getCommitStub: any;
			let getCommitsStub: any;
			let createCommitStub: any;

			beforeEach(() => {
				getCommitStub = sinon.stub(RestGitService.prototype, "getCommit").returns(
					Promise.resolve({
						sha,
						url: testUrl,
						author: { name: "test", email: "test@domain.com", date: "time" },
						committer: { name: "test", email: "test@domain.com", date: "time" },
						message: "testMessage",
						tree: { url: testUrl, sha },
						parents: [{ url: testUrl, sha }],
					}),
				);
				getCommitsStub = sinon.stub(RestGitService.prototype, "getCommits").returns(
					Promise.resolve([
						{
							url: testUrl,
							sha,
							commit: {
								url: testUrl,
								author: { name: "test", email: "test@domain.com", date: "time" },
								committer: { name: "test", email: "test@domain.com", date: "time" },
								message: "testMessage",
								tree: { url: testUrl, sha },
							},
							parents: [],
						},
					]),
				);
				createCommitStub = sinon.stub(RestGitService.prototype, "createCommit").returns(
					Promise.resolve({
						sha,
						url: testUrl,
						author: { name: "test", email: "test@domain.com", date: "time" },
						committer: { name: "test", email: "test@domain.com", date: "time" },
						message: "testMessage",
						tree: { url: testUrl, sha },
						parents: [{ url: testUrl, sha }],
					}),
				);

				const tenantThrottler1 = new TestThrottler(limit);
				const tenantThrottler2 = new TestThrottler(limit);
				const tenantThrottler3 = new TestThrottler(limit);
				const tenantThrottlers = new Map<string, TestThrottler>();
				tenantThrottlers.set(Constants.generalRestCallThrottleIdPrefix, tenantThrottler1);
				tenantThrottlers.set(Constants.createSummaryThrottleIdPrefix, tenantThrottler2);
				tenantThrottlers.set(Constants.getSummaryThrottleIdPrefix, tenantThrottler3);

				const clusterThrottler1 = new TestThrottler(limit);
				const clusterThrottler2 = new TestThrottler(limit);
				const clusterThrottlers = new Map<string, TestThrottler>();
				clusterThrottlers.set(Constants.createSummaryThrottleIdPrefix, clusterThrottler1);
				clusterThrottlers.set(Constants.getSummaryThrottleIdPrefix, clusterThrottler2);

				const documentManager = new TestDocumentManager();
				sinon.stub(documentManager, "readStaticProperties").returns(undefined);

				app = historianApp.create(
					defaultProvider,
					defaultTenantService,
					undefined,
					tenantThrottlers,
					clusterThrottlers,
					documentManager,
					defaultCache,
				);
				superTest = request(app);
			});

			afterEach(() => {
				getCommitStub.restore();
				getCommitsStub.restore();
				createCommitStub.restore();
			});

			describe("/git/commits", () => {
				it("/:ignored?/:tenantId/git/commits", async () => {
					await sendRequestsTillThrottledWithAssertion(
						superTest,
						`/repos/${tenantId}/git/commits`,
						"post",
					);
				});
				it("/:ignored?/:tenantId/git/commits/:sha", async () => {
					await sendRequestsTillThrottledWithAssertion(
						superTest,
						`/repos/${tenantId}/git/commits/${sha}`,
					);
				});
			});

			describe("/repo/commits", () => {
				it("/:ignored?/:tenantId/commits", async () => {
					await sendRequestsTillThrottledWithAssertion(
						superTest,
						`/repos/${tenantId}/commits`,
					);
				});
			});
		});

		describe("verify refs endpoints are throttled once throttling limit is exceeded", () => {
			let app: express.Application;
			let superTest: request.SuperTest<request.Test>;
			let getRefStub: any;
			let getRefsStub: any;
			let createRefStub: any;
			let updateRefStub: any;
			let deleteRefStub: any;

			beforeEach(() => {
				getRefStub = sinon.stub(RestGitService.prototype, "getRef").returns(
					Promise.resolve({
						ref: "testRef",
						url: testUrl,
						object: {
							type: "testType",
							sha,
							url: testUrl,
						},
					}),
				);
				getRefsStub = sinon.stub(RestGitService.prototype, "getRefs").returns(
					Promise.resolve([
						{
							ref: "testRef",
							url: testUrl,
							object: {
								type: "testType",
								sha,
								url: testUrl,
							},
						},
					]),
				);
				createRefStub = sinon.stub(RestGitService.prototype, "createRef").returns(
					Promise.resolve({
						ref: "testRef",
						url: testUrl,
						object: {
							type: "testType",
							sha,
							url: testUrl,
						},
					}),
				);
				updateRefStub = sinon.stub(RestGitService.prototype, "updateRef").returns(
					Promise.resolve({
						ref: "testRef",
						url: testUrl,
						object: {
							type: "testType",
							sha,
							url: testUrl,
						},
					}),
				);
				deleteRefStub = sinon
					.stub(RestGitService.prototype, "deleteRef")
					.returns(Promise.resolve());

				const tenantThrottler1 = new TestThrottler(limit);
				const tenantThrottler2 = new TestThrottler(limit);
				const tenantThrottler3 = new TestThrottler(limit);
				const tenantThrottlers = new Map<string, TestThrottler>();
				tenantThrottlers.set(Constants.generalRestCallThrottleIdPrefix, tenantThrottler1);
				tenantThrottlers.set(Constants.createSummaryThrottleIdPrefix, tenantThrottler2);
				tenantThrottlers.set(Constants.getSummaryThrottleIdPrefix, tenantThrottler3);

				const clusterThrottler1 = new TestThrottler(limit);
				const clusterThrottler2 = new TestThrottler(limit);
				const clusterThrottlers = new Map<string, TestThrottler>();
				clusterThrottlers.set(Constants.createSummaryThrottleIdPrefix, clusterThrottler1);
				clusterThrottlers.set(Constants.getSummaryThrottleIdPrefix, clusterThrottler2);

				const documentManager = new TestDocumentManager();
				sinon.stub(documentManager, "readStaticProperties").returns(undefined);

				app = historianApp.create(
					defaultProvider,
					defaultTenantService,
					undefined,
					tenantThrottlers,
					clusterThrottlers,
					documentManager,
					defaultCache,
				);
				superTest = request(app);
			});

			afterEach(() => {
				getRefStub.restore();
				getRefsStub.restore();
				createRefStub.restore();
				updateRefStub.restore();
				deleteRefStub.restore();
			});

			describe("/git/refs", () => {
				it("/:ignored?/:tenantId/git/refs", async () => {
					await sendRequestsTillThrottledWithAssertion(
						superTest,
						`/repos/${tenantId}/git/refs`,
					);
				});
				it("/:ignored?/:tenantId/git/refs/*", async () => {
					await sendRequestsTillThrottledWithAssertion(
						superTest,
						`/repos/${tenantId}/git/refs/*`,
					);
				});
				it("/:ignored?/:tenantId/git/refs post", async () => {
					await sendRequestsTillThrottledWithAssertion(
						superTest,
						`/repos/${tenantId}/git/refs`,
						"post",
					);
				});
				it("/:ignored?/:tenantId/git/refs/* patch", async () => {
					await sendRequestsTillThrottledWithAssertion(
						superTest,
						`/repos/${tenantId}/git/refs/*`,
						"patch",
					);
				});
				it("/:ignored?/:tenantId/git/refs/* delete", async () => {
					await sendRequestsTillThrottledWithAssertion(
						superTest,
						`/repos/${tenantId}/git/refs/*`,
						"delete",
					);
				});
			});
		});

		describe("verify tags endpoints are throttled once throttling limit is exceeded", () => {
			let app: express.Application;
			let superTest: request.SuperTest<request.Test>;
			let getTagStub: any;
			let createTagStub: any;

			beforeEach(() => {
				getTagStub = sinon.stub(RestGitService.prototype, "getTag").returns(
					Promise.resolve({
						tag: "testTag",
						sha,
						url: testUrl,
						message: "testMessage",
						tagger: { name: "test", email: "test@domain.com", date: "now" },
						object: {
							type: "testType",
							sha,
							url: testUrl,
						},
					}),
				);
				createTagStub = sinon.stub(RestGitService.prototype, "createTag").returns(
					Promise.resolve({
						tag: "testTag",
						sha,
						url: testUrl,
						message: "testMessage",
						tagger: { name: "test", email: "test@domain.com", date: "now" },
						object: {
							type: "testType",
							sha,
							url: testUrl,
						},
					}),
				);

				const tenantThrottler1 = new TestThrottler(limit);
				const tenantThrottler2 = new TestThrottler(limit);
				const tenantThrottler3 = new TestThrottler(limit);
				const tenantThrottlers = new Map<string, TestThrottler>();
				tenantThrottlers.set(Constants.generalRestCallThrottleIdPrefix, tenantThrottler1);
				tenantThrottlers.set(Constants.createSummaryThrottleIdPrefix, tenantThrottler2);
				tenantThrottlers.set(Constants.getSummaryThrottleIdPrefix, tenantThrottler3);

				const clusterThrottler1 = new TestThrottler(limit);
				const clusterThrottler2 = new TestThrottler(limit);
				const clusterThrottlers = new Map<string, TestThrottler>();
				clusterThrottlers.set(Constants.createSummaryThrottleIdPrefix, clusterThrottler1);
				clusterThrottlers.set(Constants.getSummaryThrottleIdPrefix, clusterThrottler2);
<<<<<<< HEAD
=======
				const asyncLocalStorage = new AsyncLocalStorage<string>();

				const documentManager = new TestDocumentManager();
				sinon.stub(documentManager, "readStaticProperties").returns(undefined);

>>>>>>> e9d1a837
				app = historianApp.create(
					defaultProvider,
					defaultTenantService,
					undefined,
					tenantThrottlers,
					clusterThrottlers,
					documentManager,
					defaultCache,
				);
				superTest = request(app);
			});

			afterEach(() => {
				getTagStub.restore();
				createTagStub.restore();
			});

			describe("/git/tags", () => {
				it("/:ignored?/:tenantId/git/tags", async () => {
					await sendRequestsTillThrottledWithAssertion(
						superTest,
						`/repos/${tenantId}/git/tags`,
						"post",
					);
				});
				it("/:ignored?/:tenantId/git/tags/*", async () => {
					await sendRequestsTillThrottledWithAssertion(
						superTest,
						`/repos/${tenantId}/git/tags/*`,
					);
				});
			});
		});

		describe("verify trees endpoints are throttled once throttling limit is exceeded", () => {
			let app: express.Application;
			let superTest: request.SuperTest<request.Test>;
			let getTreeStub: any;
			let createTreeStub: any;

			beforeEach(() => {
				getTreeStub = sinon.stub(RestGitService.prototype, "getTree").returns(
					Promise.resolve({
						sha,
						url: testUrl,
						tree: [],
					}),
				);
				createTreeStub = sinon.stub(RestGitService.prototype, "createTree").returns(
					Promise.resolve({
						sha,
						url: testUrl,
						tree: [],
					}),
				);

				const tenantThrottler1 = new TestThrottler(limit);
				const tenantThrottler2 = new TestThrottler(limit);
				const tenantThrottler3 = new TestThrottler(limit);
				const tenantThrottlers = new Map<string, TestThrottler>();
				tenantThrottlers.set(Constants.generalRestCallThrottleIdPrefix, tenantThrottler1);
				tenantThrottlers.set(Constants.createSummaryThrottleIdPrefix, tenantThrottler2);
				tenantThrottlers.set(Constants.getSummaryThrottleIdPrefix, tenantThrottler3);

				const clusterThrottler1 = new TestThrottler(limit);
				const clusterThrottler2 = new TestThrottler(limit);
				const clusterThrottlers = new Map<string, TestThrottler>();
				clusterThrottlers.set(Constants.createSummaryThrottleIdPrefix, clusterThrottler1);
				clusterThrottlers.set(Constants.getSummaryThrottleIdPrefix, clusterThrottler2);
<<<<<<< HEAD
=======
				const asyncLocalStorage = new AsyncLocalStorage<string>();

				const documentManager = new TestDocumentManager();
				sinon.stub(documentManager, "readStaticProperties").returns(undefined);

>>>>>>> e9d1a837
				app = historianApp.create(
					defaultProvider,
					defaultTenantService,
					undefined,
					tenantThrottlers,
					clusterThrottlers,
					documentManager,
					defaultCache,
				);
				superTest = request(app);
			});

			afterEach(() => {
				getTreeStub.restore();
				createTreeStub.restore();
			});

			describe("/git/trees", () => {
				it("/:ignored?/:tenantId/git/trees", async () => {
					await sendRequestsTillThrottledWithAssertion(
						superTest,
						`/repos/${tenantId}/git/trees`,
						"post",
					);
				});
				it("/:ignored?/:tenantId/git/tags/:sha", async () => {
					await sendRequestsTillThrottledWithAssertion(
						superTest,
						`/repos/${tenantId}/git/trees/${sha}`,
					);
				});
			});
		});

		describe("verify contents endpoints are throttled once throttling limit is exceeded", () => {
			let app: express.Application;
			let superTest: request.SuperTest<request.Test>;
			let getContentStub: any;

			beforeEach(() => {
				getContentStub = sinon.stub(RestGitService.prototype, "getContent").returns(
					Promise.resolve({
						sha,
						url: testUrl,
						tree: [],
					}),
				);

				const tenantThrottler1 = new TestThrottler(limit);
				const tenantThrottler2 = new TestThrottler(limit);
				const tenantThrottler3 = new TestThrottler(limit);
				const tenantThrottlers = new Map<string, TestThrottler>();
				tenantThrottlers.set(Constants.generalRestCallThrottleIdPrefix, tenantThrottler1);
				tenantThrottlers.set(Constants.createSummaryThrottleIdPrefix, tenantThrottler2);
				tenantThrottlers.set(Constants.getSummaryThrottleIdPrefix, tenantThrottler3);

				const clusterThrottler1 = new TestThrottler(limit);
				const clusterThrottler2 = new TestThrottler(limit);
				const clusterThrottlers = new Map<string, TestThrottler>();
				clusterThrottlers.set(Constants.createSummaryThrottleIdPrefix, clusterThrottler1);
				clusterThrottlers.set(Constants.getSummaryThrottleIdPrefix, clusterThrottler2);
<<<<<<< HEAD
=======
				const asyncLocalStorage = new AsyncLocalStorage<string>();

				const documentManager = new TestDocumentManager();
				sinon.stub(documentManager, "readStaticProperties").returns(undefined);

>>>>>>> e9d1a837
				app = historianApp.create(
					defaultProvider,
					defaultTenantService,
					undefined,
					tenantThrottlers,
					clusterThrottlers,
					documentManager,
					defaultCache,
				);
				superTest = request(app);
			});

			afterEach(() => {
				getContentStub.restore();
			});

			describe("/repo/contents", () => {
				it("/:ignored?/:tenantId/contents/*", async () => {
					await sendRequestsTillThrottledWithAssertion(
						superTest,
						`/repos/${tenantId}/contents/*`,
					);
				});
			});
		});

		describe("verify trees endpoints are throttled once throttling limit is exceeded", () => {
			let app: express.Application;
			let superTest: request.SuperTest<request.Test>;
			let getHeaderStub: any;
			let getTreeStub: any;

			beforeEach(() => {
				getHeaderStub = sinon.stub(RestGitService.prototype, "getHeader").returns(
					Promise.resolve({
						tree: { sha, url: testUrl, tree: [] },
						blobs: [],
					}),
				);
				getTreeStub = sinon.stub(RestGitService.prototype, "getFullTree").returns(
					Promise.resolve({
						sha,
						url: testUrl,
						tree: [],
					}),
				);

				const tenantThrottler1 = new TestThrottler(limit);
				const tenantThrottler2 = new TestThrottler(limit);
				const tenantThrottler3 = new TestThrottler(limit);
				const tenantThrottlers = new Map<string, TestThrottler>();
				tenantThrottlers.set(Constants.generalRestCallThrottleIdPrefix, tenantThrottler1);
				tenantThrottlers.set(Constants.createSummaryThrottleIdPrefix, tenantThrottler2);
				tenantThrottlers.set(Constants.getSummaryThrottleIdPrefix, tenantThrottler3);

				const clusterThrottler1 = new TestThrottler(limit);
				const clusterThrottler2 = new TestThrottler(limit);
				const clusterThrottlers = new Map<string, TestThrottler>();
				clusterThrottlers.set(Constants.createSummaryThrottleIdPrefix, clusterThrottler1);
				clusterThrottlers.set(Constants.getSummaryThrottleIdPrefix, clusterThrottler2);
<<<<<<< HEAD
=======
				const asyncLocalStorage = new AsyncLocalStorage<string>();

				const documentManager = new TestDocumentManager();
				sinon.stub(documentManager, "readStaticProperties").returns(undefined);

>>>>>>> e9d1a837
				app = historianApp.create(
					defaultProvider,
					defaultTenantService,
					undefined,
					tenantThrottlers,
					clusterThrottlers,
					documentManager,
					defaultCache,
				);
				superTest = request(app);
			});

			afterEach(() => {
				getHeaderStub.restore();
				getTreeStub.restore();
			});

			describe("/repo/headers", () => {
				it("/:ignored?/:tenantId/headers/:sha", async () => {
					await sendRequestsTillThrottledWithAssertion(
						superTest,
						`/repos/${tenantId}/headers/${sha}`,
					);
				});
				it("/:ignored?/:tenantId/tree/:sha", async () => {
					await sendRequestsTillThrottledWithAssertion(
						superTest,
						`/repos/${tenantId}/tree/${sha}`,
					);
				});
			});
		});
	});

	describe("CorrelationId", () => {
		const correlationIdHeaderName = "x-correlation-id";
		const testCorrelationId = "test-correlation-id";
		const maxThrottlerLimit = 1000000;

		let app: express.Application;
		let superTest: request.SuperTest<request.Test>;

		const assertCorrelationId = async (
			url: string,
			method: "get" | "post" | "put" | "patch" | "delete" = "get",
		): Promise<void> => {
			await superTest[method](url)
				.set(correlationIdHeaderName, testCorrelationId)
				.then((res) => {
					assert.strictEqual(res.headers?.[correlationIdHeaderName], testCorrelationId);
				});
		};

		describe("verify blobs endpoints pass and store correlation id and add in response header", () => {
			let getBlobStub: any;
			let createBlobStub: any;

			beforeEach(() => {
				getBlobStub = sinon.stub(RestGitService.prototype, "getBlob").returns(
					Promise.resolve({
						content: "testContent",
						encoding: "testEncoding",
						url: testUrl,
						sha,
						size: 1,
					}),
				);
				createBlobStub = sinon.stub(RestGitService.prototype, "createBlob").returns(
					Promise.resolve({
						url: testUrl,
						sha,
					}),
				);

				const tenantThrottler1 = new TestThrottler(limit);
				const tenantThrottler2 = new TestThrottler(limit);
				const tenantThrottler3 = new TestThrottler(limit);
				const tenantThrottlers = new Map<string, TestThrottler>();
				tenantThrottlers.set(Constants.generalRestCallThrottleIdPrefix, tenantThrottler1);
				tenantThrottlers.set(Constants.createSummaryThrottleIdPrefix, tenantThrottler2);
				tenantThrottlers.set(Constants.getSummaryThrottleIdPrefix, tenantThrottler3);

				const clusterThrottler1 = new TestThrottler(maxThrottlerLimit);
				const clusterThrottler2 = new TestThrottler(maxThrottlerLimit);
				const clusterThrottlers = new Map<string, TestThrottler>();
				clusterThrottlers.set(Constants.createSummaryThrottleIdPrefix, clusterThrottler1);
				clusterThrottlers.set(Constants.getSummaryThrottleIdPrefix, clusterThrottler2);

<<<<<<< HEAD
=======
				const asyncLocalStorage = new AsyncLocalStorage<string>();

				const documentManager = new TestDocumentManager();
				sinon.stub(documentManager, "readStaticProperties").returns(undefined);

>>>>>>> e9d1a837
				app = historianApp.create(
					defaultProvider,
					defaultTenantService,
					undefined,
					tenantThrottlers,
					clusterThrottlers,
					documentManager,
					defaultCache,
				);
				superTest = request(app);
			});

			afterEach(() => {
				getBlobStub.restore();
				createBlobStub.restore();
			});

			describe("/git/blobs", () => {
				it("/ping", async () => {
					await assertCorrelationId("/repos/ping");
				});
				it("/:ignored?/:tenantId/git/blobs", async () => {
					await assertCorrelationId(`/repos/${tenantId}/git/blobs`, "post");
				});
				it("/:ignored?/:tenantId/git/blobs/:sha", async () => {
					await assertCorrelationId(`/repos/${tenantId}/git/blobs/${sha}`);
				});
				it("/:ignored?/:tenantId/git/blobs/raw/:sha", async () => {
					await assertCorrelationId(`/repos/${tenantId}/git/blobs/raw/${sha}`);
				});
			});
		});

		describe("verify commits endpoints pass and store correlation id and add in response header", () => {
			let getCommitStub: any;
			let getCommitsStub: any;
			let createCommitStub: any;

			beforeEach(() => {
				getCommitStub = sinon.stub(RestGitService.prototype, "getCommit").returns(
					Promise.resolve({
						sha,
						url: testUrl,
						author: { name: "test", email: "test@domain.com", date: "time" },
						committer: { name: "test", email: "test@domain.com", date: "time" },
						message: "testMessage",
						tree: { url: testUrl, sha },
						parents: [{ url: testUrl, sha }],
					}),
				);
				getCommitsStub = sinon.stub(RestGitService.prototype, "getCommits").returns(
					Promise.resolve([
						{
							url: testUrl,
							sha,
							commit: {
								url: testUrl,
								author: { name: "test", email: "test@domain.com", date: "time" },
								committer: { name: "test", email: "test@domain.com", date: "time" },
								message: "testMessage",
								tree: { url: testUrl, sha },
							},
							parents: [],
						},
					]),
				);
				createCommitStub = sinon.stub(RestGitService.prototype, "createCommit").returns(
					Promise.resolve({
						sha,
						url: testUrl,
						author: { name: "test", email: "test@domain.com", date: "time" },
						committer: { name: "test", email: "test@domain.com", date: "time" },
						message: "testMessage",
						tree: { url: testUrl, sha },
						parents: [{ url: testUrl, sha }],
					}),
				);

				const tenantThrottler1 = new TestThrottler(limit);
				const tenantThrottler2 = new TestThrottler(limit);
				const tenantThrottler3 = new TestThrottler(limit);
				const tenantThrottlers = new Map<string, TestThrottler>();
				tenantThrottlers.set(Constants.generalRestCallThrottleIdPrefix, tenantThrottler1);
				tenantThrottlers.set(Constants.createSummaryThrottleIdPrefix, tenantThrottler2);
				tenantThrottlers.set(Constants.getSummaryThrottleIdPrefix, tenantThrottler3);

				const clusterThrottler1 = new TestThrottler(maxThrottlerLimit);
				const clusterThrottler2 = new TestThrottler(maxThrottlerLimit);
				const clusterThrottlers = new Map<string, TestThrottler>();
				clusterThrottlers.set(Constants.createSummaryThrottleIdPrefix, clusterThrottler1);
				clusterThrottlers.set(Constants.getSummaryThrottleIdPrefix, clusterThrottler2);

<<<<<<< HEAD
=======
				const asyncLocalStorage = new AsyncLocalStorage<string>();

				const documentManager = new TestDocumentManager();
				sinon.stub(documentManager, "readStaticProperties").returns(undefined);

>>>>>>> e9d1a837
				app = historianApp.create(
					defaultProvider,
					defaultTenantService,
					undefined,
					tenantThrottlers,
					clusterThrottlers,
					documentManager,
					defaultCache,
				);
				superTest = request(app);
			});

			afterEach(() => {
				getCommitStub.restore();
				getCommitsStub.restore();
				createCommitStub.restore();
			});

			describe("/git/commits", () => {
				it("/:ignored?/:tenantId/git/commits", async () => {
					await assertCorrelationId(`/repos/${tenantId}/git/commits`, "post");
				});
				it("/:ignored?/:tenantId/git/commits/:sha", async () => {
					await assertCorrelationId(`/repos/${tenantId}/git/commits/${sha}`);
				});
			});

			describe("/repo/commits", () => {
				it("/:ignored?/:tenantId/commits", async () => {
					await assertCorrelationId(`/repos/${tenantId}/commits`);
				});
			});
		});

		describe("verify refs endpoints pass and store correlation id and add in response header", () => {
			let getRefStub: any;
			let getRefsStub: any;
			let createRefStub: any;
			let updateRefStub: any;
			let deleteRefStub: any;

			beforeEach(() => {
				getRefStub = sinon.stub(RestGitService.prototype, "getRef").returns(
					Promise.resolve({
						ref: "testRef",
						url: testUrl,
						object: {
							type: "testType",
							sha,
							url: testUrl,
						},
					}),
				);
				getRefsStub = sinon.stub(RestGitService.prototype, "getRefs").returns(
					Promise.resolve([
						{
							ref: "testRef",
							url: testUrl,
							object: {
								type: "testType",
								sha,
								url: testUrl,
							},
						},
					]),
				);
				createRefStub = sinon.stub(RestGitService.prototype, "createRef").returns(
					Promise.resolve({
						ref: "testRef",
						url: testUrl,
						object: {
							type: "testType",
							sha,
							url: testUrl,
						},
					}),
				);
				updateRefStub = sinon.stub(RestGitService.prototype, "updateRef").returns(
					Promise.resolve({
						ref: "testRef",
						url: testUrl,
						object: {
							type: "testType",
							sha,
							url: testUrl,
						},
					}),
				);
				deleteRefStub = sinon
					.stub(RestGitService.prototype, "deleteRef")
					.returns(Promise.resolve());

				const tenantThrottler1 = new TestThrottler(limit);
				const tenantThrottler2 = new TestThrottler(limit);
				const tenantThrottler3 = new TestThrottler(limit);
				const tenantThrottlers = new Map<string, TestThrottler>();
				tenantThrottlers.set(Constants.generalRestCallThrottleIdPrefix, tenantThrottler1);
				tenantThrottlers.set(Constants.createSummaryThrottleIdPrefix, tenantThrottler2);
				tenantThrottlers.set(Constants.getSummaryThrottleIdPrefix, tenantThrottler3);

				const clusterThrottler1 = new TestThrottler(maxThrottlerLimit);
				const clusterThrottler2 = new TestThrottler(maxThrottlerLimit);
				const clusterThrottlers = new Map<string, TestThrottler>();
				clusterThrottlers.set(Constants.createSummaryThrottleIdPrefix, clusterThrottler1);
				clusterThrottlers.set(Constants.getSummaryThrottleIdPrefix, clusterThrottler2);

<<<<<<< HEAD
=======
				const asyncLocalStorage = new AsyncLocalStorage<string>();

				const documentManager = new TestDocumentManager();
				sinon.stub(documentManager, "readStaticProperties").returns(undefined);

>>>>>>> e9d1a837
				app = historianApp.create(
					defaultProvider,
					defaultTenantService,
					undefined,
					tenantThrottlers,
					clusterThrottlers,
					documentManager,
					defaultCache,
				);
				superTest = request(app);
			});

			afterEach(() => {
				getRefStub.restore();
				getRefsStub.restore();
				createRefStub.restore();
				updateRefStub.restore();
				deleteRefStub.restore();
			});

			describe("/git/refs", () => {
				it("/:ignored?/:tenantId/git/refs", async () => {
					await assertCorrelationId(`/repos/${tenantId}/git/refs`);
				});
				it("/:ignored?/:tenantId/git/refs/*", async () => {
					await assertCorrelationId(`/repos/${tenantId}/git/refs/*`);
				});
				it("/:ignored?/:tenantId/git/refs post", async () => {
					await assertCorrelationId(`/repos/${tenantId}/git/refs`, "post");
				});
				it("/:ignored?/:tenantId/git/refs/* patch", async () => {
					await assertCorrelationId(`/repos/${tenantId}/git/refs/*`, "patch");
				});
				it("/:ignored?/:tenantId/git/refs/* delete", async () => {
					await assertCorrelationId(`/repos/${tenantId}/git/refs/*`, "delete");
				});
			});
		});

		describe("verify tags endpoints pass and store correlation id and add in response header", () => {
			let getTagStub: any;
			let createTagStub: any;

			beforeEach(() => {
				getTagStub = sinon.stub(RestGitService.prototype, "getTag").returns(
					Promise.resolve({
						tag: "testTag",
						sha,
						url: testUrl,
						message: "testMessage",
						tagger: { name: "test", email: "test@domain.com", date: "now" },
						object: {
							type: "testType",
							sha,
							url: testUrl,
						},
					}),
				);
				createTagStub = sinon.stub(RestGitService.prototype, "createTag").returns(
					Promise.resolve({
						tag: "testTag",
						sha,
						url: testUrl,
						message: "testMessage",
						tagger: { name: "test", email: "test@domain.com", date: "now" },
						object: {
							type: "testType",
							sha,
							url: testUrl,
						},
					}),
				);

				const tenantThrottler1 = new TestThrottler(limit);
				const tenantThrottler2 = new TestThrottler(limit);
				const tenantThrottler3 = new TestThrottler(limit);
				const tenantThrottlers = new Map<string, TestThrottler>();
				tenantThrottlers.set(Constants.generalRestCallThrottleIdPrefix, tenantThrottler1);
				tenantThrottlers.set(Constants.createSummaryThrottleIdPrefix, tenantThrottler2);
				tenantThrottlers.set(Constants.getSummaryThrottleIdPrefix, tenantThrottler3);

				const clusterThrottler1 = new TestThrottler(maxThrottlerLimit);
				const clusterThrottler2 = new TestThrottler(maxThrottlerLimit);
				const clusterThrottlers = new Map<string, TestThrottler>();
				clusterThrottlers.set(Constants.createSummaryThrottleIdPrefix, clusterThrottler1);
				clusterThrottlers.set(Constants.getSummaryThrottleIdPrefix, clusterThrottler2);

<<<<<<< HEAD
=======
				const asyncLocalStorage = new AsyncLocalStorage<string>();

				const documentManager = new TestDocumentManager();
				sinon.stub(documentManager, "readStaticProperties").returns(undefined);

>>>>>>> e9d1a837
				app = historianApp.create(
					defaultProvider,
					defaultTenantService,
					undefined,
					tenantThrottlers,
					clusterThrottlers,
					documentManager,
					defaultCache,
				);
				superTest = request(app);
			});

			afterEach(() => {
				getTagStub.restore();
				createTagStub.restore();
			});

			describe("/git/tags", () => {
				it("/:ignored?/:tenantId/git/tags", async () => {
					await assertCorrelationId(`/repos/${tenantId}/git/tags`, "post");
				});
				it("/:ignored?/:tenantId/git/tags/*", async () => {
					await assertCorrelationId(`/repos/${tenantId}/git/tags/*`);
				});
			});
		});

		describe("verify trees endpoints pass and store correlation id and add in response header", () => {
			let getTreeStub: any;
			let createTreeStub: any;

			beforeEach(() => {
				getTreeStub = sinon.stub(RestGitService.prototype, "getTree").returns(
					Promise.resolve({
						sha,
						url: testUrl,
						tree: [],
					}),
				);
				createTreeStub = sinon.stub(RestGitService.prototype, "createTree").returns(
					Promise.resolve({
						sha,
						url: testUrl,
						tree: [],
					}),
				);

				const tenantThrottler1 = new TestThrottler(limit);
				const tenantThrottler2 = new TestThrottler(limit);
				const tenantThrottler3 = new TestThrottler(limit);
				const tenantThrottlers = new Map<string, TestThrottler>();
				tenantThrottlers.set(Constants.generalRestCallThrottleIdPrefix, tenantThrottler1);
				tenantThrottlers.set(Constants.createSummaryThrottleIdPrefix, tenantThrottler2);
				tenantThrottlers.set(Constants.getSummaryThrottleIdPrefix, tenantThrottler3);

				const clusterThrottler1 = new TestThrottler(maxThrottlerLimit);
				const clusterThrottler2 = new TestThrottler(maxThrottlerLimit);
				const clusterThrottlers = new Map<string, TestThrottler>();
				clusterThrottlers.set(Constants.createSummaryThrottleIdPrefix, clusterThrottler1);
				clusterThrottlers.set(Constants.getSummaryThrottleIdPrefix, clusterThrottler2);

<<<<<<< HEAD
=======
				const asyncLocalStorage = new AsyncLocalStorage<string>();

				const documentManager = new TestDocumentManager();
				sinon.stub(documentManager, "readStaticProperties").returns(undefined);

>>>>>>> e9d1a837
				app = historianApp.create(
					defaultProvider,
					defaultTenantService,
					undefined,
					tenantThrottlers,
					clusterThrottlers,
					documentManager,
					defaultCache,
				);
				superTest = request(app);
			});

			afterEach(() => {
				getTreeStub.restore();
				createTreeStub.restore();
			});

			describe("/git/trees", () => {
				it("/:ignored?/:tenantId/git/trees", async () => {
					await assertCorrelationId(`/repos/${tenantId}/git/trees`, "post");
				});
				it("/:ignored?/:tenantId/git/tags/:sha", async () => {
					await assertCorrelationId(`/repos/${tenantId}/git/trees/${sha}`);
				});
			});
		});

		describe("verify contents endpoints pass and store correlation id and add in response header", () => {
			let getContentStub: any;

			beforeEach(() => {
				getContentStub = sinon.stub(RestGitService.prototype, "getContent").returns(
					Promise.resolve({
						sha,
						url: testUrl,
						tree: [],
					}),
				);

				const tenantThrottler1 = new TestThrottler(limit);
				const tenantThrottler2 = new TestThrottler(limit);
				const tenantThrottler3 = new TestThrottler(limit);
				const tenantThrottlers = new Map<string, TestThrottler>();
				tenantThrottlers.set(Constants.generalRestCallThrottleIdPrefix, tenantThrottler1);
				tenantThrottlers.set(Constants.createSummaryThrottleIdPrefix, tenantThrottler2);
				tenantThrottlers.set(Constants.getSummaryThrottleIdPrefix, tenantThrottler3);

				const clusterThrottler1 = new TestThrottler(maxThrottlerLimit);
				const clusterThrottler2 = new TestThrottler(maxThrottlerLimit);
				const clusterThrottlers = new Map<string, TestThrottler>();
				clusterThrottlers.set(Constants.createSummaryThrottleIdPrefix, clusterThrottler1);
				clusterThrottlers.set(Constants.getSummaryThrottleIdPrefix, clusterThrottler2);

<<<<<<< HEAD
=======
				const asyncLocalStorage = new AsyncLocalStorage<string>();

				const documentManager = new TestDocumentManager();
				sinon.stub(documentManager, "readStaticProperties").returns(undefined);

>>>>>>> e9d1a837
				app = historianApp.create(
					defaultProvider,
					defaultTenantService,
					undefined,
					tenantThrottlers,
					clusterThrottlers,
					documentManager,
					defaultCache,
				);
				superTest = request(app);
			});

			afterEach(() => {
				getContentStub.restore();
			});

			describe("/repo/contents", () => {
				it("/:ignored?/:tenantId/contents/*", async () => {
					await assertCorrelationId(`/repos/${tenantId}/contents/*`);
				});
			});
		});

		describe("verify trees endpoints pass and store correlation id and add in response header", () => {
			let getHeaderStub: any;
			let getTreeStub: any;

			beforeEach(() => {
				getHeaderStub = sinon.stub(RestGitService.prototype, "getHeader").returns(
					Promise.resolve({
						tree: { sha, url: testUrl, tree: [] },
						blobs: [],
					}),
				);
				getTreeStub = sinon.stub(RestGitService.prototype, "getFullTree").returns(
					Promise.resolve({
						sha,
						url: testUrl,
						tree: [],
					}),
				);

				const tenantThrottler1 = new TestThrottler(limit);
				const tenantThrottler2 = new TestThrottler(limit);
				const tenantThrottler3 = new TestThrottler(limit);
				const tenantThrottlers = new Map<string, TestThrottler>();
				tenantThrottlers.set(Constants.generalRestCallThrottleIdPrefix, tenantThrottler1);
				tenantThrottlers.set(Constants.createSummaryThrottleIdPrefix, tenantThrottler2);
				tenantThrottlers.set(Constants.getSummaryThrottleIdPrefix, tenantThrottler3);

				const clusterThrottler1 = new TestThrottler(maxThrottlerLimit);
				const clusterThrottler2 = new TestThrottler(maxThrottlerLimit);
				const clusterThrottlers = new Map<string, TestThrottler>();
				clusterThrottlers.set(Constants.createSummaryThrottleIdPrefix, clusterThrottler1);
				clusterThrottlers.set(Constants.getSummaryThrottleIdPrefix, clusterThrottler2);

<<<<<<< HEAD
=======
				const asyncLocalStorage = new AsyncLocalStorage<string>();

				const documentManager = new TestDocumentManager();
				sinon.stub(documentManager, "readStaticProperties").returns(undefined);

>>>>>>> e9d1a837
				app = historianApp.create(
					defaultProvider,
					defaultTenantService,
					undefined,
					tenantThrottlers,
					clusterThrottlers,
					documentManager,
					defaultCache,
				);
				superTest = request(app);
			});

			afterEach(() => {
				getHeaderStub.restore();
				getTreeStub.restore();
			});

			describe("/repo/headers", () => {
				it("/:ignored?/:tenantId/headers/:sha", async () => {
					await assertCorrelationId(`/repos/${tenantId}/headers/${sha}`);
				});
				it("/:ignored?/:tenantId/tree/:sha", async () => {
					await assertCorrelationId(`/repos/${tenantId}/tree/${sha}`);
				});
			});
		});
	});
});<|MERGE_RESOLUTION|>--- conflicted
+++ resolved
@@ -453,14 +453,10 @@
 				const clusterThrottlers = new Map<string, TestThrottler>();
 				clusterThrottlers.set(Constants.createSummaryThrottleIdPrefix, clusterThrottler1);
 				clusterThrottlers.set(Constants.getSummaryThrottleIdPrefix, clusterThrottler2);
-<<<<<<< HEAD
-=======
-				const asyncLocalStorage = new AsyncLocalStorage<string>();
-
-				const documentManager = new TestDocumentManager();
-				sinon.stub(documentManager, "readStaticProperties").returns(undefined);
-
->>>>>>> e9d1a837
+
+				const documentManager = new TestDocumentManager();
+				sinon.stub(documentManager, "readStaticProperties").returns(undefined);
+
 				app = historianApp.create(
 					defaultProvider,
 					defaultTenantService,
@@ -530,14 +526,10 @@
 				const clusterThrottlers = new Map<string, TestThrottler>();
 				clusterThrottlers.set(Constants.createSummaryThrottleIdPrefix, clusterThrottler1);
 				clusterThrottlers.set(Constants.getSummaryThrottleIdPrefix, clusterThrottler2);
-<<<<<<< HEAD
-=======
-				const asyncLocalStorage = new AsyncLocalStorage<string>();
-
-				const documentManager = new TestDocumentManager();
-				sinon.stub(documentManager, "readStaticProperties").returns(undefined);
-
->>>>>>> e9d1a837
+
+				const documentManager = new TestDocumentManager();
+				sinon.stub(documentManager, "readStaticProperties").returns(undefined);
+
 				app = historianApp.create(
 					defaultProvider,
 					defaultTenantService,
@@ -599,14 +591,10 @@
 				const clusterThrottlers = new Map<string, TestThrottler>();
 				clusterThrottlers.set(Constants.createSummaryThrottleIdPrefix, clusterThrottler1);
 				clusterThrottlers.set(Constants.getSummaryThrottleIdPrefix, clusterThrottler2);
-<<<<<<< HEAD
-=======
-				const asyncLocalStorage = new AsyncLocalStorage<string>();
-
-				const documentManager = new TestDocumentManager();
-				sinon.stub(documentManager, "readStaticProperties").returns(undefined);
-
->>>>>>> e9d1a837
+
+				const documentManager = new TestDocumentManager();
+				sinon.stub(documentManager, "readStaticProperties").returns(undefined);
+
 				app = historianApp.create(
 					defaultProvider,
 					defaultTenantService,
@@ -667,14 +655,10 @@
 				const clusterThrottlers = new Map<string, TestThrottler>();
 				clusterThrottlers.set(Constants.createSummaryThrottleIdPrefix, clusterThrottler1);
 				clusterThrottlers.set(Constants.getSummaryThrottleIdPrefix, clusterThrottler2);
-<<<<<<< HEAD
-=======
-				const asyncLocalStorage = new AsyncLocalStorage<string>();
-
-				const documentManager = new TestDocumentManager();
-				sinon.stub(documentManager, "readStaticProperties").returns(undefined);
-
->>>>>>> e9d1a837
+
+				const documentManager = new TestDocumentManager();
+				sinon.stub(documentManager, "readStaticProperties").returns(undefined);
+
 				app = historianApp.create(
 					defaultProvider,
 					defaultTenantService,
@@ -763,14 +747,9 @@
 				clusterThrottlers.set(Constants.createSummaryThrottleIdPrefix, clusterThrottler1);
 				clusterThrottlers.set(Constants.getSummaryThrottleIdPrefix, clusterThrottler2);
 
-<<<<<<< HEAD
-=======
-				const asyncLocalStorage = new AsyncLocalStorage<string>();
-
-				const documentManager = new TestDocumentManager();
-				sinon.stub(documentManager, "readStaticProperties").returns(undefined);
-
->>>>>>> e9d1a837
+				const documentManager = new TestDocumentManager();
+				sinon.stub(documentManager, "readStaticProperties").returns(undefined);
+
 				app = historianApp.create(
 					defaultProvider,
 					defaultTenantService,
@@ -863,14 +842,9 @@
 				clusterThrottlers.set(Constants.createSummaryThrottleIdPrefix, clusterThrottler1);
 				clusterThrottlers.set(Constants.getSummaryThrottleIdPrefix, clusterThrottler2);
 
-<<<<<<< HEAD
-=======
-				const asyncLocalStorage = new AsyncLocalStorage<string>();
-
-				const documentManager = new TestDocumentManager();
-				sinon.stub(documentManager, "readStaticProperties").returns(undefined);
-
->>>>>>> e9d1a837
+				const documentManager = new TestDocumentManager();
+				sinon.stub(documentManager, "readStaticProperties").returns(undefined);
+
 				app = historianApp.create(
 					defaultProvider,
 					defaultTenantService,
@@ -977,14 +951,9 @@
 				clusterThrottlers.set(Constants.createSummaryThrottleIdPrefix, clusterThrottler1);
 				clusterThrottlers.set(Constants.getSummaryThrottleIdPrefix, clusterThrottler2);
 
-<<<<<<< HEAD
-=======
-				const asyncLocalStorage = new AsyncLocalStorage<string>();
-
-				const documentManager = new TestDocumentManager();
-				sinon.stub(documentManager, "readStaticProperties").returns(undefined);
-
->>>>>>> e9d1a837
+				const documentManager = new TestDocumentManager();
+				sinon.stub(documentManager, "readStaticProperties").returns(undefined);
+
 				app = historianApp.create(
 					defaultProvider,
 					defaultTenantService,
@@ -1072,14 +1041,9 @@
 				clusterThrottlers.set(Constants.createSummaryThrottleIdPrefix, clusterThrottler1);
 				clusterThrottlers.set(Constants.getSummaryThrottleIdPrefix, clusterThrottler2);
 
-<<<<<<< HEAD
-=======
-				const asyncLocalStorage = new AsyncLocalStorage<string>();
-
-				const documentManager = new TestDocumentManager();
-				sinon.stub(documentManager, "readStaticProperties").returns(undefined);
-
->>>>>>> e9d1a837
+				const documentManager = new TestDocumentManager();
+				sinon.stub(documentManager, "readStaticProperties").returns(undefined);
+
 				app = historianApp.create(
 					defaultProvider,
 					defaultTenantService,
@@ -1141,14 +1105,9 @@
 				clusterThrottlers.set(Constants.createSummaryThrottleIdPrefix, clusterThrottler1);
 				clusterThrottlers.set(Constants.getSummaryThrottleIdPrefix, clusterThrottler2);
 
-<<<<<<< HEAD
-=======
-				const asyncLocalStorage = new AsyncLocalStorage<string>();
-
-				const documentManager = new TestDocumentManager();
-				sinon.stub(documentManager, "readStaticProperties").returns(undefined);
-
->>>>>>> e9d1a837
+				const documentManager = new TestDocumentManager();
+				sinon.stub(documentManager, "readStaticProperties").returns(undefined);
+
 				app = historianApp.create(
 					defaultProvider,
 					defaultTenantService,
@@ -1202,14 +1161,9 @@
 				clusterThrottlers.set(Constants.createSummaryThrottleIdPrefix, clusterThrottler1);
 				clusterThrottlers.set(Constants.getSummaryThrottleIdPrefix, clusterThrottler2);
 
-<<<<<<< HEAD
-=======
-				const asyncLocalStorage = new AsyncLocalStorage<string>();
-
-				const documentManager = new TestDocumentManager();
-				sinon.stub(documentManager, "readStaticProperties").returns(undefined);
-
->>>>>>> e9d1a837
+				const documentManager = new TestDocumentManager();
+				sinon.stub(documentManager, "readStaticProperties").returns(undefined);
+
 				app = historianApp.create(
 					defaultProvider,
 					defaultTenantService,
@@ -1266,14 +1220,9 @@
 				clusterThrottlers.set(Constants.createSummaryThrottleIdPrefix, clusterThrottler1);
 				clusterThrottlers.set(Constants.getSummaryThrottleIdPrefix, clusterThrottler2);
 
-<<<<<<< HEAD
-=======
-				const asyncLocalStorage = new AsyncLocalStorage<string>();
-
-				const documentManager = new TestDocumentManager();
-				sinon.stub(documentManager, "readStaticProperties").returns(undefined);
-
->>>>>>> e9d1a837
+				const documentManager = new TestDocumentManager();
+				sinon.stub(documentManager, "readStaticProperties").returns(undefined);
+
 				app = historianApp.create(
 					defaultProvider,
 					defaultTenantService,
