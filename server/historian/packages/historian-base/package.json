--- conflicted
+++ resolved
@@ -27,12 +27,8 @@
     "@fluidframework/protocol-definitions": "^0.1016.1",
     "@fluidframework/server-services": "^0.1016.1",
     "@fluidframework/server-services-core": "0.1014.0-7764",
-<<<<<<< HEAD
     "@fluidframework/server-services-client": "0.1016.1",
-    "@fluidframework/server-services-utils": "^0.1012.2",
-=======
     "@fluidframework/server-services-utils": "^0.1016.1",
->>>>>>> cde3984f
     "body-parser": "^1.17.2",
     "compression": "^1.7.3",
     "cors": "^2.8.5",
