--- conflicted
+++ resolved
@@ -22,18 +22,11 @@
     "tslint": "tslint 'src/**/*.ts'"
   },
   "dependencies": {
-<<<<<<< HEAD
-    "@fluidframework/common-utils": "^0.24.0",
-    "@fluidframework/gitresources": "^0.1016.1",
-    "@fluidframework/protocol-definitions": "^0.1016.1",
-    "@fluidframework/server-services": "^0.1016.1",
-    "@fluidframework/server-services-client": "0.1016.1",
-=======
     "@fluidframework/common-utils": "^0.26.0",
     "@fluidframework/gitresources": "^0.1017.1",
     "@fluidframework/protocol-definitions": "^0.1017.1",
     "@fluidframework/server-services": "^0.1017.1",
->>>>>>> b6ad4d7d
+    "@fluidframework/server-services-client": "^0.1017.1",
     "@fluidframework/server-services-core": "0.1014.0-7764",
     "@fluidframework/server-services-utils": "^0.1017.1",
     "body-parser": "^1.17.2",
