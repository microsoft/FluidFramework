--- conflicted
+++ resolved
@@ -43,15 +43,9 @@
 		"temp-directory": "nyc/.nyc_output"
 	},
 	"devDependencies": {
-<<<<<<< HEAD
-		"@fluid-tools/build-cli": "0.56.0-332685",
-		"@fluidframework/build-common": "^2.0.3",
-		"@fluidframework/build-tools": "0.56.0-332685",
-=======
 		"@fluid-tools/build-cli": "^0.56.0",
 		"@fluidframework/build-common": "^2.0.3",
 		"@fluidframework/build-tools": "^0.56.0",
->>>>>>> 79a9fa2a
 		"@fluidframework/eslint-config-fluid": "^5.4.0",
 		"@types/compression": "0.0.36",
 		"@types/cors": "^2.8.4",
