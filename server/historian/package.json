--- conflicted
+++ resolved
@@ -75,12 +75,8 @@
 			"@types/node": "^18.17.1",
 			"nx>@yarnpkg/parsers": "3.0.0-rc.48.1",
 			"qs": "^6.11.0",
-<<<<<<< HEAD
-			"socket.io-parser": "^4.2.4"
-=======
-			"socket.io-parser": "^4.2.1",
+			"socket.io-parser": "^4.2.4",
 			"sharp": "^0.33.2"
->>>>>>> 6ee05975
 		}
 	}
 }